All people who contributed to SymPy by sending at least a patch or
more (in the order of the date of their first contribution), except
those who explicitly didn't want to be mentioned. People with a * next
to their names are not found in the metadata of the git history. This
file is generated automatically by running `./bin/authors_update.py`.

<<<<<<< HEAD
There are a total of 1307 authors.
=======
There are a total of 1306 authors.
>>>>>>> af1e9e02

Ondřej Čertík <ondrej@certik.cz>
Fabian Pedregosa <fabian@fseoane.net>
Jurjen N.E. Bos <jnebos@gmail.com>
Mateusz Paprocki <mattpap@gmail.com>
*Marc-Etienne M.Leveille <protonyc@gmail.com>
Brian Jorgensen <brian.jorgensen@gmail.com>
Jason Gedge <inferno1386@gmail.com>
Robert Schwarz <lethargo@googlemail.com>
Pearu Peterson <pearu.peterson@gmail.com>
Fredrik Johansson <fredrik.johansson@gmail.com>
Chris Wu <chris.wu@gmail.com>
*Ulrich Hecht <ulrich.hecht@gmail.com>
Goutham Lakshminarayan <dl.goutham@gmail.com>
David Lawrence <dmlawrence@gmail.com>
Jaroslaw Tworek <dev.jrx@gmail.com>
David Marek <h4wk.cz@gmail.com>
Bernhard R. Link <brlink@debian.org>
Andrej Tokarčík <androsis@gmail.com>
Or Dvory <gidesa@gmail.com>
Saroj Adhikari <adh.saroj@gmail.com>
Pauli Virtanen <pav@iki.fi>
Robert Kern <robert.kern@gmail.com>
James Aspnes <aspnes@cs.yale.edu>
Nimish Telang <ntelang@gmail.com>
Abderrahim Kitouni <a.kitouni@gmail.com>
Pan Peng <pengpanster@gmail.com>
Friedrich Hagedorn <friedrich_h@gmx.de>
Elrond der Elbenfuerst <elrond+sympy.org@samba-tng.org>
Rizgar Mella <rizgar.mella@gmail.com>
Felix Kaiser <felix.kaiser@fxkr.net>
Roberto Nobrega <rwnobrega@gmail.com>
David Roberts <dvdr18@gmail.com>
Sebastian Krämer <basti.kr@gmail.com>
Vinzent Steinberg <vinzent.steinberg@gmail.com>
Riccardo Gori <goriccardo@gmail.com>
Case Van Horsen <casevh@gmail.com>
Stepan Roucka <stepan@roucka.eu>
Ali Raza Syed <arsyed@gmail.com>
Stefano Maggiolo <s.maggiolo@gmail.com>
Robert Cimrman <cimrman3@ntc.zcu.cz>
Bastian Weber <bastian.weber@gmx-topmail.de>
Sebastian Krause <sebastian.krause@gmx.de>
Sebastian Kreft <skreft@gmail.com>
*Dan <coolg49964@gmail.com>
Alan Bromborsky <abrombo@verizon.net>
Boris Timokhin <qoqenator@gmail.com>
Robert <average.programmer@gmail.com>
Andy R. Terrel <aterrel@uchicago.edu>
Hubert Tsang <intsangity@gmail.com>
Konrad Meyer <konrad.meyer@gmail.com>
Henrik Johansson <henjo2006@gmail.com>
Priit Laes <plaes@plaes.org>
Freddie Witherden <freddie@witherden.org>
Brian E. Granger <ellisonbg@gmail.com>
Andrew Straw <strawman@astraw.com>
Kaifeng Zhu <cafeeee@gmail.com>
Ted Horst <ted.horst@earthlink.net>
Andrew Docherty <andrewd@maths.usyd.edu.au>
Akshay Srinivasan <akshaysrinivasan@gmail.com>
Aaron Meurer <asmeurer@gmail.com>
Barry Wardell <barry.wardell@gmail.com>
Tomasz Buchert <thinred@gmail.com>
Vinay Kumar <gnulinooks@gmail.com>
Johann Cohen-Tanugi <johann.cohentanugi@gmail.com>
Jochen Voss <voss@seehuhn.de>
Luke Peterson <hazelnusse@gmail.com>
Chris Smith <smichr@gmail.com>
Thomas Sidoti <TSidoti@gmail.com>
Florian Mickler <florian@mickler.org>
Nicolas Pourcelot <nicolas.pourcelot@gmail.com>
Ben Goodrich <goodrich.ben@gmail.com>
Toon Verstraelen <Toon.Verstraelen@UGent.be>
Ronan Lamy <ronan.lamy@gmail.com>
James Abbatiello <abbeyj@gmail.com>
Ryan Krauss <ryanlists@gmail.com>
Bill Flynn <wflynny@gmail.com>
Kevin Goodsell <kevin-opensource@omegacrash.net>
Jorn Baayen <jorn.baayen@gmail.com>
Eh Tan <tan2tan2@gmail.com>
Renato Coutinho <renato.coutinho@gmail.com>
Oscar Benjamin <oscar.j.benjamin@gmail.com>
Øyvind Jensen <jensen.oyvind@gmail.com>
Julio Idichekop Filho <idichekop@yahoo.com.br>
Łukasz Pankowski <lukpank@o2.pl>
*Chu-Ching Huang <cchuang@mail.cgu.edu.tw>
Fernando Perez <Fernando.Perez@berkeley.edu>
Raffaele De Feo <alberthilbert@gmail.com>
Christian Muise <christian.muise@gmail.com>
Matt Curry <mattjcurry@gmail.com>
Kazuo Thow <kazuo.thow@gmail.com>
Christian Schubert <chr.schubert@gmx.de>
Jezreel Ng <jezreel@gmail.com>
James Pearson <xiong.chiamiov@gmail.com>
Matthew Brett <matthew.brett@gmail.com>
Addison Cugini <ajcugini@gmail.com>
Nicholas J.S. Kinar <n.kinar@usask.ca>
Harold Erbin <harold.erbin@gmail.com>
Thomas Dixon <thom@thomdixon.org>
Cristóvão Sousa <crisjss@gmail.com>
Andre de Fortier Smit <freevryheid@gmail.com>
Mark Dewing <markdewing@gmail.com>
Alexey U. Gudchenko <proga@goodok.ru>
Gary Kerr <gary.kerr@blueyonder.co.uk>
Sherjil Ozair <sherjilozair@gmail.com>
Oleksandr Gituliar <gituliar@gmail.com>
Sean Vig <sean.v.775@gmail.com>
Prafullkumar P. Tale <hector1618@gmail.com>
Vladimir Perić <vlada.peric@gmail.com>
Tom Bachmann <e_mc_h2@web.de>
Yuri Karadzhov <yuri.karadzhov@gmail.com>
Vladimir Lagunov <werehuman@gmail.com>
Matthew Rocklin <mrocklin@cs.uchicago.edu>
Saptarshi Mandal <sapta.iitkgp@gmail.com>
Gilbert Gede <gilbertgede@gmail.com>
Anatolii Koval <weralwolf@gmail.com>
Tomo Lazovich <lazovich@gmail.com>
Pavel Fedotov <fedotovp@gmail.com>
Jack McCaffery <jpmccaffery@gmail.com>
Jeremias Yehdegho <j.yehdegho@gmail.com>
Kibeom Kim <kk1674@nyu.edu>
Gregory Ksionda <ksiondag846@gmail.com>
Tomáš Bambas <tomas.bambas@gmail.com>
Raymond Wong <rayman_407@yahoo.com>
Luca Weihs <astronomicalcuriosity@gmail.com>
Shai 'Deshe' Wyborski <shaide@cs.huji.ac.il>
Thomas Wiecki <thomas.wiecki@gmail.com>
Óscar Nájera <najera.oscar@gmail.com>
Mario Pernici <mario.pernici@gmail.com>
Benjamin McDonald <mcdonald.ben@gmail.com>
Sam Magura <samtheman132@gmail.com>
Stefan Krastanov <krastanov.stefan@gmail.com>
Bradley Froehle <brad.froehle@gmail.com>
Min Ragan-Kelley <benjaminrk@gmail.com>
Emma Hogan <ehogan@gemini.edu>
Nikhil Sarda <diff.operator@gmail.com>
Julien Rioux <julien.rioux@gmail.com>
Roberto Colistete, Jr. <roberto.colistete@gmail.com>
Raoul Bourquin <raoulb@bluewin.ch>
Gert-Ludwig Ingold <gert.ingold@physik.uni-augsburg.de>
Srinivas Vasudevan <srvasude@gmail.com>
Jason Moore <moorepants@gmail.com>
Miha Marolt <tloramus@gmail.com>
Tim Lahey <tim.lahey@gmail.com>
Luis Garcia <ppn.online@me.com>
Matt Rajca <matt.rajca@me.com>
David Li <l33tnerd.li@gmail.com>
Alexandr Gudulin <alexandr.gudulin@gmail.com>
Bilal Akhtar <bilalakhtar@ubuntu.com>
Grzegorz Świrski <sognat@gmail.com>
Matt Habel <habelinc@gmail.com>
David Ju <Sgtmook314@gmail.com>
Nichita Utiu <nikita.utiu+github@gmail.com>
Nikolay Lazarov <qwerqwerqwer@abv.bg>
Steve Anton <anxuiz.nx@gmail.com>
Imran Ahmed Manzoor <imran.manzoor31@gmail.com>
Ljubiša Moćić <3rdslasher@gmail.com>
Piotr Korgul <p.korgul@gmail.com>
Jim Zhang <Hyriodula@gmail.com>
Sam Sleight <samuel.sleight@gmail.com>
tborisova <ts.borisova3@gmail.com>
Chancellor Arkantos <Chancellor_Arkantos@hotmail.co.uk>
Stepan Simsa <simsa.st@gmail.com>
Tobias Lenz <t_lenz94@web.de>
Siddhanathan Shanmugam <siddhanathan@gmail.com>
Tiffany Zhu <bubble.wubble.303@gmail.com>
Tristan Hume <tris.hume@gmail.com>
Alexey Subach <alexey.subach@gmail.com>
Joan Creus <joan.creus.c@gmail.com>
Geoffry Song <goffrie@gmail.com>
Puneeth Chaganti <punchagan@gmail.com>
Marcin Kostrzewa <>
Natalia Nawara <fankalemura@gmail.com>
vishal <vishal.panjwani15@gmail.com>
Shruti Mangipudi <shruti2395@gmail.com>
Davy Mao <e_equals_mass_speed_light_squared@hotmail.com>
Swapnil Agarwal <swapnilag29@gmail.com>
Dhia Kennouche <kendhia@gmail.com>
jerryma1121 <jerryma1121@gmail.com>
Joachim Durchholz <jo@durchholz.org>
Martin Povišer <martin.povik@gmail.com>
Siddhant Jain <getsiddhant@gmail.com>
Kevin Hunter <hunteke@earlham.edu>
Michael Mayorov <marchael@kb.csu.ru>
Nathan Alison <nathan.f.alison@gmail.com>
Christian Bühler <christian@cbuehler.de>
Carsten Knoll <CarstenKnoll@gmx.de>
Bharath M R <catchmrbharath@gmail.com>
Matthias Toews <mat.toews@googlemail.com>
Sergiu Ivanov <unlimitedscolobb@gmail.com>
Jorge E. Cardona <jorgeecardona@gmail.com>
Sanket Agarwal <sanket@sanketagarwal.com>
Manoj Babu K. <manoj.babu2378@gmail.com>
Sai Nikhil <tsnlegend@gmail.com>
Aleksandar Makelov <amakelov@college.harvard.edu>
Sachin Irukula <sachin.irukula@gmail.com>
Raphael Michel <webmaster@raphaelmichel.de>
Ashwini Oruganti <ashwini.oruganti@gmail.com>
Andreas Klöckner <inform@tiker.net>
Prateek Papriwal <papriwalprateek@gmail.com>
Arpit Goyal <agmps18@gmail.com>
Angadh Nanjangud <angadh.n@gmail.com>
Comer Duncan <comer.duncan@gmail.com>
Jens H. Nielsen <jenshnielsen@gmail.com>
Joseph Dougherty <Github@JWDougherty.com>
Elliot Marshall <Marshall2389@gmail.com>
Guru Devanla <grdvnl@gmail.com>
George Waksman <waksman@gwax.com>
Alexandr Popov <alexandr.s.popov@gmail.com>
Tarun Gaba <tarun.gaba7@gmail.com>
Takafumi Arakaki <aka.tkf@gmail.com>
Saurabh Jha <saurabh.jhaa@gmail.com>
Rom le Clair <jacen.guardian@gmail.com>
Angus Griffith <16sn6uv@gmail.com>
Timothy Reluga <treluga@math.psu.edu>
Brian Stephanik <xoedusk@gmail.com>
Alexander Eberspächer <alex.eberspaecher@gmail.com>
Sachin Joglekar <srjoglekar246@gmail.com>
Tyler Pirtle <teeler@gmail.com>
Vasily Povalyaev <vapovalyaev@gmail.com>
Colleen Lee <colleenclee@gmail.com>
Matthew Hoff <mhoff14@gmail.com>
Niklas Thörne <notrupertthorne@gmail.com>
Huijun Mai <m.maihuijun@gmail.com>
Marek Šuppa <mr@shu.io>
Ramana Venkata <idlike2dream@gmail.com>
Prasoon Shukla <prasoon92.iitr@gmail.com>
Stefen Yin <zqyin@ucdavis.edu>
Thomas Hisch <t.hisch@gmail.com>
Madeleine Ball <mpball@gmail.com>
Mary Clark <mary.spriteling@gmail.com>
Rishabh Dixit <rishabhdixit11@gmail.com>
Manoj Kumar <manojkumarsivaraj334@gmail.com>
Akshit Agarwal <akshit.jiit@gmail.com>
CJ Carey <perimosocordiae@gmail.com>
Patrick Lacasse <patrick.m.lacasse@gmail.com>
Ananya H <ananyaha93@gmail.com>
Tarang Patel <tarangrockr@gmail.com>
Christopher Dembia <cld72@cornell.edu>
Benjamin Fishbein <fishbeinb@gmail.com>
Sean Ge <seange727@gmail.com>
Amit Jamadagni <bitsjamadagni@gmail.com>
Ankit Agrawal <aaaagrawal@iitb.ac.in>
Björn Dahlgren <bjodah@gmail.com>
Christophe Saint-Jean <christophe.saint-jean@univ-lr.fr>
Demian Wassermann <demian@bwh.harvard.edu>
Khagesh Patel <khageshpatel93@gmail.com>
Stephen Loo <shikil@yahoo.com>
hm <hacman0@gmail.com>
Patrick Poitras <acebulf@gmail.com>
Katja Sophie Hotz <katja.sophie.hotz@student.tuwien.ac.at>
Varun Joshi <joshi.142@osu.edu>
Chetna Gupta <cheta.gup@gmail.com>
Thilina Rathnayake <thilinarmtb@gmail.com>
Max Hutchinson <maxhutch@gmail.com>
Shravas K Rao <shravas@gmail.com>
Matthew Tadd <matt.tadd@gmail.com>
Alexander Hirzel <alex@hirzel.us>
Randy Heydon <randy.heydon@clockworklab.net>
Oliver Lee <oliverzlee@gmail.com>
Seshagiri Prabhu <seshagiriprabhu@gmail.com>
Pradyumna <pradyu1993@gmail.com>
Erik Welch <erik.n.welch@gmail.com>
Eric Nelson <eric.the.red.XLII@gmail.com>
Roland Puntaier <roland.puntaier@chello.at>
Chris Conley <chrisconley15@gmail.com>
Tim Swast <tswast@gmail.com>
Dmitry Batkovich <batya239@gmail.com>
Francesco Bonazzi <franz.bonazzi@gmail.com>
Yuriy Demidov <iurii.demidov@gmail.com>
Rick Muller <rpmuller@gmail.com>
Manish Gill <gill.manish90@gmail.com>
Markus Müller <markus.mueller.1.g@googlemail.com>
Amit Saha <amitsaha.in@gmail.com>
Jeremy <twobitlogic@gmail.com>
QuaBoo <kisonchristian@gmail.com>
Stefan van der Walt <stefan@sun.ac.za>
David Joyner <wdjoyner@gmail.com>
Lars Buitinck <larsmans@gmail.com>
Alkiviadis G. Akritas <akritas@uth.gr>
Vinit Ravishankar <vinit.ravishankar@gmail.com>
Mike Boyle <boyle@astro.cornell.edu>
Heiner Kirchhoffer <Heiner.Kirchhoffer@gmail.com>
Pablo Puente <ppuedom@gmail.com>
James Fiedler <jrfiedler@gmail.com>
Harsh Gupta <mail@hargup.in>
Tuomas Airaksinen <tuomas.airaksinen@gmail.com>
Paul Strickland <p.e.strickland@gmail.com>
James Goppert <james.goppert@gmail.com>
rathmann <rathmann.os@gmail.com>
Avichal Dayal <avichal.dayal@gmail.com>
Paul Scott <paul.scott@nicta.com.au>
Shipra Banga <bangashipra@gmail.com>
Pramod Ch <pramodch14@gmail.com>
Akshay <akshaynukala95@gmail.com>
Buck Shlegeris <buck2@bruceh15.anu.edu.au>
Jonathan Miller <jdmiller93@gmail.com>
Edward Schembor <eschemb1@jhu.edu>
Rajath Shashidhara <rajaths.rajaths@gmail.com>
Zamrath Nizam <zamiguy_ni@yahoo.com>
Aditya Shah <adityashah30@gmail.com>
Rajat Aggarwal <rajataggarwal1975@gmail.com>
Sambuddha Basu <sammygamer@live.com>
Zeel Shah <kshah215@gmail.com>
Abhinav Chanda <abhinavchanda01@gmail.com>
Jim Crist <crist042@umn.edu>
Sudhanshu Mishra <mrsud94@gmail.com>
Anurag Sharma <anurags92@gmail.com>
Soumya Dipta Biswas <sdb1323@gmail.com>
Sushant Hiray <hiraysushant@gmail.com>
Ben Lucato <ben.lucato@gmail.com>
Kunal Arora <kunalarora.135@gmail.com>
Henry Gebhardt <hsggebhardt@gmail.com>
Dammina Sahabandu <dmsahabandu@gmail.com>
Manish Shukla <manish.shukla393@gmail>
Ralph Bean <rbean@redhat.com>
richierichrawr <richierichrawr@users.noreply.github.com>
John Connor <john.theman.connor@gmail.com>
Juan Luis Cano Rodríguez <juanlu001@gmail.com>
Sahil Shekhawat <sahilshekhawat01@gmail.com>
Kundan Kumar <kundankumar18581@gmail.com>
Stas Kelvich <stanconn@gmail.com>
sevaader <sevaader@gmail.com>
Dhruvesh Vijay Parikh <parikhdhruvesh1@gmail.com>
Venkatesh Halli <venkatesh.fatality@gmail.com>
Lennart Fricke <lennart@die-frickes.eu>
Vlad Seghete <vlad.seghete@gmail.com>
Shashank Agarwal <shashank.agarwal94@gmail.com>
carstimon <carstimon@gmail.com>
Pierre Haessig <pierre.haessig@crans.org>
Maciej Baranski <getrox.sc@gmail.com>
Benjamin Gudehus <hastebrot@gmail.com>
Faisal Anees <faisal.iiit@gmail.com>
Mark Shoulson <mark@kli.org>
Robert Johansson <jrjohansson@gmail.com>
Kalevi Suominen <jksuom@gmail.com>
Kaushik Varanasi <kaushik.varanasi1@gmail.com>
Fawaz Alazemi <Mba7eth@gmail.com>
Ambar Mehrotra <mehrotraambar@gmail.com>
David P. Sanders <dpsanders@gmail.com>
Peter Brady <petertbrady@gmail.com>
John V. Siratt <jvsiratt@gmail.com>
Sarwar Chahal <chahal.sarwar98@gmail.com>
Nathan Woods <charlesnwoods@gmail.com>
Colin B. Macdonald <cbm@m.fsf.org>
Marcus Näslund <naslundx@gmail.com>
Clemens Novak <clemens@familie-novak.net>
Mridul Seth <seth.mridul@gmail.com>
Craig A. Stoudt <craig.stoudt@gmail.com>
Raj <raj454raj@gmail.com>
Mihai A. Ionescu <ionescu.a.mihai@gmail.com>
immerrr <immerrr@gmail.com>
Chai Wah Wu <cwwuieee@gmail.com>
Leonid Blouvshtein <leonidbl91@gmail.com>
Peleg Michaeli <freepeleg@gmail.com>
ck Lux <lux.r.ck@gmail.com>
zsc347 <zsc347@gmail.com>
Hamish Dickson <hamish.dickson@gmail.com>
Michael Gallaspy <gallaspy.michael@gmail.com>
Roman Inflianskas <infroma@gmail.com>
Duane Nykamp <nykamp@umn.edu>
Ted Dokos <tdokos@gmail.com>
Sunny Aggarwal <sunnyaggarwal1994@gmail.com>
Victor Brebenar <v.brebenar@gmail.com>
Akshat Jain <akshat.jain@students.iiit.ac.in>
Shivam Vats <shivamvats.iitkgp@gmail.com>
Longqi Wang <iqgnol@gmail.com>
Juan Felipe Osorio <jfosorio@gmail.com>
Ray Cathcart <github@cathcart.us>
Lukas Zorich <lukas.zorich@gmail.com>
Eric Miller <emiller42@gmail.com>
Cody Herbst <cyherbst@gmail.com>
Nishith Shah <nishithshah.2211@gmail.com>
Amit Kumar <dtu.amit@gmail.com>
Yury G. Kudryashov <urkud.urkud@gmail.com>
Guillaume Gay <contact@damcb.com>
Mihir Wadwekar <m.mihirw@gmail.com>
Tuan Manh Lai <laituan245@gmail.com>
Asish Panda <asishrocks95@gmail.com>
Darshan Chaudhary <deathbullet@gmail.com>
Alec Kalinin <alec.kalinin@gmail.com>
Ralf Stephan <ralf@ark.in-berlin.de>
Aaditya Nair <aadityanair6494@gmail.com>
Jayesh Lahori <jlahori92@gmail.com>
Harshil Goel <harshil158@gmail.com>
Luv Agarwal <agarwal.iiit@gmail.com>
Jason Ly <jason.ly@gmail.com>
Lokesh Sharma <lokeshhsharma@gmail.com>
Sartaj Singh <singhsartaj94@gmail.com>
Chris Swierczewski <cswiercz@gmail.com>
Konstantin Togoi <konstantin.togoi@gmail.com>
Param Singh <paramsingh258@gmail.com>
Sumith Kulal <sumith1896@gmail.com>
Juha Remes <jremes@outlook.com>
Philippe Bouafia <philippe.bouafia@ensea.fr>
Peter Schmidt <peter@peterjs.com>
Jiaxing Liang <liangjiaxing57@gmail.com>
Lucas Jones <lucas@lucasjones.co.uk>
Gregory Ashton <gash789@gmail.com>
Jennifer White <jcrw122@googlemail.com>
Renato Orsino <renato.orsino@gmail.com>
Michael Boyle <michael.oliver.boyle@gmail.com>
Alistair Lynn <arplynn@gmail.com>
Govind Sahai <gsiitbhu@gmail.com>
Adam Bloomston <adam@glitterfram.es>
Kyle McDaniel <mcdanie5@illinois.edu>
Nguyen Truong Duy <truongduy134@yahoo.com>
Alex Lindsay <adlinds3@ncsu.edu>
Mathew Chong <mathewchong.dev@gmail.com>
Jason Siefken <siefkenj@gmail.com>
Gaurav Dhingra <gauravdhingra.gxyd@gmail.com>
Gao, Xiang <qasdfgtyuiop@gmail.com>
Kevin Ventullo <kevin.ventullo@gmail.com>
mao8 <thisisma08@gmail.com>
Isuru Fernando <isuruf@gmail.com>
Shivam Tyagi <shivam.tyagi.apm13@itbhu.ac.in>
Richard Otis <richard.otis@outlook.com>
Rich LaSota <rjlasota@gmail.com>
dustyrockpyle <dustyrockpyle@gmail.com>
Anton Akhmerov <anton.akhmerov@gmail.com>
Michael Zingale <michael.zingale@stonybrook.edu>
Chak-Pong Chung <chakpongchung@gmail.com>
David T <derDavidT@users.noreply.github.com>
Phil Ruffwind <rf@rufflewind.com>
Sebastian Koslowski <koslowski@kit.edu>
Kumar Krishna Agrawal <kumar.1994.14@gmail.com>
Dustin Gadal <Dustin.Gadal@gmail.com>
João Moura <operte@gmail.com>
Yu Kobayashi <yukoba@accelart.jp>
Shashank Kumar <shashank.kumar.apc13@iitbhu.ac.in>
Timothy Cyrus <tcyrus@users.noreply.github.com>
Devyani Kota <devyanikota@gmail.com>
Keval Shah <kevalshah_96@yahoo.co.in>
Dzhelil Rufat <drufat@caltech.edu>
Pastafarianist <mr.pastafarianist@gmail.com>
Sourav Singh <souravsingh@users.noreply.github.com>
Jacob Garber <jgarber1@ualberta.ca>
Vinay Singh <csvinay.d@gmail.com>
GolimarOurHero <metalera94@hotmail.com>
Prashant Tyagi <prashanttyagi221295@gmail.com>
Matthew Davis <davisml.md@gmail.com>
Tschijnmo TSCHAU <tschijnmotschau@gmail.com>
Alexander Bentkamp <bentkamp@gmail.com>
Jack Kemp <metaknightdrake-git@yahoo.co.uk>
Kshitij Saraogi <KshitijSaraogi@gmail.com>
Thomas Baruchel <baruchel@gmx.com>
Nicolás Guarín-Zapata <nicoguarin@gmail.com>
Jens Jørgen Mortensen <jj@smoerhul.dk>
Sampad Kumar Saha <sampadsaha5@gmail.com>
Eva Charlotte Mayer <eva-charlotte.mayer@posteo.de>
Laura Domine <temigo@gmx.com>
Justin Blythe <jblythe29@gmail.com>
Meghana Madhyastha <meghana.madhyastha@gmail.com>
Tanu Hari Dixit <tokencolour@gmail.com>
Shekhar Prasad Rajak <shekharrajak@live.com>
Aqnouch Mohammed <aqnouch.mohammed@gmail.com>
Arafat Dad Khan <arafat.da.khan@gmail.com>
Boris Atamanovskiy <shaomoron@gmail.com>
Sam Tygier <sam.tygier@hep.manchester.ac.uk>
Jai Luthra <me@jailuthra.in>
Guo Xingjian <Seeker1995@gmail.com>
Sandeep Veethu <sandeep.veethu@gmail.com>
Archit Verma <architv07@gmail.com>
Shubham Tibra <shubh.tibra@gmail.com>
Ashutosh Saboo <ashutosh.saboo96@gmail.com>
Michael S. Hansen <michael.hansen@nih.gov>
Anish Shah <shah.anish07@gmail.com>
Guillaume Jacquenot <guillaume.jacquenot@gmail.com>
Bhautik Mavani <mavanibhautik@gmail.com>
Michał Radwański <enedil.isildur@gmail.com>
Jerry Li <jerry@jerryli.ca>
Pablo Zubieta <pabloferz@yahoo.com.mx>
Shivam Agarwal <knowthyself2503@gmail.com>
Chaitanya Sai Alaparthi <achaitanyasai@gmail.com>
Arihant Parsoya <parsoyaarihant@gmail.com>
Ruslan Pisarev <rpisarev@cloudlinux.com>
Akash Trehan <akash.trehan123@gmail.com>
Nishant Nikhil <nishantiam@gmail.com>
Vladimir Poluhsin <vovapolu@gmail.com>
Akshay Nagar <awesomeay13@yahoo.com>
James Brandon Milam <jmilam343@gmail.com>
Abhinav Agarwal <abhinavagarwal1996@gmail.com>
Rishabh Daal <rishabhdaal@gmail.com>
Sanya Khurana <sanya@monica.in>
Aman Deep <amandeep1024@gmail.com>
Aravind Reddy <aravindreddy255@gmail.com>
Abhishek Verma <iamvermaabhishek@gmail.com>
Matthew Parnell <matt@parnmatt.co.uk>
Thomas Hickman <Thomas.Hickman42@gmail.com>
Akshay Siramdas <akshaysiramdas@gmail.com>
YiDing Jiang <yidinggjiangg@gmail.com>
Jatin Yadav <jatinyadav25@gmail.com>
Matthew Thomas <mnmt@users.noreply.github.com>
Rehas Sachdeva <aquannie@gmail.com>
Michael Mueller <michaeldmueller7@gmail.com>
Srajan Garg <srajan.garg@gmail.com>
Prabhjot Singh <prabhjot.nith@gmail.com>
Haruki Moriguchi <harukimoriguchi@gmail.com>
Tom Gijselinck <tomgijselinck@gmail.com>
Nitin Chaudhary <nitinmax1000@gmail.com>
Alex Argunov <sajkoooo@gmail.com>
Nathan Musoke <nathan.musoke@gmail.com>
Abhishek Garg <abhishekgarg119@gmail.com>
Dana Jacobsen <dana@acm.org>
Vasiliy Dommes <vasdommes@gmail.com>
Phillip Berndt <phillip.berndt@googlemail.com>
Haimo Zhang <zh.hammer.dev@gmail.com>
Anthony Scopatz <scopatz@gmail.com>
bluebrook <perl4logic@gmail.com>
Leonid Kovalev <leonidvkovalev@gmail.com>
Josh Burkart <jburkart@gmail.com>
Dimitra Konomi <t8130064@dias.aueb.gr>
Christina Zografou <t8130048@dias.aueb.gr>
Fiach Antaw <fiach.antaw+github@gmail.com>
Langston Barrett <langston.barrett@gmail.com>
Krit Karan <kritkaran.b13@iiits.in>
G. D. McBain <gdmcbain@protonmail.com>
Prempal Singh <prempal.42@gmail.com>
Gabriel Orisaka <orisaka@gmail.com>
Matthias Bussonnier <bussonniermatthias@gmail.com>
rahuldan <rahul02013@gmail.com>
Colin Marquardt <github@marquardt-home.de>
Andrew Taber <andrew.e.taber@gmail.com>
Yash Reddy <write2yashreddy@gmail.com>
Peter Stangl <peter.stangl@ph.tum.de>
elvis-sik <e.sikora@grad.ufsc.br>
Nikos Karagiannakis <nikoskaragiannakis@gmail.com>
Jainul Vaghasia <jainulvaghasia@gmail.com>
Dennis Meckel <meckel@datenschuppen.de>
Harshil Meena <harshil.7535@gmail.com>
Micky <mickydroch@gmail.com>
Nick Curtis <nicholas.curtis@uconn.edu>
Michele Zaffalon <michele.zaffalon@gmail.com>
Martha Giannoudovardi <maapxa@gmail.com>
Devang Kulshreshtha <devang.kulshreshtha.cse14@itbhu.ac.in>
Steph Papanik <spapanik21@gmail.com>
Mohammad Sadeq Dousti <msdousti@gmail.com>
Arif Ahmed <arif.ahmed.5.10.1995@gmail.com>
Abdullah Javed Nesar <abduljaved1994@gmail.com>
Lakshya Agrawal <zeeshan.lakshya@gmail.com>
shruti <shrutishrm512@gmail.com>
Rohit Rango <rohit.rango@gmail.com>
Hong Xu <hong@topbug.net>
Ivan Petuhov <ivan@ostrovok.ru>
Alsheh <alsheh@rpi.edu>
Marcel Stimberg <marcel.stimberg@ens.fr>
Alexey Pakhocmhik <cool.Bakov@yandex.ru>
Tommy Olofsson <tommy.olofsson.90@gmail.com>
Zulfikar <zulfikar97@gmail.com>
Blair Azzopardi <blairuk@gmail.com>
Danny Hermes <daniel.j.hermes@gmail.com>
Sergey Pestov <pestov-sa@yandex.ru>
Mohit Chandra <mohit.chandra@research.iiit.ac.in>
Karthik Chintapalli <karthik.chintapalli@students.iiit.ac.in>
Marcin Briański <marcin.brianski@student.uj.edu.pl>
andreo <andrey.torba@gmail.com>
Flamy Owl <flamyowl@protonmail.ch>
Yicong Guo <guoyicong100@gmail.com>
Varun Garg <varun.garg03@gmail.com>
Rishabh Madan <rishabhmadan96@gmail.com>
Aditya Kapoor <aditya.kapoor.apm12@itbhu.ac.in>
Karan Sharma <karan1276@gmail.com>
Vedant Rathore <vedantr1998@gmail.com>
Johan Blåbäck <johan_bluecreek@riseup.net>
Pranjal Tale <pranjaltale16@gmail.com>
Jason Tokayer <jason.tokayer@gmail.com>
Raghav Jajodia <jajodia.raghav@gmail.com>
Rajat Thakur <rajatthakur1997@gmail.com>
Dhruv Bhanushali <dhruv_b@live.com>
Anjul Kumar Tyagi <anjul.ten@gmail.com>
Barun Parruck <barun.parruck@gmail.com>
Bao Chau <chauquocbao0907@gmail.com>
Tanay Agrawal <tanay_agrawal@hotmail.com>
Ranjith Kumar <ranjith.dakshana2015@gmail.com>
Shikhar Makhija <shikharmakhija2@gmail.com>
Yathartha Joshi <yathartha32@gmail.com>
Valeriia Gladkova <valeriia.gladkova@gmail.com>
Sagar Bharadwaj <sagarbharadwaj50@gmail.com>
Daniel Mahler <dmahler@gmail.com>
Ka Yi <chua.kayi@yahoo.com.sg>
Rishat Iskhakov <iskhakov@frtk.ru>
Szymon Mieszczak <szymon.mieszczak@gmail.com>
Sachin Agarwal <sachinagarwal0499@gmail.com>
Priyank Patel <pspbot7@gmail.com>
Satya Prakash Dwibedi <akash581050@gmail.com>
tools4origins <tools4origins@gmail.com>
Nico Schlömer <nico.schloemer@gmail.com>
Fermi Paradox <FermiParadox@users.noreply.github.com>
Ekansh Purohit <purohit.e15@gmail.com>
Vedarth Sharma <vedarth.sharma@gmail.com>
Peeyush Kushwaha <peeyush.p97@gmail.com>
Jayjayyy <vfhsln8s3l4b87t4c3@byom.de>
Christopher J. Wright <cjwright4242gh@gmail.com>
Jakub Wilk <jwilk@jwilk.net>
Mauro Garavello <mauro.garavello@unimib.it>
Chris Tefer <ctefer@gmail.com>
Shikhar Jaiswal <jaiswalshikhar87@gmail.com>
Chiu-Hsiang Hsu <wdv4758h@gmail.com>
Carlos Cordoba <ccordoba12@gmail.com>
Fabian Ball <fabian.ball@kit.edu>
Yerniyaz <yerniyaz.nurgabylov@nu.edu.kz>
Christiano Anderson <canderson@riseup.net>
Robin Neatherway <robin.neatherway@gmail.com>
Thomas Hunt <thomashunt13@gmail.com>
Theodore Han <theodorehan@hotmail.com>
Duc-Minh Phan <alephvn@gmail.com>
Lejla Metohajrova <l.metohajrova@gmail.com>
Samyak Jain <samyak.jain2016a@vitstudent.ac.in>
Aditya Rohan <riyuzakiiitk@gmail.com>
Vincent Delecroix <vincent.delecroix@labri.fr>
Michael Sparapany <msparapa@purdue.edu>
Harsh Jain <harshjniitr@gmail.com>
Nathan Goldbaum <ngoldbau@illinois.edu>
latot <felipematas@yahoo.com>
Kenneth Lyons <ixjlyons@gmail.com>
Stan Schymanski <stan.schymanski@env.ethz.ch>
David Daly <david.daly12@kzoo.edu>
Ayush Shridhar <ayush.shridhar1999@gmail.com>
Javed Nissar <javednissar@gmail.com>
Jiri Kuncar <jiri.kuncar@gmail.com>
vedantc98 <vedantc98@gmail.com>
Rupesh Harode <rupeshharode@gmail.com>
Rob Zinkov <rob@zinkov.com>
James Harrop <ebc121@gmail.com>
James Taylor <user234683@tutanota.com>
Ishan Joshi <ishanaj98@gmail.com>
Marco Mancini <marco.mancini@obspm.fr>
Boris Ettinger <ettinger.boris@gmail.com>
Micah Fitch <micahscopes@gmail.com>
Daniel Wennberg <daniel.wennberg@gmail.com>
ylemkimon <ylemkimon@naver.com>
Akash Vaish <akash.9712@gmail.com>
Peter Enenkel <peter.enenkel+git@gmail.com>
Waldir Pimenta <waldyrious@gmail.com>
Jithin D. George <jithindgeorge93@gmail.com>
Lev Chelyadinov <leva181777@gmail.com>
Lucas Wiman <lucas.wiman@gmail.com>
Rhea Parekh <rheaparekh12@gmail.com>
James Cotton <peabody124@gmail.com>
Robert Pollak <robert.pollak@posteo.net>
anca-mc <anca-mc@users.noreply.github.com>
Sourav Ghosh <souravghosh2197@gmail.com>
Jonathan Allan <jjallan@users.noreply.github.com>
Nikhil Pappu <nkhlpappu@gmail.com>
Ethan Ward <etkewa@gmail.com>
Cezary Marczak <zeddq1@gmail.com>
dps7ud <dps7ud@virginia.edu>
Nilabja Bhattacharya <nilabja10201992@gmail.com>
Itay4 <31018228+Itay4@users.noreply.github.com>
Poom Chiarawongse <eight1911@gmail.com>
Yang Yang <wdscxsj@gmail.com>
Cavendish McKay <cmckay@tachycline.com>
Bradley Gannon <bradley.m.gannon@gmail.com>
B McG <bmcg0890@gmail.com>
Rob Drynkin <rob.drynkin@gmail.com>
Seth Ebner <murgrehk@gmail.com>
Akash Kundu <sk.sayakkundu1997@gmail.com>
Mark Jeromin <mark.jeromin@sysfrog.net>
Roberto Díaz Pérez <r.r.1994a@gmail.com>
Gleb Siroki <g.shiroki@gmail.com>
Segev Finer <segev208@gmail.com>
Alex Lubbock <code@alexlubbock.com>
Ayodeji Ige <ayodeji18@outlook.com>
Matthew Wardrop <matthew.wardrop@airbnb.com>
Hugo van Kemenade <hugovk@users.noreply.github.com>
Austin Palmer <ap4000@nyu.edu>
der-blaue-elefant <github@kklein.de>
Filip Gokstorp <filip@gokstorp.se>
Yuki Matsuda <yuki.matsuda.w@gmail.com>
Aaron Miller <acmiller273@gmail.com>
Salil Vishnu Kapur <salilvishnukapur@gmail.com>
Atharva Khare <khareatharva@gmail.com>
Shubham Maheshwari <rmaheshwari05@gmail.com>
Pavel Tkachenko <paveltkachenko@email.com>
Ashish Kumar Gaurav <ashishkg0022@gmail.com>
Rajeev Singh <rajs2010@gmail.com>
Keno Goertz <keno@goertz-berlin.com>
Lucas Gallindo <lgallindo@gmail.com>
Himanshu <hs80941@gmail.com>
David Menéndez Hurtado <david.menendez.hurtado@scilifelab.se>
Amit Manchanda <amitdelhi1995@gmail.com>
Rohit Jain <rohitjain3241@gmail.com>
Jonathan A. Gross <jarthurgross@gmail.com>
Unknown <kunda@scribus.net>
Sayan Goswami <Sayan98@users.noreply.github.com>
Subhash Saurabh <subhashsaurabh419@gmail.com>
Rastislav Rabatin <rastislav.rabatin@gmail.com>
Vishal <vishalg2235@gmail.com>
Jeremey Gluck <jeremygluck@yahoo.com>
Akshat Maheshwari <akshat14714@gmail.com>
symbolique <symbolique@users.noreply.github.com>
Saloni Jain <tosalonijain@gmail.com>
Arighna Chakrabarty <arighna.chakrabarty100@gmail.com>
Abhigyan Khaund <mail@abhigyan.xyz>
Jashanpreet Singh <jashansingh.4398@gmail.com>
Saurabh Agarwal <shourabh.agarwal@gmail.com>
luzpaz <luzpaz@users.noreply.github.com>
P. Sai Prasanth <psai.prasanth.min16@itbhu.ac.in>
Nirmal Sarswat <nirmalsarswat400@gmail.com>
Cristian Di Pietrantonio <cristiandipietrantonio@gmail.com>
Ravi charan <ravicharan.vsp@gmail.com>
Nityananda Gohain <nityanandagohain@gmail.com>
Cédric Travelletti <cedrictravelletti@gmail.com>
Nicholas Bollweg <nick.bollweg@gmail.com>
Himanshu Ladia <hladia199811@gmail.com>
Adwait Baokar <adwaitbaokar18@gmail.com>
Mihail Tarigradschi <m.tarigradschi@gmail.com>
Saketh <alurusaisaketh@gmail.com>
rushyam <rushyamsonu@gmail.com>
sfoo <sfoohei@gmail.com>
Rahil Hastu <rahilhastu@gmail.com>
Zach Raines <raineszm@gmail.com>
Sidhant Nagpal <sidhantnagpal97@gmail.com>
Gagandeep Singh <singh.23@iitj.ac.in>
Rishav Chakraborty <annonymousxyz@outlook.com>
Malkhan Singh <malkhansinghrathaur@gmail.com>
Joaquim Monserrat <qmonserrat@mailoo.org>
Mayank Singh <mayank.singh081997@gmail.com>
Rémy Léone <rleone@online.net>
Maxence Mayrand <35958639+maxencemayrand@users.noreply.github.com>
Nikoleta Glynatsi <GlynatsiNE@cardiff.ac.uk>
helo9 <helo9@users.noreply.github.com>
Ken Wakita <wakita@is.titech.ac.jp>
Carl Sandrock <carl.sandrock@up.ac.za>
Fredrik Eriksson <freeriks@student.chalmers.se>
Ian Swire <oversizedpenguin@gmail.com>
Bulat <daianovich@mail.ru>
Ehren Metcalfe <ehren.m@gmail.com>
Dmitry Savransky <dsavransky@gmail.com>
Kiyohito Yamazaki <kyamaz@openql.org>
Caley Finn <caleyreuben@gmail.com>
Zhi-Qiang Zhou <zzq_890709@hotmail.com>
Alexander Pozdneev <pozdneev@users.noreply.github.com>
Wes Turner <50891+westurner@users.noreply.github.com>
JMSS-Unknown <31131631+JMSS-Unknown@users.noreply.github.com>
Arshdeep Singh <singh.arshdeep1999@gmail.com>
cym1 <16437732+cym1@users.noreply.github.com>
Stewart Wadsworth <stewart.wadsworth@gmail.com>
Jared Lumpe <mjlumpe@gmail.com>
Avi Shrivastava <shrivastavaavi123@gmail.com>
ramvenkat98 <ramvenkat98@gmail.com>
Bilal Ahmed <b.ahmed0918@gmail.com>
Dimas Abreu Archanjo Dutra <dimasad@ufmg.br>
Yatna Verma <yatnavermaa@gmail.com>
S.Y. Lee <sylee957@gmail.com>
Miro Hrončok <miro@hroncok.cz>
Sudarshan Kamath <sudarshan.kamath97@gmail.com>
Ayushman Koul <ayushmankoul4570@gmail.com>
Robert Dougherty-Bliss <robert.w.bliss@gmail.com>
Andrey Grozin <A.G.Grozin@inp.nsk.su>
Bavish Kulur <bavishkulur@gmail.com>
Arun Singh <arunsin997@gmail.com>
sirnicolaf <43586954+sirnicolaf@users.noreply.github.com>
Zachariah Etienne <zachetie@gmail.com>
Prayush Dawda <35144226+iamprayush@users.noreply.github.com>
2torus <boris.ettinger@gmail.com>
Faisal Riyaz <faisalriyaz011@gmail.com>
Martin Roelfs <u0114255@kuleuven.be>
SirJohnFranklin <sirjfu@googlemail.com>
Anthony Sottile <asottile@umich.edu>
ViacheslavP <public.viacheslav@gmail.com>
Safiya03 <safiyanesar@gmail.com>
Alexander Dunlap <alexander.dunlap@gmail.com>
Rohit Sharma <31184621+rohitx007@users.noreply.github.com>
Jonathan Warner <warnerjon12@gmail.com>
Mohit Balwani <mohitbalwani.ict17@gmail.com>
Marduk Bolaños <mardukbp@mac.com>
amsuhane <ayushsuhane99@iitkgp.ac.in>
Matthias Geier <Matthias.Geier@gmail.com>
klaasvanaarsen <44929042+klaasvanaarsen@users.noreply.github.com>
Shubham Kumar Jha <skjha832@gmail.com>
rationa-kunal <kunalgk1999@gmail.com>
Animesh Sinha <animeshsinha1309@gmail.com>
Gaurang Tandon <1gaurangtandon@gmail.com>
Matthew Craven <clyring@users.noreply.github.com>
Daniel Ingram <ingramds@appstate.edu>
Jogi Miglani <jmig5776@gmail.com>
Takumasa Nakamura <n.takumasa@gmail.com>
Ritu Raj Singh <RituRajSingh878@gmail.com>
Rajiv Ranjan Singh <rajivperfect007@gmail.com>
Vera Lozhkina <veralozhkina@gmail.com>
adhoc-king <46354827+adhoc-king@users.noreply.github.com>
Mikel Rouco <mikel.mrm@gmail.com>
Oscar Gustafsson <oscar.gustafsson@gmail.com>
damianos <damianos@semmle.com>
Supreet Agrawal <supreet11agrawal@gmail.com>
shiksha11 <shiksharawat01@gmail.com>
Martin Ueding <dev@martin-ueding.de>
sharma-kunal <kunalsharma6914@gmail.com>
Divyanshu Thakur <divyanshu@iiitmanipur.ac.in>
Susumu Ishizuka <susumu.ishizuka@kii.com>
Samnan Rahee <namanush.rsr.16@gmail.com>
Fredrik Andersson <fredrik.andersson@fcc.chalmers.se>
Bhavya Srivastava <bhavya17037@iiitd.ac.in>
Alpesh Jamgade <alpeshjamgade21@gmail.com>
Shubham Abhang <shubhamabhang77@gmail.com>
Vishesh Mangla <manglavishesh64@gmail.com>
Nicko van Someren <nicko@nicko.org>
dandiez <47832466+dandiez@users.noreply.github.com>
Frédéric Chapoton <fchapoton2@gmail.com>
jhanwar <f2015463@pilani.bits-pilani.ac.in>
Noumbissi valere Gille Geovan <noumbissivalere@gmail.com>
Salmista-94 <alejandrogroso@hotmail.com>
Shivani Kohli <shivanikohli.09@gmail.com>
Parker Berry <parkereberry@gmail.com>
Pragyan Mehrotra <pragyan18168@iiitd.ac.in>
Nabanita Dash <dashnabanita@gmail.com>
Gaetano Guerriero <x.guerriero@tin.it>
Ankit Raj Pandey <pandeyan@grinnell.edu>
Ritesh Kumar <ritesh99rakesh@gmail.com>
kangzhiq <709563092@qq.com>
Jun Lin <junlin0604@gmail.com>
Petr Kungurtsev <corwinat@gmail.com>
Anway De <anway1756@gmail.com>
znxftw <vishnu2101@gmail.com>
Denis Ivanenko <ivanenko@ucu.edu.ua>
Orestis Vaggelis <orestisvaggelis@mail.com>
Nikhil Maan <nikhilmaan22@gmail.com>
Abhinav Anand <abhinav.anand2807@gmail.com>
Qingsha Shi <googol.sqs@gmail.com>
Juan Barbosa <js.barbosa10@uniandes.edu.co>
Prionti Nasir <pdn3628@rit.edu>
Bharat Raghunathan <bharatraghunthan9767@gmail.com>
arooshiverma <av22@iitbbs.ac.in>
Christoph Gohle <ctg@mpq.mpg.de>
Charalampos Tsiagkalis <ctsiagkalis@uth.gr>
Daniel Sears <highpost@users.noreply.github.com>
Megan Ly <megan.ly@learnosity.com>
Sean P. Cornelius <spcornelius@gmail.com>
Erik R. Gomez <gomez@kth.se>
Riccardo Magliocchetti <riccardo.magliocchetti@gmail.com>
Henry Metlov <genrih.metlov@gmail.com>
pekochun <hamburg_hamburger2000@yahoo.co.jp>
Bendik Samseth <b.samseth@gmail.com>
Vighnesh Shenoy <vighneshq@gmail.com>
Versus Void <versusvoid@gmail.com>
Denys Rybalka <rybalka.denis@gmail.com>
Mark Dickinson <dickinsm@gmail.com>
Rimi <rimibis@umich.edu>
rimibis <33387803+rimibis@users.noreply.github.com>
Steven Lee <stevenlee123@protonmail.com>
Gilles Schintgen <gschintgen@hambier.lu>
Abhi58 <abhijithbharadwaj58@gmail.com>
Tomasz Pytel <tompytel@gmail.com>
Aadit Kamat <aadit.k12@gmail.com>
Samesh <samesh.lakhotia@gmail.com>
Velibor Zeli <velibor@mech.kth.se>
Gabriel Bernardino <gabriel.bernardino@upf.edu>
Joseph Redfern <joseph@redfern.me>
Evelyn King <evelyn.cameron.king@gmail.com>
Miguel Marco <mmarco@unizar.es>
David Hagen <david@drhagen.com>
Hannah Kari <hannah.kari@marquette.edu>
Soniya Nayak <soniyanayak51@gmail.com>
Harsh Agarwal <hagarwal9200@gmail.com>
Enric Florit <efz1005@gmail.com>
Yogesh Mishra <ymishra013@gmail.com>
Denis Rykov <rykovd@gmail.com>
Ivan Tkachenko <me@ratijas.tk>
Kenneth Emeka Odoh <kenneth.odoh@gmail.com>
Stephan Seitz <stephan.seitz@fau.de>
Yeshwanth N <yeshsurya@gmail.com>
Oscar Gerardo Lazo Arjona <oscar.lazoarjona@physics.ox.ac.uk>
Srinivasa Arun Yeragudipati <ysarun1999@gmail.com>
Kirtan Mali <kirtanmali555@gmail.com>
TitanSnow <sweeto@live.cn>
Pengning Chao <8857165+PengningChao@users.noreply.github.com>
Louis Abraham <louis.abraham@yahoo.fr>
Morten Olsen Lysgaard <morten@lysgaard.no>
Akash Nagaraj (akasnaga) <akasnaga@cisco.com>
Akash Nagaraj <grassknoted@gmail.com>
Lauren Glattly <laurenglattly@gmail.com>
Hou-Rui <houruinus@gmail.com>
George Korepanov <gkorepanov.gk@gmail.com>
dranknight09 <cbhaavan@gmail.com>
aditisingh2362 <aditisingh2362@gmail.com>
Gina <Dr-G@users.noreply.github.com>
gregmedlock <gmedlo@gmail.com>
Georgios Giapitzakis Tzintanos <giorgosgiapis@mail.com>
Eric Wieser <wieser.eric@gmail.com>
Bradley Dowling <34559056+btdow@users.noreply.github.com>
Maria Marginean <33810762+mmargin@users.noreply.github.com>
Akash Agrawall <akash.wanted@gmail.com>
jgulian <josephdgulian@gmail.com>
Sourav Goyal <souravgl0@gmail.com>
Zlatan Vasović <zlatanvasovic@gmail.com>
Alex Meiburg <timeroot.alex@gmail.com>
Smit Lunagariya <smitlunagariya.mat18@itbhu.ac.in>
Naman Gera <namangera15@gmail.com>
Julien Palard <julien@palard.fr>
Dhruv Mendiratta <dhruvmendiratta6@gmail.com>
erdOne <36414270+erdOne@users.noreply.github.com>
risubaba <risubhjain1010@gmail.com>
abhinav28071999 <41710346+abhinav28071999@users.noreply.github.com>
Jisoo Song <jeesoo9595@snu.ac.kr>
Jaime R <38530589+Jaime02@users.noreply.github.com>
Vikrant Malik <vikrantmalik051@gmail.com>
Hardik Saini <43683678+Guardianofgotham@users.noreply.github.com>
Abhishek <uchiha@pop-os.localdomain>
Johannes Hartung <joha2@gmx.net>
Milan Jolly <milan.cs16@iitp.ac.in>
faizan2700 <syedfaizan824@gmail.com>
mohit <39158356+mohitacecode@users.noreply.github.com>
Mohit Gupta <mohitgupta@gmail.com>
Psycho-Pirate <prakharsaxena.civ18@iitbhu.ac.in>
Chanakya-Ekbote <ca10@iitbbs.ac.in>
Rashmi Shehana <rashmi.watagedara@syscolabs.com>
Jonty16117 <jonty@DESKTOP-J1O6ANP.localdomain>
Anubhav Gupta <anubhav.gupta.cse19@itbhu.ac.in>
Michal Grňo <m93a.cz@gmail.com>
vezeli <37907135+vezeli@users.noreply.github.com>
Tim Gates <tim.gates@iress.com>
Sandeep Murthy <smurthy@protonmail.ch>
Neil <mistersheik@gmail.com>
V1krant <46847915+V1krant@users.noreply.github.com>
alejandro <amartinhernan@gmail.com>
Riyan Dhiman <Riyandhiman14@gmail.com>
sbt4104 <sthorat661@gmail.com>
Seth Troisi <sethtroisi@google.com>
Bhaskar Gupta <guptabhanu1999@gmail.com>
Smit Gajjar <smitgajjar.gs@gmail.com>
rbl <rlee@grove.co>
Ilya Pchelintsev <ilya.pchelintsev@outlook.com>
Omar Wagih <o.wagih.ow@gmail.com>
prshnt19 <prashant.rawat216@gmail.com>
Johan Guzman <jguzm022@ucr.edu>
Vasileios Kalos <kalosbasileios@gmail.com>
BasileiosKal <61801875+BasileiosKal@users.noreply.github.com>
Shubham Thorat <37049710+sbt4104@users.noreply.github.com>
Arpan Chattopadhyay <f20180319@pilani.bits-pilani.ac.in>
Ashutosh Hathidara <ashutoshhathidara98@gmail.com>
Moses Paul R <iammosespaulr@gmail.com>
Saanidhya vats <saanidhyavats@gmail.com>
tnzl <you@example.com>
Vatsal Srivastava <alstav.trivas.sava@gmail.com>
Jean-Luc Herren <jlh@gmx.ch>
Dhruv Kothari <dhruvkothari22@gmail.com>
seadavis <45022599+seadavis@users.noreply.github.com>
kamimura <kamimura@live.jp>
slacker404 <pchantza@gmail.com>
Jaime Resano <gemailpersonal02@gmail.com>
Ebrahim Byagowi <ebrahim@gnu.org>
wuyudi <wuyudi119@163.com>
Akira Kyle <ak@akirakyle.com>
Calvin Jay Ross <calvinjayross@gmail.com>
Martin Thoma <info@martin-thoma.de>
Thomas A Caswell <tcaswell@gmail.com>
Lagaras Stelios <stel.lag@hotmail.com>
Jerry James <loganjerry@gmail.com>
Jan Kruse <janckruse@t-online.de>
Nathan Taylor <pecan.pine@gmail.com>
Vaishnav Damani <vaishnavdamani3496@gmail.com>
Mohit Shah <mohitshah3111999@gmail.com>
Mathias Louboutin <mathias.louboutin@gmail.com>
Marijan Smetko <marijansmetko123@gmail.com>
Dave Witte Morris <Dave.Morris@uleth.ca>
soumi7 <soumibardhan10@gmail.com>
Zhongshi <zj495@nyu.edu>
Wes Galbraith <galbwe92@gmail.com>
KaustubhDamania <kaustubh.damania@gmail.com>
w495 <w495@yandex-team.ru>
Akhil Rajput <akh1lrjput@gmail.com>
Markus Mohrhard <markus.mohrhard@googlemail.com>
Benjamin Wolba <mail@benjaminwolba.com>
彭于斌 <1931127624@qq.com>
Rudr Tiwari <rudrtiwari@gmail.com>
Aaryan Dewan <aaryandewan@yahoo.com>
Benedikt Placke <benedikt.placke@outlook.com>
Sneha Goddu <s.goddu@wustl.edu>
goddus <39923708+goddus@users.noreply.github.com>
Shivang Dubey <shivangdubey8@gmail.com>
Michael Greminger <michael.greminger@gmail.com>
Peter Cock <p.j.a.cock@googlemail.com>
Willem Melching <willem.melching@gmail.com>
Elias Basler <e.e.basler@protonmail.com>
Brandon David <brandon.david@zoho.com>
Abhay_Dhiman <abhaysdhimans@gmail.com>
Tasha Kim <jae_young_kim@brown.edu>
Ayush Malik <ayushmalik779@gmail.com>
Devesh Sawant <devesh47cool@gmail.com>
Wolfgang Stöcher <wolfgang@stoecher.com>
Sudeep Sidhu <sudeepmanilsidhu@gmail.com>
foice <foice.news@gmail.com>
Ben Payne <ben.is.located@gmail.com>
Muskan Kumar <31043527+muskanvk@users.noreply.github.com>
noam simcha finkelstein <noam.finkelstein@protonmail.com>
Garrett Folbe <gmfolbe@yahoo.com>
Islam Mansour <is3mansour@gmail.com>
Sayandip Halder <sayandiph4@gmail.com>
Shubham Agrawal <shubham.ag6845@gmail.com>
numbermaniac <5206120+numbermaniac@users.noreply.github.com>
Sakirul Alam <binarysakir@gmail.com>
Mohammed Bilal <r.mohammedbilal@gmail.com>
Chris du Plessis <christopherjonduplessis@gmail.com>
Coder-RG <rgoel1999@gmail.com>
Ansh Mishra <anshmishra471@gmail.com>
Alex Malins <github@alexmalins.com>
Lorenzo Contento <lorenzo.contento@gmail.com>
Naveen Sai <naveensaisreenivas@gmail.com>
Shital Mule <shitalmule04@gmail.com>
Amanda Dsouza <meezamanda@yahoo.com>
Nijso Beishuizen <nijso@koolmees.numerically-related.com>
Harry Zheng <harry@harryzheng.com>
Felix Yan <felixonmars@archlinux.org>
Constantin Mateescu <costica1234@me.com>
Eva Tiwari <eva.tiwari@gmail.com>
Aditya Kumar Sinha <adityakumar113141@gmail.com>
Soumi Bardhan <51290447+Soumi7@users.noreply.github.com>
Kaustubh Chaudhari <ckaustubhm06@gmail.com>
Kristian Brünn <hello@kristianbrunn.com>
Neel Gorasiya <mgorasiya1974@gmail.com>
Akshat Sood <68052998+akshatsood2249@users.noreply.github.com>
Jose M. Gomez <chemoki@gmail.com>
Stefan Petrea <stefan@garage-coding.com>
Praveen Sahu <povinsahu@gmail.com>
Mark Bell <mark00bell@googlemail.com>
AlexCQY <alex_chua@u.nus.edu>
Fabian Froehlich <fabian@schaluck.com>
Nikhil Gopalam <gopalamn@umich.edu>
Kartik Sethi <kartiks31416@gmail.com>
Muhammed Abdul Quadir Owais <quadirowais200@gmail.com>
Harshit Yadav <harshityadav2k@gmail.com>
Sidharth Mundhra <sidharthmundhra16@gmail.com>
Suryam Arnav Kalra <suryamkalra35@gmail.com>
Prince Gupta <codemastercpp@gmail.com>
Kunal Singh <ksingh19136@gmail.com>
Mayank Raj <mayank_1901cs35@iitp.ac.in>
Achal Jain <2achaljain@gmail.com>
Mario Maio <mario.maio@aruba.it>
Aaron Stiff <69512633+AaronStiff@users.noreply.github.com>
Wyatt Peak <wyattpeak@gmail.com>
Bhaskar Joshi <bhaskar.joshi@research.iiit.ac.in>
Aditya Jindal <jaditya8889@gmail.com>
Vaibhav Bhat <vaibhav.bhat2097@gmail.com>
Priyansh Rathi <techiepriyansh@gmail.com>
Saket Kumar Singh <saketkumar1202@gmail.com>
Yukai Chou <muzimuzhi@gmail.com>
Qijia Liu <liumeo@pku.edu.cn>
Paul Mandel <paulmandel@google.com>
Nisarg Chaudhari <54911392+Nisarg-Chaudhari@users.noreply.github.com>
Dominik Stańczak <stanczakdominik@gmail.com>
Rodrigo Luger <rodluger@gmail.com>
Marco Antônio Habitzreuter <mahabitzreuter@gmail.com>
Ayush Bisht <bisht.ayush2001@gmail.com>
Akshansh Bhatt <akshansh@tuta.io>
Brandon T. Willard <brandonwillard@users.noreply.github.com>
Thomas Aarholt <thomasaarholt@gmail.com>
Hiren Chalodiya <hirenchalodiya99@gmail.com>
Roland Dixon <rols121@gmail.com>
dimasvq <dimas.vq.2020@bristol.ac.uk>
Sagar231 <sagarfeb298@gmail.com>
Michael Chu <michael02chu@gmail.com>
Abby Ng <abigailjng@gmail.com>
Angad Sandhu <55819847+angadsinghsandhu@users.noreply.github.com>
Alexander Cockburn <alexander_cockburn12@hotmail.com>
Yaser AlOsh <yaseralosh@outlook.com>
Davide Sandonà <sandona.davide@gmail.com>
Jonathan Gutow <gutow@uwosh.edu>
Nihir Agarwal <f20180701@pilani.bits-pilani.ac.in>
Lee Johnston <lee.johnston.100@gmail.com>
Zach Carmichael <20629897+craymichael@users.noreply.github.com>
Vijairam Ganesh Moorthy <vijairamg@gmail.com>
Hanspeter Schmid <hanspeter.schmid@fhnw.ch>
Ben Oostendorp <oostben@umich.edu>
Nikita <nikita.student.cse19@itbhu.ac.in>
Aman <amanmourya295@gmail.com>
Shashank KS <shashankks0987@gmail.com>
Aman Sharma <amansharma110603@gmail.com>
Anup Parikh <parikhanupk@gmail.com>
Lucy Mountain <lucymountain1@icloud.com>
Miguel Torres Costa <miguelptcosta1995@gmail.com>
Rikard Nordgren <rikard.nordgren@farmaci.uu.se>
Arun sanganal <74652697+ArunSanganal@users.noreply.github.com>
Kamlesh Joshi <72374645+kamleshjoshi8102@users.noreply.github.com>
Joseph Rance <56409230+Joseph-Rance@users.noreply.github.com>
Huangduirong <huangduirong@huawei.com>
Nils Schulte <47043622+Schnilz@users.noreply.github.com>
Matt Bogosian <matt@bogosian.net>
Elisha Hollander <just4now666666@gmail.com>
Aditya Ravuri <infprobscix@gmail.com>
Mamidi Ratna Praneeth <praneethratna@gmail.com>
Jeffrey Ryan <jeffaryan7@gmail.com>
Jonathan Daniel <36337649+jond01@users.noreply.github.com>
Robin Richard <raisin@ecomail.fr>
Gautam Menghani <gum3ng@protonmail.com>
Remco de Boer <29308176+redeboer@users.noreply.github.com>
Sebastian East <sebastianeast@ymail.com>
Evani Balasubramanyam <balasubramanyam.evani@gmail.com>
Rahil Parikh <r.parikh@somaiya.edu>
Jason Ross <jasonross1024@gmail.com>
Joannah Nanjekye <joannah.nanjekye@ibm.com>
Ayush Kumar <ayushk7102@gmail.com>
Kshitij <kshitijparwani.mat18@itbhu.ac.in>
Daniel Hyams <dhyams@gmail.com>
alijosephine <alijosephine@gmail.com>
Matthias Köppe <mkoeppe@math.ucdavis.edu>
mohajain <mohajain99@gmail.com>
Anibal M. Medina-Mardones <ammedmar@gmail.com>
Travis Ens <ens.travis@gmail.com>
Evgenia Karunus <lakesare@gmail.com>
Risiraj Dey <risirajdey@gmail.com>
lastcodestanding <rohang71604@gmail.com>
Andrey Lekar <andrey_lekar@adoriasoft.com>
Abbas Mohammed <42001049+iam-abbas@users.noreply.github.com>
anutosh491 <andersonbhat491@gmail.com>
Steve Kieffer <sk@skieffer.info>
Paul Spiering <paul@spiering.org>
Pieter Gijsbers <p.gijsbers@tue.nl>
Wang Ran (汪然) <wangr@smail.nju.edu.cn>
naelsondouglas <naelson17@gmail.com>
Aman Thakur <thakuraman22july@gmail.com>
S. Hanko <suzy.hanko@gmail.com>
Dennis Sweeney <sweeney.427@osu.edu>
Gurpartap Singh <dhaliwal.gurpartap@gmail.com>
Hampus Malmberg <hampus.malmberg88@gmail.com>
scimax <max.kellermeier@hotmail.de>
Nikhil Date <nikhil.s.date@gmail.com>
Kuldeep Borkar Jr <kuldeepborkarjr765@gmail.com>
AkuBrain <76952313+Franck2111@users.noreply.github.com>
Leo Battle <leowbattle@gmail.com>
Advait Pote <apote2050@gmail.com>
Anurag Bhat <bhat.1@iitj.ac.in>
Jeremy Monat <jemonat@calalum.org>
Diane Tchuindjo <dtchuindjo@gmail.com>
Tom Fryers <61272761+TomFryers@users.noreply.github.com>
Zouhair <zouhair.mahboubi@gmail.com>
zzj <29055749+zjzh@users.noreply.github.com>
shubhayu09 <guptashubhayu601@gmail.com>
Siddhant Jain <siddhantashoknagar@gmail.com>
Tirthankar Mazumder <63574588+wermos@users.noreply.github.com>
Sumit Kumar <mr.sumitkrr@gmail.com>
Shivam Sagar <technoshivam12@gmail.com>
Gaurav Jain <gjain369@gmail.com>
Andrii Oriekhov <andriyorehov@gmail.com>
Luis Talavera <luisfertalavera15@gmail.com>
Arie Bovenberg <a.c.bovenberg@gmail.com>
Carson McManus <carson.mcmanus1@gmail.com>
Jack Schmidt <1107865+jackschmidt@users.noreply.github.com>
Riley Britten <nrb1324@hotmail.com>
Georges Khaznadar <georgesk@debian.org>
Donald Wilson <donwilson1029@gmail.com>
Timo Stienstra <timostienstra00@gmail.com>
dispasha <dispasha@users.noreply.github.com>
Saksham Alok <sakshamalok13@gmail.com>
Varenyam Bhardwaj <varenyambhardwaj123@gmail.com>
oittaa <8972248+oittaa@users.noreply.github.com>
Omkaar <79257339+Pysics@users.noreply.github.com>
Islem BOUZENIA <fi_bouzenia@esi.dz>
extraymond <extraymond@gmail.com>
Alexander Behrens <alex.git@gmx.net>
user202729 <25191436+user202729@users.noreply.github.com>
Pieter Eendebak <pieter.eendebak@gmail.com>
Zaz Brown <zazbrown@zazbrown.com>
ritikBhandari <ritikbhandari68@gmail.com>
viocha <66580331+viocha@users.noreply.github.com>
Arthur Ryman <arthur.ryman@gmail.com>
Xiang Wu <hsiangwu@fb.com>
tttc3 <T.Coxon2@lboro.ac.uk>
Seth Poulsen <poulsenseth@yahoo.com>
cocolato <haiizhu@outlook.com>
Anton Golovanov <agolovanov256@gmail.com>
Gareth Ma <grhkm21@gmail.com>
Clément M.T. Robert <cr52@protonmail.com>
Glenn Horton-Smith <glenn.hortonsmith@gmail.com>
Karan <grgkaran03@gmail.com>
Stefan Behnle <84378403+behnle@users.noreply.github.com>
Shreyash Mishra <72146041+Shreyash-cyber@users.noreply.github.com>
Arthur Milchior <arthur@milchior.fr>
NotWearingPants <26556598+NotWearingPants@users.noreply.github.com>
Ishan Pandhare <ishan9096137017@gmail.com>
Carlos García Montoro <TrilceAC@gmail.com>
Parcly Taxel <reddeloostw@gmail.com>
Saicharan <saicharanhahaha@gmail.com>
Kunal Sheth <kunal@kunalsheth.info>
Biswadeep Purkayastha <98874428+metabiswadeep@users.noreply.github.com>
Jyn Spring 琴春 <me@vx.st>
Phil LeMaitre <phil_lemaitre@live.ca>
Chris Kerr <chris.kerr@mykolab.ch>
José Senart <jose.senart@gmail.com>
Uwe L. Korn <uwelk@xhochy.com>
ForeverHaibara <69423537+ForeverHaibara@users.noreply.github.com>
Yves Tumushimire <yvestumushimire@gmail.com>
wookie184 <wookie1840@gmail.com>
Costor <pcs2009@web.de>
Klaus Rettinghaus <klaus.rettinghaus@enote.com>
Sam Brockie <sambrockie@icloud.com>
Abhishek Patidar <1e9abhi1e10@gmail.com>
Eric Demer <demer@mailbox.org>
Pontus von Brömssen <pontus.vonbromssen+github@gmail.com>
Victor Immanuel <chrollolucilfer1402@gmail.com>
Evandro Bernardes <evbernardes@gmail.com>
Michele Ceccacci <michelececcacci1@gmail.com>
Ayush Aryan <ayush.aryan71@gmail.com>
Kishore Gopalakrishnan <kishore96@gmail.com>
Jan-Philipp Hoffmann <sonntagsgesicht@icloud.com>
Daiki Takahashi <haru.td@gmail.com>
Sayan Mitra <ee18b156@smail.iitm.ac.in>
Aman Kumar Shukla <theprofessionalaman@gmail.com>
Zoufiné Lauer-Baré <raszoufine@gmail.com>
Charles Harris <erdos4d@gmail.com>
Tejaswini Sanapathi <sastejaswini2002@gmail.com>
Devansh <be19b002@smail.iitm.ac.in>
Aaron Gokaslan <aaronGokaslan@gmail.com>
Daan Koning (he/him) <daanolivierkoning@gmail.com>
Steven Burns <royalstream@hotmail.com>
Jay Patankar <patankarjays@gmail.com>
Vivek Soni <sonisheela1977@gmail.com>
Le Cong Minh Hieu <hieu.lecongminh@gmail.com>
Sam Ritchie <sam@mentat.org>
Maciej Skórski <maciej.skorski@gmail.com>
Tilo Reneau-Cardoso <tiloreneau@gmail.com>
Laurence Warne <laurencewarne@gmail.com>
Lukas Molleman <Lukas.Molleman@gmail.com>
Konstantinos Riganas <kostasriganas24@gmail.com>
Grace Su <grace.duansu@gmail.com>
Pedro Rosa <pedro_sxbr@usp.br>
Abhinav Cillanki <abhinavcillanki@kgpian.iitkgp.ac.in>
Baiyuan Qiu <1061688677@qq.com>
Liwei Cai <cai.lw123@gmail.com>
Daniel Weindl <daniel.weindl@helmholtz-muenchen.de>
Isidora Araya <iarayaday@gmail.com>
Seb Tiburzio <sebtiburzio@gmail.com>
Victory Omole <vtomole2@gmail.com>
Abhishek Chaudhary <ac5003@columbia.edu>
Alexander Zhura <nice.zhura@list.ru>
Shuai Zhou <shuaivzhou@berkeley.edu>
Martin Manns <mmanns@gmx.net>
John Möller <john.moller@outlook.com>
zzc <1378113190@qq.com>
Pablo Galindo Salgado <pablogsal@gmail.com>
Johannes Kasimir <johannes.kasimir@math.lu.se>
Theodore Dias <theodore.dias@hotmail.co.uk>
Kaustubh <90597818+kaustubh-765@users.noreply.github.com>
Idan Pazi <idan.kp@gmail.com>
Ishan Pandhare <91841626+Ishanned@users.noreply.github.com>
Shishir Kushwaha <kushwahashishir1112@gmail.com>
Bobby Palmer <bobbyp@umich.edu>
Saikat Das <saikatdchhe@gmail.com>
Suman mondal <smondal.qwerty@gmail.com>
Taylan Sahin <info@taylansahin.net>
Fabio Luporini <fabio@devitocodes.com>
Oriel Malihi <orielmalihi1@gmail.com>
Geetika Vadali <geetika.vadali4@gmail.com>
Matthias Rettl <matthias.rettl@stud.unileoben.ac.at>
Mikhail Remnev <maremnev@gmail.com>
philwillnyc <56197213+philwillnyc@users.noreply.github.com>
Raphael Lehner <raphael.lehner@gmail.com>
Harry Mountain <harrymountain1@icloud.com>
Bhavik Sachdev <b.sachdev1904@gmail.com>
袁野 (Yuan Ye) <yuanyelele@tutanota.com>
fazledyn-or <ataf@openrefactory.com>
mohammedouahman <simofun85@gmail.com>
K. Kraus <laqueray@googlemail.com>
Zac Hatfield-Dodds <zac.hatfield.dodds@gmail.com>
platypus <platypus.computerchip@gmail.com>
codecruisader <nnisarg55@gmail.com>
James Whitehead <whiteheadj@gmail.com>
atharvParlikar <atharvparlikar@gmail.com>
Ivan Petukhov <satels@gmail.com>
Augusto Borges <borges.augustoar@gmail.com>
Han Wei Ang <ang.h.w@u.nus.edu>
<<<<<<< HEAD
Pablo <48098178+PabloRuizCuevas@users.noreply.github.com>
Congxu Yang <u7189828@anu.edu.au>
Saicharan <62512681+saicharan2804@users.noreply.github.com>
Arnab Nandi <arnabnandi2002@gmail.com>
Harrison Oates <48871176+HarrisonOates@users.noreply.github.com>
Corey Cerovsek <corey@cerovsek.com>
Harsh Kasat <hkasat@waymore.io>
omahs <73983677+omahs@users.noreply.github.com>
Pascal Gitz <pascal.gitz@hotmail.ch>
Ravindu-Hirimuthugoda <ravindu.18@cse.mrt.ac.lk>
Sophia Pustova <tripplezzed@gmail.com>
George Pittock <gpittock4@gmail.com>
Warren Jacinto <warrenjacinto@gmail.com>
Sachin Singh <sachinishu02@gmail.com>
Zedmat <104870914+harshkasat@users.noreply.github.com>
Samith Karunathilake <55777141+samithkavishke@users.noreply.github.com>
Viraj Vekaria <virajv5593@gmail.com>
Ankit Kumar Singh <ankitdiswar10@gmail.com>
Abhishek Kumar <abhishek.nitdelhi@gmail.com>
Mohak Malviya <mohakmalviya2000@gmail.com>
Matthias Liesenfeld <116307294+maliesen@users.noreply.github.com>
dodo <palumbododo@gmail.com>
Mohamed Rezk <mohrizq895@gmail.com>
Tommaso Vaccari <05-gesto-follemente@icloud.com>
Alexis Schotte <alexis.schotte@gmail.com>
Lauren Yim <31467609+cherryblossom000@users.noreply.github.com>
Prey Patel <patel.prey@iitgn.ac.in>
Riccardo Di Girolamo <riccardodigirolamo01@gmail.com>
Abhishek kumar <kumar325571@gmail.com>
Sam Lubelsky <sammy56lt@gmail.com>
Henrique Soares <henrique.c.soares@tecnico.ulisboa.pt>
Vladimir Sereda <voffch@gmail.com>
Raj Sapale <raj4sapale4@gmail.com>
Gerald Teschl <gerald.teschl@univie.ac.at>
Richard Samuel <98638849+samuelard7@users.noreply.github.com>
HeeJae Chang <hechang@microsoft.com>
Hwayeon Kang <hwayeonniii@gmail.com>
Nick Harder <nharder@umich.edu>
Ethan DeGuire <ethandeguire@gmail.com>
Lorenz Winkler <lorenz.winkler@tuwien.ac.at>
Richard Rodenbusch <rrodenbusch@gmail.com>
Zhenxu Zhu <xzdlj@outlook.com>
Mark van Gelder <m.j.vangelder@student.tudelft.nl>
James A. Preiss <jamesalanpreiss@gmail.com>
Emile Fourcini <emile.fourcin1@gmail.com>
Alberto Jiménez Ruiz <Alberto.Jimenez@uclm.es>
João Bravo <joaocgbravo@tecnico.ulisboa.pt>
=======
Congxu Yang <u7189828@anu.edu.au>
>>>>>>> af1e9e02
<|MERGE_RESOLUTION|>--- conflicted
+++ resolved
@@ -4,11 +4,7 @@
 to their names are not found in the metadata of the git history. This
 file is generated automatically by running `./bin/authors_update.py`.
 
-<<<<<<< HEAD
-There are a total of 1307 authors.
-=======
 There are a total of 1306 authors.
->>>>>>> af1e9e02
 
 Ondřej Čertík <ondrej@certik.cz>
 Fabian Pedregosa <fabian@fseoane.net>
@@ -1270,8 +1266,6 @@
 Ivan Petukhov <satels@gmail.com>
 Augusto Borges <borges.augustoar@gmail.com>
 Han Wei Ang <ang.h.w@u.nus.edu>
-<<<<<<< HEAD
-Pablo <48098178+PabloRuizCuevas@users.noreply.github.com>
 Congxu Yang <u7189828@anu.edu.au>
 Saicharan <62512681+saicharan2804@users.noreply.github.com>
 Arnab Nandi <arnabnandi2002@gmail.com>
@@ -1317,7 +1311,4 @@
 James A. Preiss <jamesalanpreiss@gmail.com>
 Emile Fourcini <emile.fourcin1@gmail.com>
 Alberto Jiménez Ruiz <Alberto.Jimenez@uclm.es>
-João Bravo <joaocgbravo@tecnico.ulisboa.pt>
-=======
-Congxu Yang <u7189828@anu.edu.au>
->>>>>>> af1e9e02
+João Bravo <joaocgbravo@tecnico.ulisboa.pt>