from __future__ import annotations

from typing import TYPE_CHECKING, overload, Literal
from collections.abc import Iterable, Mapping
from functools import reduce
import re

from .sympify import sympify, _sympify
from .basic import Basic, Atom
from .singleton import S
from .evalf import EvalfMixin, pure_complex, DEFAULT_MAXPREC
from .decorators import call_highest_priority, sympify_method_args, sympify_return
from .cache import cacheit
from .logic import fuzzy_or, fuzzy_not
from .intfunc import mod_inverse
from .sorting import default_sort_key
from .kind import NumberKind
from sympy.utilities.exceptions import sympy_deprecation_warning
from sympy.utilities.misc import as_int, func_name, filldedent
from sympy.utilities.iterables import has_variety, sift, _sift_true_false
from mpmath.libmp import mpf_log, prec_to_dps
from mpmath.libmp.libintmath import giant_steps


if TYPE_CHECKING:
    from typing import Any, Hashable
    from typing_extensions import Self
    from .numbers import Number

from collections import defaultdict


def _corem(eq, c):  # helper for extract_additively
    # return co, diff from co*c + diff
    co = []
    non = []
    for i in Add.make_args(eq):
        ci = i.coeff(c)
        if not ci:
            non.append(i)
        else:
            co.append(ci)
    return Add(*co), Add(*non)


@sympify_method_args
class Expr(Basic, EvalfMixin):
    """
    Base class for algebraic expressions.

    Explanation
    ===========

    Everything that requires arithmetic operations to be defined
    should subclass this class, instead of Basic (which should be
    used only for argument storage and expression manipulation, i.e.
    pattern matching, substitutions, etc).

    If you want to override the comparisons of expressions:
    Should use _eval_is_ge for inequality, or _eval_is_eq, with multiple dispatch.
    _eval_is_ge return true if x >= y, false if x < y, and None if the two types
    are not comparable or the comparison is indeterminate

    See Also
    ========

    sympy.core.basic.Basic
    """

    __slots__: tuple[str, ...] = ()

    if TYPE_CHECKING:

        def __new__(cls, *args: Basic) -> Self:
            ...

        @overload # type: ignore
        def subs(self, arg1: Mapping[Basic | complex, Expr | complex], arg2: None=None) -> Expr: ...
        @overload
        def subs(self, arg1: Iterable[tuple[Basic | complex, Expr | complex]], arg2: None=None, **kwargs: Any) -> Expr: ...
        @overload
        def subs(self, arg1: Expr | complex, arg2: Expr | complex) -> Expr: ...
        @overload
        def subs(self, arg1: Mapping[Basic | complex, Basic | complex], arg2: None=None, **kwargs: Any) -> Basic: ...
        @overload
        def subs(self, arg1: Iterable[tuple[Basic | complex, Basic | complex]], arg2: None=None, **kwargs: Any) -> Basic: ...
        @overload
        def subs(self, arg1: Basic | complex, arg2: Basic | complex, **kwargs: Any) -> Basic: ...

        def subs(self, arg1: Mapping[Basic | complex, Basic | complex] | Basic | complex, # type: ignore
                 arg2: Basic | complex | None = None, **kwargs: Any) -> Basic:
            ...

        def simplify(self, **kwargs) -> Expr:
            ...

<<<<<<< HEAD
        def evalf(self, n: int | None = 15, subs: dict[Basic, Basic | float] | None = None,
                  maxn: int = 100, chop: bool = False, strict: bool  = False,
=======
        def evalf(self, n: int = 15, subs: dict[Basic, Basic | float] | None = None,
                  maxn: int = 100, chop: bool | int = False, strict: bool  = False,
>>>>>>> b7af8e77
                  quad: str | None = None, verbose: bool = False) -> Expr:
            ...

        n = evalf

    is_scalar = True  # self derivative is 1

    @property
    def is_hermitian(self):
        if self.is_real:
            return True

        if callable(getattr(self, '_eval_is_hermitian', None)):
            return self._eval_is_hermitian()
        return None

    @property
    def is_antihermitian(self):
        if self.is_imaginary or self.is_zero:
            return True

        if callable(getattr(self, '_eval_is_antihermitian', None)):
            return self._eval_is_antihermitian()
        return None

    @property
    def _diff_wrt(self) -> bool:
        """Return True if one can differentiate with respect to this
        object, else False.

        Explanation
        ===========

        Subclasses such as Symbol, Function and Derivative return True
        to enable derivatives wrt them. The implementation in Derivative
        separates the Symbol and non-Symbol (_diff_wrt=True) variables and
        temporarily converts the non-Symbols into Symbols when performing
        the differentiation. By default, any object deriving from Expr
        will behave like a scalar with self.diff(self) == 1. If this is
        not desired then the object must also set `is_scalar = False` or
        else define an _eval_derivative routine.

        Note, see the docstring of Derivative for how this should work
        mathematically. In particular, note that expr.subs(yourclass, Symbol)
        should be well-defined on a structural level, or this will lead to
        inconsistent results.

        Examples
        ========

        >>> from sympy import Expr
        >>> e = Expr()
        >>> e._diff_wrt
        False
        >>> class MyScalar(Expr):
        ...     _diff_wrt = True
        ...
        >>> MyScalar().diff(MyScalar())
        1
        >>> class MySymbol(Expr):
        ...     _diff_wrt = True
        ...     is_scalar = False
        ...
        >>> MySymbol().diff(MySymbol())
        Derivative(MySymbol(), MySymbol())
        """
        return False

    @cacheit
    def sort_key(self, order=None):

        coeff, expr = self.as_coeff_Mul()

        if expr.is_Pow:
            base, exp = expr.as_base_exp()
            if base is S.Exp1:
                # If we remove this, many doctests will go crazy:
                # (keeps E**x sorted like the exp(x) function,
                #  part of exp(x) to E**x transition)
                base, exp = Function("exp")(exp), S.One
            expr = base
        else:
            exp = S.One

        if expr.is_Dummy:
            args = (expr.sort_key(),)
        elif expr.is_Atom:
            args = (str(expr),)
        else:
            if expr.is_Add:
                args = expr.as_ordered_terms(order=order)
            elif expr.is_Mul:
                args = expr.as_ordered_factors(order=order)
            else:
                args = expr.args

            args = tuple(
                [ default_sort_key(arg, order=order) for arg in args ])

        args = (len(args), tuple(args))
        exp = exp.sort_key(order=order)

        return expr.class_key(), args, exp, coeff

    def _hashable_content(self) -> tuple[Basic, ...] | tuple[Hashable, ...]:
        """Return a tuple of information about self that can be used to
        compute the hash. If a class defines additional attributes,
        like ``name`` in Symbol, then this method should be updated
        accordingly to return such relevant attributes.
        Defining more than _hashable_content is necessary if __eq__ has
        been defined by a class. See note about this in Basic.__eq__."""
        return self._args

    # ***************
    # * Arithmetics *
    # ***************
    # Expr and its subclasses use _op_priority to determine which object
    # passed to a binary special method (__mul__, etc.) will handle the
    # operation. In general, the 'call_highest_priority' decorator will choose
    # the object with the highest _op_priority to handle the call.
    # Custom subclasses that want to define their own binary special methods
    # should set an _op_priority value that is higher than the default.
    #
    # **NOTE**:
    # This is a temporary fix, and will eventually be replaced with
    # something better and more powerful.  See issue 5510.
    _op_priority = 10.0

    @property
    def _add_handler(self):
        return Add

    @property
    def _mul_handler(self):
        return Mul

    def __pos__(self) -> Expr:
        return self

    def __neg__(self) -> Expr:
        # Mul has its own __neg__ routine, so we just
        # create a 2-args Mul with the -1 in the canonical
        # slot 0.
        c = self.is_commutative
        return Mul._from_args((S.NegativeOne, self), c)

    def __abs__(self) -> Expr:
        from sympy.functions.elementary.complexes import Abs
        return Abs(self)

    @sympify_return([('other', 'Expr')], NotImplemented)
    @call_highest_priority('__radd__')
    def __add__(self, other: complex) -> Expr:
        return Add(self, other)

    @sympify_return([('other', 'Expr')], NotImplemented)
    @call_highest_priority('__add__')
    def __radd__(self, other: Expr | complex) -> Expr:
        return Add(other, self)

    @sympify_return([('other', 'Expr')], NotImplemented)
    @call_highest_priority('__rsub__')
    def __sub__(self, other: complex) -> Expr:
        return Add(self, -other)

    @sympify_return([('other', 'Expr')], NotImplemented)
    @call_highest_priority('__sub__')
    def __rsub__(self, other: Expr | complex) -> Expr:
        return Add(other, -self)

    @sympify_return([('other', 'Expr')], NotImplemented)
    @call_highest_priority('__rmul__')
    def __mul__(self, other: complex) -> Expr:
        return Mul(self, other)

    @sympify_return([('other', 'Expr')], NotImplemented)
    @call_highest_priority('__mul__')
    def __rmul__(self, other: Expr | complex) -> Expr:
        return Mul(other, self)

    @sympify_return([('other', 'Expr')], NotImplemented)
    @call_highest_priority('__rpow__')
    def _pow(self, other):
        return Pow(self, other)

    def __pow__(self, other, mod=None) -> Expr:
        if mod is None:
            return self._pow(other)
        try:
            _self, other, mod = as_int(self), as_int(other), as_int(mod)
            if other >= 0:
                return _sympify(pow(_self, other, mod))
            else:
                return _sympify(mod_inverse(pow(_self, -other, mod), mod))
        except ValueError:
            power = self._pow(other)
            try:
                return power%mod
            except TypeError:
                return NotImplemented

    @sympify_return([('other', 'Expr')], NotImplemented)
    @call_highest_priority('__pow__')
    def __rpow__(self, other) -> Expr:
        return Pow(other, self)

    @sympify_return([('other', 'Expr')], NotImplemented)
    @call_highest_priority('__rtruediv__')
    def __truediv__(self, other) -> Expr:
        denom = Pow(other, S.NegativeOne)
        if self is S.One:
            return denom
        else:
            return Mul(self, denom)

    @sympify_return([('other', 'Expr')], NotImplemented)
    @call_highest_priority('__truediv__')
    def __rtruediv__(self, other) -> Expr:
        denom = Pow(self, S.NegativeOne)
        if other is S.One:
            return denom
        else:
            return Mul(other, denom)

    @sympify_return([('other', 'Expr')], NotImplemented)
    @call_highest_priority('__rmod__')
    def __mod__(self, other) -> Expr:
        return Mod(self, other)

    @sympify_return([('other', 'Expr')], NotImplemented)
    @call_highest_priority('__mod__')
    def __rmod__(self, other) -> Expr:
        return Mod(other, self)

    @sympify_return([('other', 'Expr')], NotImplemented)
    @call_highest_priority('__rfloordiv__')
    def __floordiv__(self, other) -> Expr:
        from sympy.functions.elementary.integers import floor
        return floor(self / other)

    @sympify_return([('other', 'Expr')], NotImplemented)
    @call_highest_priority('__floordiv__')
    def __rfloordiv__(self, other) -> Expr:
        from sympy.functions.elementary.integers import floor
        return floor(other / self)


    @sympify_return([('other', 'Expr')], NotImplemented)
    @call_highest_priority('__rdivmod__')
    def __divmod__(self, other) -> tuple[Expr, Expr]:
        from sympy.functions.elementary.integers import floor
        return floor(self / other), Mod(self, other)

    @sympify_return([('other', 'Expr')], NotImplemented)
    @call_highest_priority('__divmod__')
    def __rdivmod__(self, other) -> tuple[Expr, Expr]:
        from sympy.functions.elementary.integers import floor
        return floor(other / self), Mod(other, self)

    def __int__(self) -> int:
        if not self.is_number:
            raise TypeError("Cannot convert symbols to int")
        r = self.round(2)
        if not r.is_Number:
            raise TypeError("Cannot convert complex to int")
        if r in (S.NaN, S.Infinity, S.NegativeInfinity):
            raise TypeError("Cannot convert %s to int" % r)
        i = int(r)
        if not i:
            return i
        if int_valued(r):
            # non-integer self should pass one of these tests
            if (self > i) is S.true:
                return i
            if (self < i) is S.true:
                return i - 1
            ok = self.equals(i)
            if ok is None:
                raise TypeError('cannot compute int value accurately')
            if ok:
                return i
            # off by one
            return i - (1 if i > 0 else -1)
        return i

    def __float__(self) -> float:
        # Don't bother testing if it's a number; if it's not this is going
        # to fail, and if it is we still need to check that it evalf'ed to
        # a number.
        result = self.evalf()
        if result.is_Number:
            return float(result)
        if result.is_number and result.as_real_imag()[1]:
            raise TypeError("Cannot convert complex to float")
        raise TypeError("Cannot convert expression to float")

    def __complex__(self) -> complex:
        result = self.evalf()
        re, im = result.as_real_imag()
        return complex(float(re), float(im))

    @sympify_return([('other', 'Expr')], NotImplemented)
    def __ge__(self, other):
        from .relational import GreaterThan
        return GreaterThan(self, other)

    @sympify_return([('other', 'Expr')], NotImplemented)
    def __le__(self, other):
        from .relational import LessThan
        return LessThan(self, other)

    @sympify_return([('other', 'Expr')], NotImplemented)
    def __gt__(self, other):
        from .relational import StrictGreaterThan
        return StrictGreaterThan(self, other)

    @sympify_return([('other', 'Expr')], NotImplemented)
    def __lt__(self, other):
        from .relational import StrictLessThan
        return StrictLessThan(self, other)

    def __trunc__(self):
        if not self.is_number:
            raise TypeError("Cannot truncate symbols and expressions")
        else:
            return Integer(self)

    def __format__(self, format_spec: str):
        if self.is_number:
            mt = re.match(r'\+?\d*\.(\d+)f', format_spec)
            if mt:
                prec = int(mt.group(1))
                rounded = self.round(prec)
                if rounded.is_Integer:
                    return format(int(rounded), format_spec)
                if rounded.is_Float:
                    return format(rounded, format_spec)
        return super().__format__(format_spec)

    @staticmethod
    def _from_mpmath(x, prec):
        if hasattr(x, "_mpf_"):
            return Float._new(x._mpf_, prec)
        elif hasattr(x, "_mpc_"):
            re, im = x._mpc_
            re = Float._new(re, prec)
            im = Float._new(im, prec)*S.ImaginaryUnit
            return re + im
        else:
            raise TypeError("expected mpmath number (mpf or mpc)")

    @property
    def is_number(self):
        """Returns True if ``self`` has no free symbols and no
        undefined functions (AppliedUndef, to be precise). It will be
        faster than ``if not self.free_symbols``, however, since
        ``is_number`` will fail as soon as it hits a free symbol
        or undefined function.

        Examples
        ========

        >>> from sympy import Function, Integral, cos, sin, pi
        >>> from sympy.abc import x
        >>> f = Function('f')

        >>> x.is_number
        False
        >>> f(1).is_number
        False
        >>> (2*x).is_number
        False
        >>> (2 + Integral(2, x)).is_number
        False
        >>> (2 + Integral(2, (x, 1, 2))).is_number
        True

        Not all numbers are Numbers in the SymPy sense:

        >>> pi.is_number, pi.is_Number
        (True, False)

        If something is a number it should evaluate to a number with
        real and imaginary parts that are Numbers; the result may not
        be comparable, however, since the real and/or imaginary part
        of the result may not have precision.

        >>> cos(1).is_number and cos(1).is_comparable
        True

        >>> z = cos(1)**2 + sin(1)**2 - 1
        >>> z.is_number
        True
        >>> z.is_comparable
        False

        See Also
        ========

        sympy.core.basic.Basic.is_comparable
        """
        return all(obj.is_number for obj in self.args)

    def _eval_is_comparable(self):
        # Basic._eval_is_comparable always returns False, so we override it
        # here
        is_extended_real = self.is_extended_real
        if is_extended_real is False:
            return False
        if not self.is_number:
            return False

        # XXX: as_real_imag() can be a very expensive operation. It should not
        # be used here because is_comparable is used implicitly in many places.
        # Probably this method should just return self.evalf(2).is_Number.

        n, i = self.as_real_imag()

        if not n.is_Number:
            n = n.evalf(2)
            if not n.is_Number:
                return False

        if not i.is_Number:
            i = i.evalf(2)
            if not i.is_Number:
                return False

        if i:
            # if _prec = 1 we can't decide and if not,
            # the answer is False because numbers with
            # imaginary parts can't be compared
            # so return False
            return False
        else:
            return n._prec != 1

    def _random(self, n=None, re_min=-1, im_min=-1, re_max=1, im_max=1):
        """Return self evaluated, if possible, replacing free symbols with
        random complex values, if necessary.

        Explanation
        ===========

        The random complex value for each free symbol is generated
        by the random_complex_number routine giving real and imaginary
        parts in the range given by the re_min, re_max, im_min, and im_max
        values. The returned value is evaluated to a precision of n
        (if given) else the maximum of 15 and the precision needed
        to get more than 1 digit of precision. If the expression
        could not be evaluated to a number, or could not be evaluated
        to more than 1 digit of precision, then None is returned.

        Examples
        ========

        >>> from sympy import sqrt
        >>> from sympy.abc import x, y
        >>> x._random()                         # doctest: +SKIP
        0.0392918155679172 + 0.916050214307199*I
        >>> x._random(2)                        # doctest: +SKIP
        -0.77 - 0.87*I
        >>> (x + y/2)._random(2)                # doctest: +SKIP
        -0.57 + 0.16*I
        >>> sqrt(2)._random(2)
        1.4

        See Also
        ========

        sympy.core.random.random_complex_number
        """

        free = self.free_symbols
        prec = 1
        if free:
            from sympy.core.random import random_complex_number
            a, c, b, d = re_min, re_max, im_min, im_max
            reps = dict(list(zip(free, [random_complex_number(a, b, c, d, rational=True)
                           for zi in free])))
            try:
                nmag = abs(self.evalf(2, subs=reps))
            except (ValueError, TypeError):
                # if an out of range value resulted in evalf problems
                # then return None -- XXX is there a way to know how to
                # select a good random number for a given expression?
                # e.g. when calculating n! negative values for n should not
                # be used
                return None
        else:
            reps = {}
            nmag = abs(self.evalf(2))

        if not hasattr(nmag, '_prec'):
            # e.g. exp_polar(2*I*pi) doesn't evaluate but is_number is True
            return None

        if nmag._prec == 1:
            # increase the precision up to the default maximum
            # precision to see if we can get any significance

            # evaluate
            for prec in giant_steps(2, DEFAULT_MAXPREC):
                nmag = abs(self.evalf(prec, subs=reps))
                if nmag._prec != 1:
                    break

        if nmag._prec != 1:
            if n is None:
                n = max(prec, 15)
            return self.evalf(n, subs=reps)

        # never got any significance
        return None

    def is_constant(self, *wrt, **flags):
        """Return True if self is constant, False if not, or None if
        the constancy could not be determined conclusively.

        Explanation
        ===========

        If an expression has no free symbols then it is a constant. If
        there are free symbols it is possible that the expression is a
        constant, perhaps (but not necessarily) zero. To test such
        expressions, a few strategies are tried:

        1) numerical evaluation at two random points. If two such evaluations
        give two different values and the values have a precision greater than
        1 then self is not constant. If the evaluations agree or could not be
        obtained with any precision, no decision is made. The numerical testing
        is done only if ``wrt`` is different than the free symbols.

        2) differentiation with respect to variables in 'wrt' (or all free
        symbols if omitted) to see if the expression is constant or not. This
        will not always lead to an expression that is zero even though an
        expression is constant (see added test in test_expr.py). If
        all derivatives are zero then self is constant with respect to the
        given symbols.

        3) finding out zeros of denominator expression with free_symbols.
        It will not be constant if there are zeros. It gives more negative
        answers for expression that are not constant.

        If neither evaluation nor differentiation can prove the expression is
        constant, None is returned unless two numerical values happened to be
        the same and the flag ``failing_number`` is True -- in that case the
        numerical value will be returned.

        If flag simplify=False is passed, self will not be simplified;
        the default is True since self should be simplified before testing.

        Examples
        ========

        >>> from sympy import cos, sin, Sum, S, pi
        >>> from sympy.abc import a, n, x, y
        >>> x.is_constant()
        False
        >>> S(2).is_constant()
        True
        >>> Sum(x, (x, 1, 10)).is_constant()
        True
        >>> Sum(x, (x, 1, n)).is_constant()
        False
        >>> Sum(x, (x, 1, n)).is_constant(y)
        True
        >>> Sum(x, (x, 1, n)).is_constant(n)
        False
        >>> Sum(x, (x, 1, n)).is_constant(x)
        True
        >>> eq = a*cos(x)**2 + a*sin(x)**2 - a
        >>> eq.is_constant()
        True
        >>> eq.subs({x: pi, a: 2}) == eq.subs({x: pi, a: 3}) == 0
        True

        >>> (0**x).is_constant()
        False
        >>> x.is_constant()
        False
        >>> (x**x).is_constant()
        False
        >>> one = cos(x)**2 + sin(x)**2
        >>> one.is_constant()
        True
        >>> ((one - 1)**(x + 1)).is_constant() in (True, False) # could be 0 or 1
        True
        """

        simplify = flags.get('simplify', True)

        if self.is_number:
            return True
        free = self.free_symbols
        if not free:
            return True  # assume f(1) is some constant

        # if we are only interested in some symbols and they are not in the
        # free symbols then this expression is constant wrt those symbols
        wrt = set(wrt)
        if wrt and not wrt & free:
            return True
        wrt = wrt or free

        # simplify unless this has already been done
        expr = self
        if simplify:
            expr = expr.simplify()

        # is_zero should be a quick assumptions check; it can be wrong for
        # numbers (see test_is_not_constant test), giving False when it
        # shouldn't, but hopefully it will never give True unless it is sure.
        if expr.is_zero:
            return True

        # Don't attempt substitution or differentiation with non-number symbols
        wrt_number = {sym for sym in wrt if sym.kind is NumberKind}

        # try numerical evaluation to see if we get two different values
        failing_number = None
        if wrt_number == free:
            # try 0 (for a) and 1 (for b)
            try:
                a = expr.subs(list(zip(free, [0]*len(free))),
                    simultaneous=True)
                if a is S.NaN:
                    # evaluation may succeed when substitution fails
                    a = expr._random(None, 0, 0, 0, 0)
            except ZeroDivisionError:
                a = None
            if a is not None and a is not S.NaN:
                try:
                    b = expr.subs(list(zip(free, [1]*len(free))),
                        simultaneous=True)
                    if b is S.NaN:
                        # evaluation may succeed when substitution fails
                        b = expr._random(None, 1, 0, 1, 0)
                except ZeroDivisionError:
                    b = None
                if b is not None and b is not S.NaN and b.equals(a) is False:
                    return False
                # try random real
                b = expr._random(None, -1, 0, 1, 0)
                if b is not None and b is not S.NaN and b.equals(a) is False:
                    return False
                # try random complex
                b = expr._random()
                if b is not None and b is not S.NaN:
                    if b.equals(a) is False:
                        return False
                    failing_number = a if a.is_number else b

        # now we will test each wrt symbol (or all free symbols) to see if the
        # expression depends on them or not using differentiation. This is
        # not sufficient for all expressions, however, so we don't return
        # False if we get a derivative other than 0 with free symbols.
        for w in wrt_number:
            deriv = expr.diff(w)
            if simplify:
                deriv = deriv.simplify()
            if deriv != 0:
                if not (pure_complex(deriv, or_real=True)):
                    if flags.get('failing_number', False):
                        return failing_number
                return False
        from sympy.solvers.solvers import denoms
        return fuzzy_not(fuzzy_or(den.is_zero for den in denoms(self)))

    def equals(self, other, failing_expression=False):
        """Return True if self == other, False if it does not, or None. If
        failing_expression is True then the expression which did not simplify
        to a 0 will be returned instead of None.

        Explanation
        ===========

        If ``self`` is a Number (or complex number) that is not zero, then
        the result is False.

        If ``self`` is a number and has not evaluated to zero, evalf will be
        used to test whether the expression evaluates to zero. If it does so
        and the result has significance (i.e. the precision is either -1, for
        a Rational result, or is greater than 1) then the evalf value will be
        used to return True or False.

        """
        from sympy.simplify.simplify import nsimplify, simplify
        from sympy.solvers.solvers import solve
        from sympy.polys.polyerrors import NotAlgebraic
        from sympy.polys.numberfields import minimal_polynomial

        other = sympify(other)

        if not isinstance(other, Expr):
            return False

        if self == other:
            return True

        # they aren't the same so see if we can make the difference 0;
        # don't worry about doing simplification steps one at a time
        # because if the expression ever goes to 0 then the subsequent
        # simplification steps that are done will be very fast.
        diff = factor_terms(simplify(self - other), radical=True)

        if not diff:
            return True

        if not diff.has(Add, Mod):
            # if there is no expanding to be done after simplifying
            # then this can't be a zero
            return False

        factors = diff.as_coeff_mul()[1]
        if len(factors) > 1:  # avoid infinity recursion
            fac_zero = [fac.equals(0) for fac in factors]
            if None not in fac_zero:  # every part can be decided
                return any(fac_zero)

        constant = diff.is_constant(simplify=False, failing_number=True)

        if constant is False:
            return False

        if not diff.is_number:
            if constant is None:
                # e.g. unless the right simplification is done, a symbolic
                # zero is possible (see expression of issue 6829: without
                # simplification constant will be None).
                return

        if constant is True:
            # this gives a number whether there are free symbols or not
            ndiff = diff._random()
            # is_comparable will work whether the result is real
            # or complex; it could be None, however.
            if ndiff and ndiff.is_comparable:
                return False

        # sometimes we can use a simplified result to give a clue as to
        # what the expression should be; if the expression is *not* zero
        # then we should have been able to compute that and so now
        # we can just consider the cases where the approximation appears
        # to be zero -- we try to prove it via minimal_polynomial.
        #
        # removed
        # ns = nsimplify(diff)
        # if diff.is_number and (not ns or ns == diff):
        #
        # The thought was that if it nsimplifies to 0 that's a sure sign
        # to try the following to prove it; or if it changed but wasn't
        # zero that might be a sign that it's not going to be easy to
        # prove. But tests seem to be working without that logic.
        #
        if diff.is_number:
            # try to prove via self-consistency
            surds = [s for s in diff.atoms(Pow) if s.args[0].is_Integer]
            # it seems to work better to try big ones first
            surds.sort(key=lambda x: -x.args[0])
            for s in surds:
                try:
                    # simplify is False here -- this expression has already
                    # been identified as being hard to identify as zero;
                    # we will handle the checking ourselves using nsimplify
                    # to see if we are in the right ballpark or not and if so
                    # *then* the simplification will be attempted.
                    sol = solve(diff, s, simplify=False)
                    if sol:
                        if s in sol:
                            # the self-consistent result is present
                            return True
                        if all(si.is_Integer for si in sol):
                            # perfect powers are removed at instantiation
                            # so surd s cannot be an integer
                            return False
                        if all(i.is_algebraic is False for i in sol):
                            # a surd is algebraic
                            return False
                        if any(si in surds for si in sol):
                            # it wasn't equal to s but it is in surds
                            # and different surds are not equal
                            return False
                        if any(nsimplify(s - si) == 0 and
                                simplify(s - si) == 0 for si in sol):
                            return True
                        if s.is_real:
                            if any(nsimplify(si, [s]) == s and simplify(si) == s
                                    for si in sol):
                                return True
                except NotImplementedError:
                    pass

            # try to prove with minimal_polynomial but know when
            # *not* to use this or else it can take a long time. e.g. issue 8354
            if True:  # change True to condition that assures non-hang
                try:
                    mp = minimal_polynomial(diff)
                    if mp.is_Symbol:
                        return True
                    return False
                except (NotAlgebraic, NotImplementedError):
                    pass

        # diff has not simplified to zero; constant is either None, True
        # or the number with significance (is_comparable) that was randomly
        # calculated twice as the same value.
        if constant not in (True, None) and constant != 0:
            return False

        if failing_expression:
            return diff
        return None

    def _eval_is_extended_positive_negative(self, positive):
        from sympy.polys.numberfields import minimal_polynomial
        from sympy.polys.polyerrors import NotAlgebraic
        if self.is_number:
            # check to see that we can get a value
            try:
                n2 = self._eval_evalf(2)
            # XXX: This shouldn't be caught here
            # Catches ValueError: hypsum() failed to converge to the requested
            # 34 bits of accuracy
            except ValueError:
                return None
            if n2 is None:
                return None
            if getattr(n2, '_prec', 1) == 1:  # no significance
                return None
            if n2 is S.NaN:
                return None

            f = self.evalf(2)
            if f.is_Float:
                match = f, S.Zero
            else:
                match = pure_complex(f)
            if match is None:
                return False
            r, i = match
            if not (i.is_Number and r.is_Number):
                return False
            if r._prec != 1 and i._prec != 1:
                return bool(not i and ((r > 0) if positive else (r < 0)))
            elif r._prec == 1 and (not i or i._prec == 1) and \
                    self._eval_is_algebraic() and not self.has(Function):
                try:
                    if minimal_polynomial(self).is_Symbol:
                        return False
                except (NotAlgebraic, NotImplementedError):
                    pass

    def _eval_is_extended_positive(self):
        return self._eval_is_extended_positive_negative(positive=True)

    def _eval_is_extended_negative(self):
        return self._eval_is_extended_positive_negative(positive=False)

    def _eval_interval(self, x, a, b):
        """
        Returns evaluation over an interval.  For most functions this is:

        self.subs(x, b) - self.subs(x, a),

        possibly using limit() if NaN is returned from subs, or if
        singularities are found between a and b.

        If b or a is None, it only evaluates -self.subs(x, a) or self.subs(b, x),
        respectively.

        """
        from sympy.calculus.accumulationbounds import AccumBounds
        from sympy.functions.elementary.exponential import log
        from sympy.series.limits import limit, Limit
        from sympy.sets.sets import Interval
        from sympy.solvers.solveset import solveset

        if (a is None and b is None):
            raise ValueError('Both interval ends cannot be None.')

        def _eval_endpoint(left):
            c = a if left else b
            if c is None:
                return S.Zero
            else:
                C = self.subs(x, c)
                if C.has(S.NaN, S.Infinity, S.NegativeInfinity,
                         S.ComplexInfinity, AccumBounds):
                    if (a < b) != False:
                        C = limit(self, x, c, "+" if left else "-")
                    else:
                        C = limit(self, x, c, "-" if left else "+")

                    if isinstance(C, Limit):
                        raise NotImplementedError("Could not compute limit")
            return C

        if a == b:
            return S.Zero

        A = _eval_endpoint(left=True)
        if A is S.NaN:
            return A

        B = _eval_endpoint(left=False)

        if (a and b) is None:
            return B - A

        value = B - A

        if a.is_comparable and b.is_comparable:
            if a < b:
                domain = Interval(a, b)
            else:
                domain = Interval(b, a)
            # check the singularities of self within the interval
            # if singularities is a ConditionSet (not iterable), catch the exception and pass
            singularities = solveset(self.cancel().as_numer_denom()[1], x,
                domain=domain)
            for logterm in self.atoms(log):
                singularities = singularities | solveset(logterm.args[0], x,
                    domain=domain)
            try:
                for s in singularities:
                    if value is S.NaN:
                        # no need to keep adding, it will stay NaN
                        break
                    if not s.is_comparable:
                        continue
                    if (a < s) == (s < b) == True:
                        value += -limit(self, x, s, "+") + limit(self, x, s, "-")
                    elif (b < s) == (s < a) == True:
                        value += limit(self, x, s, "+") - limit(self, x, s, "-")
            except TypeError:
                pass

        return value

    def _eval_power(self, expt) -> Expr | None:
        # subclass to compute self**other for cases when
        # other is not NaN, 0, or 1
        return None

    def _eval_conjugate(self):
        if self.is_extended_real:
            return self
        elif self.is_imaginary:
            return -self

    def conjugate(self):
        """Returns the complex conjugate of 'self'."""
        from sympy.functions.elementary.complexes import conjugate as c
        return c(self)

    def dir(self, x, cdir):
        if self.is_zero:
            return S.Zero
        from sympy.functions.elementary.exponential import log
        minexp = S.Zero
        arg = self
        while arg:
            minexp += S.One
            arg = arg.diff(x)
            coeff = arg.subs(x, 0)
            if coeff is S.NaN:
                coeff = arg.limit(x, 0)
            if coeff is S.ComplexInfinity:
                try:
                    coeff, _ = arg.leadterm(x)
                    if coeff.has(log(x)):
                        raise ValueError()
                except ValueError:
                    coeff = arg.limit(x, 0)
            if coeff != S.Zero:
                break
        return coeff*cdir**minexp

    def _eval_transpose(self):
        from sympy.functions.elementary.complexes import conjugate
        if self.is_commutative:
            return self
        elif self.is_hermitian:
            return conjugate(self)
        elif self.is_antihermitian:
            return -conjugate(self)

    def transpose(self):
        from sympy.functions.elementary.complexes import transpose
        return transpose(self)

    def _eval_adjoint(self):
        from sympy.functions.elementary.complexes import conjugate, transpose
        if self.is_hermitian:
            return self
        elif self.is_antihermitian:
            return -self
        obj = self._eval_conjugate()
        if obj is not None:
            return transpose(obj)
        obj = self._eval_transpose()
        if obj is not None:
            return conjugate(obj)

    def adjoint(self):
        from sympy.functions.elementary.complexes import adjoint
        return adjoint(self)

    @classmethod
    def _parse_order(cls, order):
        """Parse and configure the ordering of terms. """
        from sympy.polys.orderings import monomial_key

        startswith = getattr(order, "startswith", None)
        if startswith is None:
            reverse = False
        else:
            reverse = startswith('rev-')
            if reverse:
                order = order[4:]

        monom_key = monomial_key(order)

        def neg(monom):
            return tuple([neg(m) if isinstance(m, tuple) else -m for m in monom])

        def key(term):
            _, ((re, im), monom, ncpart) = term

            monom = neg(monom_key(monom))
            ncpart = tuple([e.sort_key(order=order) for e in ncpart])
            coeff = ((bool(im), im), (re, im))

            return monom, ncpart, coeff

        return key, reverse

    def as_ordered_factors(self, order=None):
        """Return list of ordered factors (if Mul) else [self]."""
        return [self]

    def as_poly(self, *gens, **args):
        """Converts ``self`` to a polynomial or returns ``None``.

        Explanation
        ===========

        >>> from sympy import sin
        >>> from sympy.abc import x, y

        >>> print((x**2 + x*y).as_poly())
        Poly(x**2 + x*y, x, y, domain='ZZ')

        >>> print((x**2 + x*y).as_poly(x, y))
        Poly(x**2 + x*y, x, y, domain='ZZ')

        >>> print((x**2 + sin(y)).as_poly(x, y))
        None

        """
        from sympy.polys.polyerrors import (
            PolynomialError,
            GeneratorsNeeded,
            CoercionFailed,
        )
        from sympy.polys.polytools import Poly

        try:
            poly = Poly(self, *gens, **args)

            if not poly.is_Poly:
                return None
            else:
                return poly
        except (PolynomialError, GeneratorsNeeded, CoercionFailed):
            # PolynomialError is caught for e.g. exp(x).as_poly(x)
            # GeneratorsNeeded is caught for e.g. S(2).as_poly()
            # CoercionFailed is caught for e.g. pi.as_poly(x, domain='QQ')
            return None

    def as_ordered_terms(self, order=None, data: Literal[False] = False) -> list[Expr]:
        """
        Transform an expression to an ordered list of terms.

        Examples
        ========

        >>> from sympy import sin, cos
        >>> from sympy.abc import x

        >>> (sin(x)**2*cos(x) + sin(x)**2 + 1).as_ordered_terms()
        [sin(x)**2*cos(x), sin(x)**2, 1]

        """

        from .numbers import Number, NumberSymbol

        if order is None and self.is_Add:
            # Spot the special case of Add(Number, Mul(Number, expr)) with the
            # first number positive and the second number negative
            key = lambda x:not isinstance(x, (Number, NumberSymbol))
            add_args = sorted(Add.make_args(self), key=key)
            if (len(add_args) == 2
                and isinstance(add_args[0], (Number, NumberSymbol))
                and isinstance(add_args[1], Mul)):
                mul_args = sorted(Mul.make_args(add_args[1]), key=key)
                if (len(mul_args) == 2
                    and isinstance(mul_args[0], Number)
                    and add_args[0].is_positive
                    and mul_args[0].is_negative):
                    return add_args

        key, reverse = self._parse_order(order)
        terms, gens = self.as_terms()

        if not any(term.is_Order for term, _ in terms):
            ordered = sorted(terms, key=key, reverse=reverse)
        else:
            _order, _terms = _sift_true_false(terms, lambda x: x[0].is_Order)
            ordered = sorted(_terms, key=key, reverse=True) \
                + sorted(_order, key=key, reverse=True)

        if data:
            return ordered, gens
        else:
            return [term for term, _ in ordered]

    def as_terms(self) -> tuple[list[tuple[Expr, Any]], list[Expr]]:
        """Transform an expression to a list of terms. """
        from .exprtools import decompose_power

        gens_set, terms = set(), []

        for term in Add.make_args(self):
            coeff, _term = term.as_coeff_Mul()

            coeff_complex = complex(coeff)
            cpart, ncpart = {}, []

            if _term is not S.One:
                for factor in Mul.make_args(_term):
                    if factor.is_number:
                        try:
                            coeff_complex *= complex(factor)
                        except (TypeError, ValueError):
                            pass
                        else:
                            continue

                    if factor.is_commutative:
                        base, exp = decompose_power(factor)

                        cpart[base] = exp
                        gens_set.add(base)
                    else:
                        ncpart.append(factor)

            coeff_tuple = coeff_complex.real, coeff_complex.imag
            ncpart_tuple = tuple(ncpart)

            terms.append((term, (coeff_tuple, cpart, ncpart_tuple)))

        gens = sorted(gens_set, key=default_sort_key)

        k, indices = len(gens), {}

        for i, g in enumerate(gens):
            indices[g] = i

        result = []

        for term, (coeff_tuple, cpart, ncpart_tuple) in terms:
            monom = [0]*k

            for base, exp in cpart.items():
                monom[indices[base]] = exp

            result.append((term, (coeff_tuple, tuple(monom), ncpart_tuple)))

        return result, gens

    def removeO(self) -> Expr:
        """Removes the additive O(..) symbol if there is one"""
        return self

    def getO(self) -> Expr | None:
        """Returns the additive O(..) symbol if there is one, else None."""
        return None

    def getn(self):
        """
        Returns the order of the expression.

        Explanation
        ===========

        The order is determined either from the O(...) term. If there
        is no O(...) term, it returns None.

        Examples
        ========

        >>> from sympy import O
        >>> from sympy.abc import x
        >>> (1 + x + O(x**2)).getn()
        2
        >>> (1 + x).getn()

        """
        o = self.getO()
        if o is None:
            return None
        elif o.is_Order:
            o = o.expr
            if o is S.One:
                return S.Zero
            if o.is_Symbol:
                return S.One
            if o.is_Pow:
                return o.args[1]
            if o.is_Mul:  # x**n*log(x)**n or x**n/log(x)**n
                for oi in o.args:
                    if oi.is_Symbol:
                        return S.One
                    if oi.is_Pow:
                        from .symbol import Dummy, Symbol
                        syms = oi.atoms(Symbol)
                        if len(syms) == 1:
                            x = syms.pop()
                            oi = oi.subs(x, Dummy('x', positive=True))
                            if oi.base.is_Symbol and oi.exp.is_Rational:
                                return abs(oi.exp)

        raise NotImplementedError('not sure of order of %s' % o)

    def count_ops(self, visual=False):
        from .function import count_ops
        return count_ops(self, visual)

    def args_cnc(self, cset=False, warn=True, split_1=True):
        """Return [commutative factors, non-commutative factors] of self.

        Explanation
        ===========

        self is treated as a Mul and the ordering of the factors is maintained.
        If ``cset`` is True the commutative factors will be returned in a set.
        If there were repeated factors (as may happen with an unevaluated Mul)
        then an error will be raised unless it is explicitly suppressed by
        setting ``warn`` to False.

        Note: -1 is always separated from a Number unless split_1 is False.

        Examples
        ========

        >>> from sympy import symbols, oo
        >>> A, B = symbols('A B', commutative=0)
        >>> x, y = symbols('x y')
        >>> (-2*x*y).args_cnc()
        [[-1, 2, x, y], []]
        >>> (-2.5*x).args_cnc()
        [[-1, 2.5, x], []]
        >>> (-2*x*A*B*y).args_cnc()
        [[-1, 2, x, y], [A, B]]
        >>> (-2*x*A*B*y).args_cnc(split_1=False)
        [[-2, x, y], [A, B]]
        >>> (-2*x*y).args_cnc(cset=True)
        [{-1, 2, x, y}, []]

        The arg is always treated as a Mul:

        >>> (-2 + x + A).args_cnc()
        [[], [x - 2 + A]]
        >>> (-oo).args_cnc() # -oo is a singleton
        [[-1, oo], []]
        """
        args = list(Mul.make_args(self))

        for i, mi in enumerate(args):
            if not mi.is_commutative:
                c = args[:i]
                nc = args[i:]
                break
        else:
            c = args
            nc = []

        if c and split_1 and (
            c[0].is_Number and
            c[0].is_extended_negative and
                c[0] is not S.NegativeOne):
            c[:1] = [S.NegativeOne, -c[0]]

        if cset:
            clen = len(c)
            c = set(c)
            if clen and warn and len(c) != clen:
                raise ValueError('repeated commutative arguments: %s' %
                                 [ci for ci in c if list(self.args).count(ci) > 1])
        return [c, nc]

    def coeff(self, x: Expr | complex, n=1, right=False, _first=True):
        """
        Returns the coefficient from the term(s) containing ``x**n``. If ``n``
        is zero then all terms independent of ``x`` will be returned.

        Explanation
        ===========

        When ``x`` is noncommutative, the coefficient to the left (default) or
        right of ``x`` can be returned. The keyword 'right' is ignored when
        ``x`` is commutative.

        Examples
        ========

        >>> from sympy import symbols
        >>> from sympy.abc import x, y, z

        You can select terms that have an explicit negative in front of them:

        >>> (-x + 2*y).coeff(-1)
        x
        >>> (x - 2*y).coeff(-1)
        2*y

        You can select terms with no Rational coefficient:

        >>> (x + 2*y).coeff(1)
        x
        >>> (3 + 2*x + 4*x**2).coeff(1)
        0

        You can select terms independent of x by making n=0; in this case
        expr.as_independent(x)[0] is returned (and 0 will be returned instead
        of None):

        >>> (3 + 2*x + 4*x**2).coeff(x, 0)
        3
        >>> eq = ((x + 1)**3).expand() + 1
        >>> eq
        x**3 + 3*x**2 + 3*x + 2
        >>> [eq.coeff(x, i) for i in reversed(range(4))]
        [1, 3, 3, 2]
        >>> eq -= 2
        >>> [eq.coeff(x, i) for i in reversed(range(4))]
        [1, 3, 3, 0]

        You can select terms that have a numerical term in front of them:

        >>> (-x - 2*y).coeff(2)
        -y
        >>> from sympy import sqrt
        >>> (x + sqrt(2)*x).coeff(sqrt(2))
        x

        The matching is exact:

        >>> (3 + 2*x + 4*x**2).coeff(x)
        2
        >>> (3 + 2*x + 4*x**2).coeff(x**2)
        4
        >>> (3 + 2*x + 4*x**2).coeff(x**3)
        0
        >>> (z*(x + y)**2).coeff((x + y)**2)
        z
        >>> (z*(x + y)**2).coeff(x + y)
        0

        In addition, no factoring is done, so 1 + z*(1 + y) is not obtained
        from the following:

        >>> (x + z*(x + x*y)).coeff(x)
        1

        If such factoring is desired, factor_terms can be used first:

        >>> from sympy import factor_terms
        >>> factor_terms(x + z*(x + x*y)).coeff(x)
        z*(y + 1) + 1

        >>> n, m, o = symbols('n m o', commutative=False)
        >>> n.coeff(n)
        1
        >>> (3*n).coeff(n)
        3
        >>> (n*m + m*n*m).coeff(n) # = (1 + m)*n*m
        1 + m
        >>> (n*m + m*n*m).coeff(n, right=True) # = (1 + m)*n*m
        m

        If there is more than one possible coefficient 0 is returned:

        >>> (n*m + m*n).coeff(n)
        0

        If there is only one possible coefficient, it is returned:

        >>> (n*m + x*m*n).coeff(m*n)
        x
        >>> (n*m + x*m*n).coeff(m*n, right=1)
        1

        See Also
        ========

        as_coefficient: separate the expression into a coefficient and factor
        as_coeff_Add: separate the additive constant from an expression
        as_coeff_Mul: separate the multiplicative constant from an expression
        as_independent: separate x-dependent terms/factors from others
        sympy.polys.polytools.Poly.coeff_monomial: efficiently find the single coefficient of a monomial in Poly
        sympy.polys.polytools.Poly.nth: like coeff_monomial but powers of monomial terms are used
        """
        xe = sympify(x)
        if not isinstance(xe, Basic):
            return S.Zero

        n = as_int(n)

        if not xe:
            return S.Zero

        if xe == self:
            if n == 1:
                return S.One
            return S.Zero

        co2: list[Expr]

        if xe is S.One:
            co2 = [a for a in Add.make_args(self) if a.as_coeff_Mul()[0] is S.One]
            if not co2:
                return S.Zero
            return Add(*co2)

        if n == 0:
            if xe.is_Add and self.is_Add:
                c = self.coeff(xe, right=right)
                if not c:
                    return S.Zero
                if not right:
                    return self - Add(*[a*xe for a in Add.make_args(c)])
                return self - Add(*[xe*a for a in Add.make_args(c)])
            return self.as_independent(xe, as_Add=True)[0]

        # continue with the full method, looking for this power of xe:
        xe = xe**n

        def incommon(l1, l2):
            if not l1 or not l2:
                return []
            n = min(len(l1), len(l2))
            for i in range(n):
                if l1[i] != l2[i]:
                    return l1[:i]
            return l1[:]

        def find(l, sub, first=True):
            """ Find where list sub appears in list l. When ``first`` is True
            the first occurrence from the left is returned, else the last
            occurrence is returned. Return None if sub is not in l.

            Examples
            ========

            >> l = range(5)*2
            >> find(l, [2, 3])
            2
            >> find(l, [2, 3], first=0)
            7
            >> find(l, [2, 4])
            None

            """
            if not sub or not l or len(sub) > len(l):
                return None
            n = len(sub)
            if not first:
                l.reverse()
                sub.reverse()
            for i in range(len(l) - n + 1):
                if all(l[i + j] == sub[j] for j in range(n)):
                    break
            else:
                i = None
            if not first:
                l.reverse()
                sub.reverse()
            if i is not None and not first:
                i = len(l) - (i + n)
            return i

        co2 = []
        co: list[tuple[set[Expr], list[Expr]]] = []
        args = Add.make_args(self)
        self_c = self.is_commutative
        x_c = xe.is_commutative
        if self_c and not x_c:
            return S.Zero
        if _first and self.is_Add and not self_c and not x_c:
            # get the part that depends on xe exactly
            xargs = Mul.make_args(xe)
            d = Add(*[i for i in Add.make_args(self.as_independent(xe)[1])
                if all(xi in Mul.make_args(i) for xi in xargs)])
            rv = d.coeff(xe, right=right, _first=False)
            if not rv.is_Add or not right:
                return rv
            c_part, nc_part = zip(*[i.args_cnc() for i in rv.args])
            if has_variety(c_part):
                return rv
            return Add(*[Mul._from_args(i) for i in nc_part])

        one_c = self_c or x_c
        xargs, nx = xe.args_cnc(cset=True, warn=bool(not x_c))
        # find the parts that pass the commutative terms
        for a in args:
            margs, nc = a.args_cnc(cset=True, warn=bool(not self_c))
            if nc is None:
                nc = []
            if len(xargs) > len(margs):
                continue
            resid = margs.difference(xargs)
            if len(resid) + len(xargs) == len(margs):
                if one_c:
                    co2.append(Mul(*(list(resid) + nc)))
                else:
                    co.append((resid, nc))
        if one_c:
            if co2 == []:
                return S.Zero
            elif co2:
                return Add(*co2)
        else:  # both nc
            # now check the non-comm parts
            if not co:
                return S.Zero
            if all(n == co[0][1] for r, n in co):
                ii = find(co[0][1], nx, right)
                if ii is not None:
                    if not right:
                        return Mul(Add(*[Mul(*r) for r, c in co]), Mul(*co[0][1][:ii]))
                    else:
                        return Mul(*co[0][1][ii + len(nx):])
            beg = reduce(incommon, (n[1] for n in co))
            if beg:
                ii = find(beg, nx, right)
                if ii is not None:
                    if not right:
                        gcdc = co[0][0]
                        for i in range(1, len(co)):
                            gcdc = gcdc.intersection(co[i][0])
                            if not gcdc:
                                break
                        return Mul(*(list(gcdc) + beg[:ii]))
                    else:
                        m = ii + len(nx)
                        return Add(*[Mul(*(list(r) + n[m:])) for r, n in co])
            end = list(reversed(
                reduce(incommon, (list(reversed(n[1])) for n in co))))
            if end:
                ii = find(end, nx, right)
                if ii is not None:
                    if not right:
                        return Add(*[Mul(*(list(r) + n[:-len(end) + ii])) for r, n in co])
                    else:
                        return Mul(*end[ii + len(nx):])
            # look for single match
            hit = None
            for i, (r, n) in enumerate(co):
                ii = find(n, nx, right)
                if ii is not None:
                    if not hit:
                        hit = ii, r, n
                    else:
                        break
            else:
                if hit:
                    ii, r, n = hit
                    if not right:
                        return Mul(*(list(r) + n[:ii]))
                    else:
                        return Mul(*n[ii + len(nx):])

            return S.Zero

    def as_expr(self, *gens):
        """
        Convert a polynomial to a SymPy expression.

        Examples
        ========

        >>> from sympy import sin
        >>> from sympy.abc import x, y

        >>> f = (x**2 + x*y).as_poly(x, y)
        >>> f.as_expr()
        x**2 + x*y

        >>> sin(x).as_expr()
        sin(x)

        """
        return self

    def as_coefficient(self, expr: Expr) -> Expr | None:
        """
        Extracts symbolic coefficient at the given expression. In
        other words, this functions separates 'self' into the product
        of 'expr' and 'expr'-free coefficient. If such separation
        is not possible it will return None.

        Examples
        ========

        >>> from sympy import E, pi, sin, I, Poly
        >>> from sympy.abc import x

        >>> E.as_coefficient(E)
        1
        >>> (2*E).as_coefficient(E)
        2
        >>> (2*sin(E)*E).as_coefficient(E)

        Two terms have E in them so a sum is returned. (If one were
        desiring the coefficient of the term exactly matching E then
        the constant from the returned expression could be selected.
        Or, for greater precision, a method of Poly can be used to
        indicate the desired term from which the coefficient is
        desired.)

        >>> (2*E + x*E).as_coefficient(E)
        x + 2
        >>> _.args[0]  # just want the exact match
        2
        >>> p = Poly(2*E + x*E); p
        Poly(x*E + 2*E, x, E, domain='ZZ')
        >>> p.coeff_monomial(E)
        2
        >>> p.nth(0, 1)
        2

        Since the following cannot be written as a product containing
        E as a factor, None is returned. (If the coefficient ``2*x`` is
        desired then the ``coeff`` method should be used.)

        >>> (2*E*x + x).as_coefficient(E)
        >>> (2*E*x + x).coeff(E)
        2*x

        >>> (E*(x + 1) + x).as_coefficient(E)

        >>> (2*pi*I).as_coefficient(pi*I)
        2
        >>> (2*I).as_coefficient(pi*I)

        See Also
        ========

        coeff: return sum of terms have a given factor
        as_coeff_Add: separate the additive constant from an expression
        as_coeff_Mul: separate the multiplicative constant from an expression
        as_independent: separate x-dependent terms/factors from others
        sympy.polys.polytools.Poly.coeff_monomial: efficiently find the single coefficient of a monomial in Poly
        sympy.polys.polytools.Poly.nth: like coeff_monomial but powers of monomial terms are used


        """

        r = self.extract_multiplicatively(expr)
        if r and not r.has(expr):
            return r
        else:
            return None

    def as_independent(self, *deps, **hint) -> tuple[Expr, Expr]:
        """
        A mostly naive separation of a Mul or Add into arguments that are not
        are dependent on deps. To obtain as complete a separation of variables
        as possible, use a separation method first, e.g.:

        * separatevars() to change Mul, Add and Pow (including exp) into Mul
        * .expand(mul=True) to change Add or Mul into Add
        * .expand(log=True) to change log expr into an Add

        The only non-naive thing that is done here is to respect noncommutative
        ordering of variables and to always return (0, 0) for `self` of zero
        regardless of hints.

        For nonzero `self`, the returned tuple (i, d) has the
        following interpretation:

        * i will has no variable that appears in deps
        * d will either have terms that contain variables that are in deps, or
          be equal to 0 (when self is an Add) or 1 (when self is a Mul)
        * if self is an Add then self = i + d
        * if self is a Mul then self = i*d
        * otherwise (self, S.One) or (S.One, self) is returned.

        To force the expression to be treated as an Add, use the hint as_Add=True

        Examples
        ========

        -- self is an Add

        >>> from sympy import sin, cos, exp
        >>> from sympy.abc import x, y, z

        >>> (x + x*y).as_independent(x)
        (0, x*y + x)
        >>> (x + x*y).as_independent(y)
        (x, x*y)
        >>> (2*x*sin(x) + y + x + z).as_independent(x)
        (y + z, 2*x*sin(x) + x)
        >>> (2*x*sin(x) + y + x + z).as_independent(x, y)
        (z, 2*x*sin(x) + x + y)

        -- self is a Mul

        >>> (x*sin(x)*cos(y)).as_independent(x)
        (cos(y), x*sin(x))

        non-commutative terms cannot always be separated out when self is a Mul

        >>> from sympy import symbols
        >>> n1, n2, n3 = symbols('n1 n2 n3', commutative=False)
        >>> (n1 + n1*n2).as_independent(n2)
        (n1, n1*n2)
        >>> (n2*n1 + n1*n2).as_independent(n2)
        (0, n1*n2 + n2*n1)
        >>> (n1*n2*n3).as_independent(n1)
        (1, n1*n2*n3)
        >>> (n1*n2*n3).as_independent(n2)
        (n1, n2*n3)
        >>> ((x-n1)*(x-y)).as_independent(x)
        (1, (x - y)*(x - n1))

        -- self is anything else:

        >>> (sin(x)).as_independent(x)
        (1, sin(x))
        >>> (sin(x)).as_independent(y)
        (sin(x), 1)
        >>> exp(x+y).as_independent(x)
        (1, exp(x + y))

        -- force self to be treated as an Add:

        >>> (3*x).as_independent(x, as_Add=True)
        (0, 3*x)

        -- force self to be treated as a Mul:

        >>> (3+x).as_independent(x, as_Add=False)
        (1, x + 3)
        >>> (-3+x).as_independent(x, as_Add=False)
        (1, x - 3)

        Note how the below differs from the above in making the
        constant on the dep term positive.

        >>> (y*(-3+x)).as_independent(x)
        (y, x - 3)

        -- use .as_independent() for true independence testing instead
           of .has(). The former considers only symbols in the free
           symbols while the latter considers all symbols

        >>> from sympy import Integral
        >>> I = Integral(x, (x, 1, 2))
        >>> I.has(x)
        True
        >>> x in I.free_symbols
        False
        >>> I.as_independent(x) == (I, 1)
        True
        >>> (I + x).as_independent(x) == (I, x)
        True

        Note: when trying to get independent terms, a separation method
        might need to be used first. In this case, it is important to keep
        track of what you send to this routine so you know how to interpret
        the returned values

        >>> from sympy import separatevars, log
        >>> separatevars(exp(x+y)).as_independent(x)
        (exp(y), exp(x))
        >>> (x + x*y).as_independent(y)
        (x, x*y)
        >>> separatevars(x + x*y).as_independent(y)
        (x, y + 1)
        >>> (x*(1 + y)).as_independent(y)
        (x, y + 1)
        >>> (x*(1 + y)).expand(mul=True).as_independent(y)
        (x, x*y)
        >>> a, b=symbols('a b', positive=True)
        >>> (log(a*b).expand(log=True)).as_independent(b)
        (log(a), log(b))

        See Also
        ========

        separatevars
        expand_log
        sympy.core.add.Add.as_two_terms
        sympy.core.mul.Mul.as_two_terms
        as_coeff_mul
        """
        from .symbol import Symbol
        from .add import _unevaluated_Add
        from .mul import _unevaluated_Mul

        if self is S.Zero:
            return (self, self)

        func = self.func
        want: type[Add] | type[Mul]
        if hint.get('as_Add', isinstance(self, Add) ):
            want = Add
        else:
            want = Mul

        # sift out deps into symbolic and other and ignore
        # all symbols but those that are in the free symbols
        sym = set()
        other = []
        for d in deps:
            if isinstance(d, Symbol):  # Symbol.is_Symbol is True
                sym.add(d)
            else:
                other.append(d)

        def has(e):
            """return the standard has() if there are no literal symbols, else
            check to see that symbol-deps are in the free symbols."""
            has_other = e.has(*other)
            if not sym:
                return has_other
            return has_other or e.has(*(e.free_symbols & sym))

        if (want is not func or
                func is not Add and func is not Mul):
            if has(self):
                return (want.identity, self)
            else:
                return (self, want.identity)
        else:
            if func is Add:
                args = list(self.args)
            else:
                args, nc = self.args_cnc()

        d = sift(args, has)
        depend = d[True]
        indep = d[False]
        if func is Add:  # all terms were treated as commutative
            return (Add(*indep), _unevaluated_Add(*depend))
        else:  # handle noncommutative by stopping at first dependent term
            for i, n in enumerate(nc):
                if has(n):
                    depend.extend(nc[i:])
                    break
                indep.append(n)
            return Mul(*indep), _unevaluated_Mul(*depend)

    def as_real_imag(self, deep=True, **hints) -> tuple[Expr, Expr]:
        """Performs complex expansion on 'self' and returns a tuple
           containing collected both real and imaginary parts. This
           method cannot be confused with re() and im() functions,
           which does not perform complex expansion at evaluation.

           However it is possible to expand both re() and im()
           functions and get exactly the same results as with
           a single call to this function.

           >>> from sympy import symbols, I

           >>> x, y = symbols('x,y', real=True)

           >>> (x + y*I).as_real_imag()
           (x, y)

           >>> from sympy.abc import z, w

           >>> (z + w*I).as_real_imag()
           (re(z) - im(w), re(w) + im(z))

        """
        if hints.get('ignore') == self:
            return None  # type: ignore
        else:
            from sympy.functions.elementary.complexes import im, re
            return (re(self), im(self))

    def as_powers_dict(self):
        """Return self as a dictionary of factors with each factor being
        treated as a power. The keys are the bases of the factors and the
        values, the corresponding exponents. The resulting dictionary should
        be used with caution if the expression is a Mul and contains non-
        commutative factors since the order that they appeared will be lost in
        the dictionary.

        See Also
        ========
        as_ordered_factors: An alternative for noncommutative applications,
                            returning an ordered list of factors.
        args_cnc: Similar to as_ordered_factors, but guarantees separation
                  of commutative and noncommutative factors.
        """
        d = defaultdict(int)
        d.update([self.as_base_exp()])
        return d

    def as_coefficients_dict(self, *syms):
        """Return a dictionary mapping terms to their Rational coefficient.
        Since the dictionary is a defaultdict, inquiries about terms which
        were not present will return a coefficient of 0.

        If symbols ``syms`` are provided, any multiplicative terms
        independent of them will be considered a coefficient and a
        regular dictionary of syms-dependent generators as keys and
        their corresponding coefficients as values will be returned.

        Examples
        ========

        >>> from sympy.abc import a, x, y
        >>> (3*x + a*x + 4).as_coefficients_dict()
        {1: 4, x: 3, a*x: 1}
        >>> _[a]
        0
        >>> (3*a*x).as_coefficients_dict()
        {a*x: 3}
        >>> (3*a*x).as_coefficients_dict(x)
        {x: 3*a}
        >>> (3*a*x).as_coefficients_dict(y)
        {1: 3*a*x}

        """
        d = defaultdict(list)
        if not syms:
            for ai in Add.make_args(self):
                c, m = ai.as_coeff_Mul()
                d[m].append(c)
            for k, v in d.items():
                if len(v) == 1:
                    d[k] = v[0]
                else:
                    d[k] = Add(*v)
        else:
            ind, dep = self.as_independent(*syms, as_Add=True)
            for i in Add.make_args(dep):
                if i.is_Mul:
                    c, x = i.as_coeff_mul(*syms)
                    if c is S.One:
                        d[i].append(c)
                    else:
                        d[i._new_rawargs(*x)].append(c)
                elif i:
                    d[i].append(S.One)
            d = {k: Add(*d[k]) for k in d}
            if ind is not S.Zero:
                d.update({S.One: ind})
        di = defaultdict(int)
        di.update(d)
        return di

    def as_base_exp(self) -> tuple[Expr, Expr]:
        # a -> b ** e
        return self, S.One

    def as_coeff_mul(self, *deps, **kwargs) -> tuple[Expr, tuple[Expr, ...]]:
        """Return the tuple (c, args) where self is written as a Mul, ``m``.

        c should be a Rational multiplied by any factors of the Mul that are
        independent of deps.

        args should be a tuple of all other factors of m; args is empty
        if self is a Number or if self is independent of deps (when given).

        This should be used when you do not know if self is a Mul or not but
        you want to treat self as a Mul or if you want to process the
        individual arguments of the tail of self as a Mul.

        - if you know self is a Mul and want only the head, use self.args[0];
        - if you do not want to process the arguments of the tail but need the
          tail then use self.as_two_terms() which gives the head and tail;
        - if you want to split self into an independent and dependent parts
          use ``self.as_independent(*deps)``

        >>> from sympy import S
        >>> from sympy.abc import x, y
        >>> (S(3)).as_coeff_mul()
        (3, ())
        >>> (3*x*y).as_coeff_mul()
        (3, (x, y))
        >>> (3*x*y).as_coeff_mul(x)
        (3*y, (x,))
        >>> (3*y).as_coeff_mul(x)
        (3*y, ())
        """
        if deps:
            if not self.has(*deps):
                return self, ()
        return S.One, (self,)

    def as_coeff_add(self, *deps) -> tuple[Expr, tuple[Expr, ...]]:
        """Return the tuple (c, args) where self is written as an Add, ``a``.

        c should be a Rational added to any terms of the Add that are
        independent of deps.

        args should be a tuple of all other terms of ``a``; args is empty
        if self is a Number or if self is independent of deps (when given).

        This should be used when you do not know if self is an Add or not but
        you want to treat self as an Add or if you want to process the
        individual arguments of the tail of self as an Add.

        - if you know self is an Add and want only the head, use self.args[0];
        - if you do not want to process the arguments of the tail but need the
          tail then use self.as_two_terms() which gives the head and tail.
        - if you want to split self into an independent and dependent parts
          use ``self.as_independent(*deps)``

        >>> from sympy import S
        >>> from sympy.abc import x, y
        >>> (S(3)).as_coeff_add()
        (3, ())
        >>> (3 + x).as_coeff_add()
        (3, (x,))
        >>> (3 + x + y).as_coeff_add(x)
        (y + 3, (x,))
        >>> (3 + y).as_coeff_add(x)
        (y + 3, ())

        """
        if deps:
            if not self.has_free(*deps):
                return self, ()
        return S.Zero, (self,)

    def primitive(self) -> tuple[Number, Expr]:
        """Return the positive Rational that can be extracted non-recursively
        from every term of self (i.e., self is treated like an Add). This is
        like the as_coeff_Mul() method but primitive always extracts a positive
        Rational (never a negative or a Float).

        Examples
        ========

        >>> from sympy.abc import x
        >>> (3*(x + 1)**2).primitive()
        (3, (x + 1)**2)
        >>> a = (6*x + 2); a.primitive()
        (2, 3*x + 1)
        >>> b = (x/2 + 3); b.primitive()
        (1/2, x + 6)
        >>> (a*b).primitive() == (1, a*b)
        True
        """
        if not self:
            return S.One, S.Zero
        c, r = self.as_coeff_Mul(rational=True)
        if c.is_negative:
            c, r = -c, -r
        return c, r

    def as_content_primitive(self, radical=False, clear=True):
        """This method should recursively remove a Rational from all arguments
        and return that (content) and the new self (primitive). The content
        should always be positive and ``Mul(*foo.as_content_primitive()) == foo``.
        The primitive need not be in canonical form and should try to preserve
        the underlying structure if possible (i.e. expand_mul should not be
        applied to self).

        Examples
        ========

        >>> from sympy import sqrt
        >>> from sympy.abc import x, y, z

        >>> eq = 2 + 2*x + 2*y*(3 + 3*y)

        The as_content_primitive function is recursive and retains structure:

        >>> eq.as_content_primitive()
        (2, x + 3*y*(y + 1) + 1)

        Integer powers will have Rationals extracted from the base:

        >>> ((2 + 6*x)**2).as_content_primitive()
        (4, (3*x + 1)**2)
        >>> ((2 + 6*x)**(2*y)).as_content_primitive()
        (1, (2*(3*x + 1))**(2*y))

        Terms may end up joining once their as_content_primitives are added:

        >>> ((5*(x*(1 + y)) + 2*x*(3 + 3*y))).as_content_primitive()
        (11, x*(y + 1))
        >>> ((3*(x*(1 + y)) + 2*x*(3 + 3*y))).as_content_primitive()
        (9, x*(y + 1))
        >>> ((3*(z*(1 + y)) + 2.0*x*(3 + 3*y))).as_content_primitive()
        (1, 6.0*x*(y + 1) + 3*z*(y + 1))
        >>> ((5*(x*(1 + y)) + 2*x*(3 + 3*y))**2).as_content_primitive()
        (121, x**2*(y + 1)**2)
        >>> ((x*(1 + y) + 0.4*x*(3 + 3*y))**2).as_content_primitive()
        (1, 4.84*x**2*(y + 1)**2)

        Radical content can also be factored out of the primitive:

        >>> (2*sqrt(2) + 4*sqrt(10)).as_content_primitive(radical=True)
        (2, sqrt(2)*(1 + 2*sqrt(5)))

        If clear=False (default is True) then content will not be removed
        from an Add if it can be distributed to leave one or more
        terms with integer coefficients.

        >>> (x/2 + y).as_content_primitive()
        (1/2, x + 2*y)
        >>> (x/2 + y).as_content_primitive(clear=False)
        (1, x/2 + y)
        """
        return S.One, self

    def as_numer_denom(self) -> tuple[Expr, Expr]:
        """Return the numerator and the denominator of an expression.

        expression -> a/b -> a, b

        This is just a stub that should be defined by
        an object's class methods to get anything else.

        See Also
        ========

        normal: return ``a/b`` instead of ``(a, b)``

        """
        return self, S.One

    def normal(self):
        """Return the expression as a fraction.

        expression -> a/b

        See Also
        ========

        as_numer_denom: return ``(a, b)`` instead of ``a/b``

        """
        from .mul import _unevaluated_Mul
        n, d = self.as_numer_denom()
        if d is S.One:
            return n
        if d.is_Number:
            return _unevaluated_Mul(n, 1/d)
        else:
            return n/d

    def extract_multiplicatively(self, c: Expr | complex) -> Expr | None:
        """Return None if it's not possible to make self in the form
           c * something in a nice way, i.e. preserving the properties
           of arguments of self.

           Examples
           ========

           >>> from sympy import symbols, Rational

           >>> x, y = symbols('x,y', real=True)

           >>> ((x*y)**3).extract_multiplicatively(x**2 * y)
           x*y**2

           >>> ((x*y)**3).extract_multiplicatively(x**4 * y)

           >>> (2*x).extract_multiplicatively(2)
           x

           >>> (2*x).extract_multiplicatively(3)

           >>> (Rational(1, 2)*x).extract_multiplicatively(3)
           x/6

        """
        from sympy.functions.elementary.exponential import exp
        from .add import _unevaluated_Add
        c = sympify(c)
        if self is S.NaN:
            return None
        if c is S.One:
            return self
        elif c == self:
            return S.One

        if c.is_Add:
            cc, pc = c.primitive()
            if cc is not S.One:
                c = Mul(cc, pc, evaluate=False)

        if c.is_Mul:
            a, b = c.as_two_terms() # type: ignore
            x = self.extract_multiplicatively(a)
            if x is not None:
                return x.extract_multiplicatively(b)
            else:
                return x

        quotient = self / c
        if self.is_Number:
            if self is S.Infinity:
                if c.is_positive:
                    return S.Infinity
            elif self is S.NegativeInfinity:
                if c.is_negative:
                    return S.Infinity
                elif c.is_positive:
                    return S.NegativeInfinity
            elif self is S.ComplexInfinity:
                if not c.is_zero:
                    return S.ComplexInfinity
            elif self.is_Integer:
                if not quotient.is_Integer:
                    return None
                elif self.is_positive and quotient.is_negative:
                    return None
                else:
                    return quotient
            elif self.is_Rational:
                if not quotient.is_Rational:
                    return None
                elif self.is_positive and quotient.is_negative:
                    return None
                else:
                    return quotient
            elif self.is_Float:
                if not quotient.is_Float:
                    return None
                elif self.is_positive and quotient.is_negative:
                    return None
                else:
                    return quotient
        elif self.is_NumberSymbol or self.is_Symbol or self is S.ImaginaryUnit:
            if quotient.is_Mul and len(quotient.args) == 2:
                if quotient.args[0].is_Integer and quotient.args[0].is_positive and quotient.args[1] == self:
                    return quotient
            elif quotient.is_Integer and c.is_Number:
                return quotient
        elif self.is_Add:
            cs, ps = self.primitive()
            # assert cs >= 1
            if c.is_Number and c is not S.NegativeOne:
                # assert c != 1 (handled at top)
                if cs is not S.One:
                    if c.is_negative:
                        xc = cs.extract_multiplicatively(-c)
                        if xc is not None:
                            xc = -xc
                    else:
                        xc = cs.extract_multiplicatively(c)
                    if xc is not None:
                        return xc*ps  # rely on 2-arg Mul to restore Add
                return None # |c| != 1 can only be extracted from cs
            if c == ps:
                return cs
            # check args of ps
            newargs = []
            arg: Expr
            for arg in ps.args: # type: ignore
                newarg = arg.extract_multiplicatively(c)
                if newarg is None:
                    return None # all or nothing
                newargs.append(newarg)
            if cs is not S.One:
                args = [cs*t for t in newargs]
                # args may be in different order
                return _unevaluated_Add(*args)
            else:
                return Add._from_args(newargs)
        elif self.is_Mul:
            args: list[Expr] = list(self.args) # type: ignore
            for i, arg in enumerate(args):
                newarg = arg.extract_multiplicatively(c)
                if newarg is not None:
                    args[i] = newarg
                    return Mul(*args)
        elif self.is_Pow or isinstance(self, exp):
            sb, se = self.as_base_exp()
            cb, ce = c.as_base_exp()
            if cb == sb:
                new_exp = se.extract_additively(ce)
                if new_exp is not None:
                    return Pow(sb, new_exp)
            elif c == sb:
                new_exp = se.extract_additively(1)
                if new_exp is not None:
                    return Pow(sb, new_exp)

        return None

    def extract_additively(self, c):
        """Return self - c if it's possible to subtract c from self and
        make all matching coefficients move towards zero, else return None.

        Examples
        ========

        >>> from sympy.abc import x, y
        >>> e = 2*x + 3
        >>> e.extract_additively(x + 1)
        x + 2
        >>> e.extract_additively(3*x)
        >>> e.extract_additively(4)
        >>> (y*(x + 1)).extract_additively(x + 1)
        >>> ((x + 1)*(x + 2*y + 1) + 3).extract_additively(x + 1)
        (x + 1)*(x + 2*y) + 3

        See Also
        ========
        extract_multiplicatively
        coeff
        as_coefficient

        """

        c = sympify(c)
        if self is S.NaN:
            return None
        if c.is_zero:
            return self
        elif c == self:
            return S.Zero
        elif self == S.Zero:
            return None

        if self.is_Number:
            if not c.is_Number:
                return None
            co = self
            diff = co - c
            # XXX should we match types? i.e should 3 - .1 succeed?
            if (co > 0 and diff >= 0 and diff < co or
                    co < 0 and diff <= 0 and diff > co):
                return diff
            return None

        if c.is_Number:
            co, t = self.as_coeff_Add()
            xa = co.extract_additively(c)
            if xa is None:
                return None
            return xa + t

        # handle the args[0].is_Number case separately
        # since we will have trouble looking for the coeff of
        # a number.
        if c.is_Add and c.args[0].is_Number:
            # whole term as a term factor
            co = self.coeff(c)
            xa0 = (co.extract_additively(1) or 0)*c
            if xa0:
                diff = self - co*c
                return (xa0 + (diff.extract_additively(c) or diff)) or None
            # term-wise
            h, t = c.as_coeff_Add()
            sh, st = self.as_coeff_Add()
            xa = sh.extract_additively(h)
            if xa is None:
                return None
            xa2 = st.extract_additively(t)
            if xa2 is None:
                return None
            return xa + xa2

        # whole term as a term factor
        co, diff = _corem(self, c)
        xa0 = (co.extract_additively(1) or 0)*c
        if xa0:
            return (xa0 + (diff.extract_additively(c) or diff)) or None
        # term-wise
        coeffs = []
        for a in Add.make_args(c):
            ac, at = a.as_coeff_Mul()
            co = self.coeff(at)
            if not co:
                return None
            coc, cot = co.as_coeff_Add()
            xa = coc.extract_additively(ac)
            if xa is None:
                return None
            self -= co*at
            coeffs.append((cot + xa)*at)
        coeffs.append(self)
        return Add(*coeffs)

    @property
    def expr_free_symbols(self):
        """
        Like ``free_symbols``, but returns the free symbols only if
        they are contained in an expression node.

        Examples
        ========

        >>> from sympy.abc import x, y
        >>> (x + y).expr_free_symbols # doctest: +SKIP
        {x, y}

        If the expression is contained in a non-expression object, do not return
        the free symbols. Compare:

        >>> from sympy import Tuple
        >>> t = Tuple(x + y)
        >>> t.expr_free_symbols # doctest: +SKIP
        set()
        >>> t.free_symbols
        {x, y}
        """
        sympy_deprecation_warning("""
        The expr_free_symbols property is deprecated. Use free_symbols to get
        the free symbols of an expression.
        """,
            deprecated_since_version="1.9",
            active_deprecations_target="deprecated-expr-free-symbols")
        return {j for i in self.args for j in i.expr_free_symbols}

    def could_extract_minus_sign(self) -> bool:
        """Return True if self has -1 as a leading factor or has
        more literal negative signs than positive signs in a sum,
        otherwise False.

        Examples
        ========

        >>> from sympy.abc import x, y
        >>> e = x - y
        >>> {i.could_extract_minus_sign() for i in (e, -e)}
        {False, True}

        Though the ``y - x`` is considered like ``-(x - y)``, since it
        is in a product without a leading factor of -1, the result is
        false below:

        >>> (x*(y - x)).could_extract_minus_sign()
        False

        To put something in canonical form wrt to sign, use `signsimp`:

        >>> from sympy import signsimp
        >>> signsimp(x*(y - x))
        -x*(x - y)
        >>> _.could_extract_minus_sign()
        True
        """
        return False

    def extract_branch_factor(self, allow_half=False):
        """
        Try to write self as ``exp_polar(2*pi*I*n)*z`` in a nice way.
        Return (z, n).

        >>> from sympy import exp_polar, I, pi
        >>> from sympy.abc import x, y
        >>> exp_polar(I*pi).extract_branch_factor()
        (exp_polar(I*pi), 0)
        >>> exp_polar(2*I*pi).extract_branch_factor()
        (1, 1)
        >>> exp_polar(-pi*I).extract_branch_factor()
        (exp_polar(I*pi), -1)
        >>> exp_polar(3*pi*I + x).extract_branch_factor()
        (exp_polar(x + I*pi), 1)
        >>> (y*exp_polar(-5*pi*I)*exp_polar(3*pi*I + 2*pi*x)).extract_branch_factor()
        (y*exp_polar(2*pi*x), -1)
        >>> exp_polar(-I*pi/2).extract_branch_factor()
        (exp_polar(-I*pi/2), 0)

        If allow_half is True, also extract exp_polar(I*pi):

        >>> exp_polar(I*pi).extract_branch_factor(allow_half=True)
        (1, 1/2)
        >>> exp_polar(2*I*pi).extract_branch_factor(allow_half=True)
        (1, 1)
        >>> exp_polar(3*I*pi).extract_branch_factor(allow_half=True)
        (1, 3/2)
        >>> exp_polar(-I*pi).extract_branch_factor(allow_half=True)
        (1, -1/2)
        """
        from sympy.functions.elementary.exponential import exp_polar
        from sympy.functions.elementary.integers import ceiling

        n = S.Zero
        res = S.One
        args = Mul.make_args(self)
        exps = []
        for arg in args:
            if isinstance(arg, exp_polar):
                exps += [arg.exp]
            else:
                res *= arg
        piimult = S.Zero
        extras = []

        ipi = S.Pi*S.ImaginaryUnit
        while exps:
            exp = exps.pop()
            if exp.is_Add:
                exps += exp.args
                continue
            if exp.is_Mul:
                coeff = exp.as_coefficient(ipi)
                if coeff is not None:
                    piimult += coeff
                    continue
            extras += [exp]
        if piimult.is_number:
            coeff = piimult
            tail = ()
        else:
            coeff, tail = piimult.as_coeff_add(*piimult.free_symbols)
        # round down to nearest multiple of 2
        branchfact = ceiling(coeff/2 - S.Half)*2
        n += branchfact/2
        c = coeff - branchfact
        if allow_half:
            nc = c.extract_additively(1)
            if nc is not None:
                n += S.Half
                c = nc
        newexp = ipi*Add(*((c, ) + tail)) + Add(*extras)
        if newexp != 0:
            res *= exp_polar(newexp)
        return res, n

    def is_polynomial(self, *syms):
        r"""
        Return True if self is a polynomial in syms and False otherwise.

        This checks if self is an exact polynomial in syms.  This function
        returns False for expressions that are "polynomials" with symbolic
        exponents.  Thus, you should be able to apply polynomial algorithms to
        expressions for which this returns True, and Poly(expr, \*syms) should
        work if and only if expr.is_polynomial(\*syms) returns True. The
        polynomial does not have to be in expanded form.  If no symbols are
        given, all free symbols in the expression will be used.

        This is not part of the assumptions system.  You cannot do
        Symbol('z', polynomial=True).

        Examples
        ========

        >>> from sympy import Symbol, Function
        >>> x = Symbol('x')
        >>> ((x**2 + 1)**4).is_polynomial(x)
        True
        >>> ((x**2 + 1)**4).is_polynomial()
        True
        >>> (2**x + 1).is_polynomial(x)
        False
        >>> (2**x + 1).is_polynomial(2**x)
        True
        >>> f = Function('f')
        >>> (f(x) + 1).is_polynomial(x)
        False
        >>> (f(x) + 1).is_polynomial(f(x))
        True
        >>> (1/f(x) + 1).is_polynomial(f(x))
        False

        >>> n = Symbol('n', nonnegative=True, integer=True)
        >>> (x**n + 1).is_polynomial(x)
        False

        This function does not attempt any nontrivial simplifications that may
        result in an expression that does not appear to be a polynomial to
        become one.

        >>> from sympy import sqrt, factor, cancel
        >>> y = Symbol('y', positive=True)
        >>> a = sqrt(y**2 + 2*y + 1)
        >>> a.is_polynomial(y)
        False
        >>> factor(a)
        y + 1
        >>> factor(a).is_polynomial(y)
        True

        >>> b = (y**2 + 2*y + 1)/(y + 1)
        >>> b.is_polynomial(y)
        False
        >>> cancel(b)
        y + 1
        >>> cancel(b).is_polynomial(y)
        True

        See also .is_rational_function()

        """
        if syms:
            syms = set(map(sympify, syms))
        else:
            syms = self.free_symbols
            if not syms:
                return True

        return self._eval_is_polynomial(syms)

    def _eval_is_polynomial(self, syms) -> bool | None:
        if self in syms:
            return True
        if not self.has_free(*syms):
            # constant polynomial
            return True
        # subclasses should return True or False
        return None

    def is_rational_function(self, *syms):
        """
        Test whether function is a ratio of two polynomials in the given
        symbols, syms. When syms is not given, all free symbols will be used.
        The rational function does not have to be in expanded or in any kind of
        canonical form.

        This function returns False for expressions that are "rational
        functions" with symbolic exponents.  Thus, you should be able to call
        .as_numer_denom() and apply polynomial algorithms to the result for
        expressions for which this returns True.

        This is not part of the assumptions system.  You cannot do
        Symbol('z', rational_function=True).

        Examples
        ========

        >>> from sympy import Symbol, sin
        >>> from sympy.abc import x, y

        >>> (x/y).is_rational_function()
        True

        >>> (x**2).is_rational_function()
        True

        >>> (x/sin(y)).is_rational_function(y)
        False

        >>> n = Symbol('n', integer=True)
        >>> (x**n + 1).is_rational_function(x)
        False

        This function does not attempt any nontrivial simplifications that may
        result in an expression that does not appear to be a rational function
        to become one.

        >>> from sympy import sqrt, factor
        >>> y = Symbol('y', positive=True)
        >>> a = sqrt(y**2 + 2*y + 1)/y
        >>> a.is_rational_function(y)
        False
        >>> factor(a)
        (y + 1)/y
        >>> factor(a).is_rational_function(y)
        True

        See also is_algebraic_expr().

        """
        if syms:
            syms = set(map(sympify, syms))
        else:
            syms = self.free_symbols
            if not syms:
                return self not in _illegal

        return self._eval_is_rational_function(syms)

    def _eval_is_rational_function(self, syms) -> bool | None:
        if self in syms:
            return True
        if not self.has_xfree(syms):
            return True
        # subclasses should return True or False
        return None

    def is_meromorphic(self, x, a):
        """
        This tests whether an expression is meromorphic as
        a function of the given symbol ``x`` at the point ``a``.

        This method is intended as a quick test that will return
        None if no decision can be made without simplification or
        more detailed analysis.

        Examples
        ========

        >>> from sympy import zoo, log, sin, sqrt
        >>> from sympy.abc import x

        >>> f = 1/x**2 + 1 - 2*x**3
        >>> f.is_meromorphic(x, 0)
        True
        >>> f.is_meromorphic(x, 1)
        True
        >>> f.is_meromorphic(x, zoo)
        True

        >>> g = x**log(3)
        >>> g.is_meromorphic(x, 0)
        False
        >>> g.is_meromorphic(x, 1)
        True
        >>> g.is_meromorphic(x, zoo)
        False

        >>> h = sin(1/x)*x**2
        >>> h.is_meromorphic(x, 0)
        False
        >>> h.is_meromorphic(x, 1)
        True
        >>> h.is_meromorphic(x, zoo)
        True

        Multivalued functions are considered meromorphic when their
        branches are meromorphic. Thus most functions are meromorphic
        everywhere except at essential singularities and branch points.
        In particular, they will be meromorphic also on branch cuts
        except at their endpoints.

        >>> log(x).is_meromorphic(x, -1)
        True
        >>> log(x).is_meromorphic(x, 0)
        False
        >>> sqrt(x).is_meromorphic(x, -1)
        True
        >>> sqrt(x).is_meromorphic(x, 0)
        False

        """
        if not x.is_symbol:
            raise TypeError("{} should be of symbol type".format(x))
        a = sympify(a)

        return self._eval_is_meromorphic(x, a)

    def _eval_is_meromorphic(self, x, a) -> bool | None:
        if self == x:
            return True
        if not self.has_free(x):
            return True
        # subclasses should return True or False
        return None

    def is_algebraic_expr(self, *syms):
        """
        This tests whether a given expression is algebraic or not, in the
        given symbols, syms. When syms is not given, all free symbols
        will be used. The rational function does not have to be in expanded
        or in any kind of canonical form.

        This function returns False for expressions that are "algebraic
        expressions" with symbolic exponents. This is a simple extension to the
        is_rational_function, including rational exponentiation.

        Examples
        ========

        >>> from sympy import Symbol, sqrt
        >>> x = Symbol('x', real=True)
        >>> sqrt(1 + x).is_rational_function()
        False
        >>> sqrt(1 + x).is_algebraic_expr()
        True

        This function does not attempt any nontrivial simplifications that may
        result in an expression that does not appear to be an algebraic
        expression to become one.

        >>> from sympy import exp, factor
        >>> a = sqrt(exp(x)**2 + 2*exp(x) + 1)/(exp(x) + 1)
        >>> a.is_algebraic_expr(x)
        False
        >>> factor(a).is_algebraic_expr()
        True

        See Also
        ========

        is_rational_function

        References
        ==========

        .. [1] https://en.wikipedia.org/wiki/Algebraic_expression

        """
        if syms:
            syms = set(map(sympify, syms))
        else:
            syms = self.free_symbols
            if not syms:
                return True

        return self._eval_is_algebraic_expr(syms)

    def _eval_is_algebraic_expr(self, syms) -> bool | None:
        if self in syms:
            return True
        if not self.has_free(*syms):
            return True
        # subclasses should return True or False
        return None

    ###################################################################################
    ##################### SERIES, LEADING TERM, LIMIT, ORDER METHODS ##################
    ###################################################################################

    def series(self, x=None, x0=0, n=6, dir="+", logx=None, cdir=0):
        """
        Series expansion of "self" around ``x = x0`` yielding either terms of
        the series one by one (the lazy series given when n=None), else
        all the terms at once when n != None.

        Returns the series expansion of "self" around the point ``x = x0``
        with respect to ``x`` up to ``O((x - x0)**n, x, x0)`` (default n is 6).

        If ``x=None`` and ``self`` is univariate, the univariate symbol will
        be supplied, otherwise an error will be raised.

        Parameters
        ==========

        expr : Expression
               The expression whose series is to be expanded.

        x : Symbol
            It is the variable of the expression to be calculated.

        x0 : Value
             The value around which ``x`` is calculated. Can be any value
             from ``-oo`` to ``oo``.

        n : Value
            The value used to represent the order in terms of ``x**n``,
            up to which the series is to be expanded.

        dir : String, optional
              The series-expansion can be bi-directional. If ``dir="+"``,
              then (x->x0+). If ``dir="-", then (x->x0-). For infinite
              ``x0`` (``oo`` or ``-oo``), the ``dir`` argument is determined
              from the direction of the infinity (i.e., ``dir="-"`` for
              ``oo``).

        logx : optional
               It is used to replace any log(x) in the returned series with a
               symbolic value rather than evaluating the actual value.

        cdir : optional
               It stands for complex direction, and indicates the direction
               from which the expansion needs to be evaluated.

        Examples
        ========

        >>> from sympy import cos, exp, tan
        >>> from sympy.abc import x, y
        >>> cos(x).series()
        1 - x**2/2 + x**4/24 + O(x**6)
        >>> cos(x).series(n=4)
        1 - x**2/2 + O(x**4)
        >>> cos(x).series(x, x0=1, n=2)
        cos(1) - (x - 1)*sin(1) + O((x - 1)**2, (x, 1))
        >>> e = cos(x + exp(y))
        >>> e.series(y, n=2)
        cos(x + 1) - y*sin(x + 1) + O(y**2)
        >>> e.series(x, n=2)
        cos(exp(y)) - x*sin(exp(y)) + O(x**2)

        If ``n=None`` then a generator of the series terms will be returned.

        >>> term=cos(x).series(n=None)
        >>> [next(term) for i in range(2)]
        [1, -x**2/2]

        For ``dir=+`` (default) the series is calculated from the right and
        for ``dir=-`` the series from the left. For smooth functions this
        flag will not alter the results.

        >>> abs(x).series(dir="+")
        x
        >>> abs(x).series(dir="-")
        -x
        >>> f = tan(x)
        >>> f.series(x, 2, 6, "+")
        tan(2) + (1 + tan(2)**2)*(x - 2) + (x - 2)**2*(tan(2)**3 + tan(2)) +
        (x - 2)**3*(1/3 + 4*tan(2)**2/3 + tan(2)**4) + (x - 2)**4*(tan(2)**5 +
        5*tan(2)**3/3 + 2*tan(2)/3) + (x - 2)**5*(2/15 + 17*tan(2)**2/15 +
        2*tan(2)**4 + tan(2)**6) + O((x - 2)**6, (x, 2))

        >>> f.series(x, 2, 3, "-")
        tan(2) + (2 - x)*(-tan(2)**2 - 1) + (2 - x)**2*(tan(2)**3 + tan(2))
        + O((x - 2)**3, (x, 2))

        For rational expressions this method may return original expression without the Order term.
        >>> (1/x).series(x, n=8)
        1/x

        Returns
        =======

        Expr : Expression
            Series expansion of the expression about x0

        Raises
        ======

        TypeError
            If "n" and "x0" are infinity objects

        PoleError
            If "x0" is an infinity object

        """
        if x is None:
            syms = self.free_symbols
            if not syms:
                return self
            elif len(syms) > 1:
                raise ValueError('x must be given for multivariate functions.')
            x = syms.pop()

        from .symbol import Dummy, Symbol
        if isinstance(x, Symbol):
            dep = x in self.free_symbols
        else:
            d = Dummy()
            dep = d in self.xreplace({x: d}).free_symbols
        if not dep:
            if n is None:
                return (s for s in [self])
            else:
                return self

        if len(dir) != 1 or dir not in '+-':
            raise ValueError("Dir must be '+' or '-'")

        if n is not None:
            n = int(n)
            if n < 0:
                raise ValueError("Number of terms should be nonnegative")

        x0 = sympify(x0)
        cdir = sympify(cdir)
        from sympy.functions.elementary.complexes import im, sign

        if not cdir.is_zero:
            if cdir.is_real:
                dir = '+' if cdir.is_positive else '-'
            else:
                dir = '+' if im(cdir).is_positive else '-'
        else:
            if x0 and x0.is_infinite:
                cdir = sign(x0).simplify()
            elif str(dir) == "+":
                cdir = S.One
            elif str(dir) == "-":
                cdir = S.NegativeOne
            elif cdir == S.Zero:
                cdir = S.One

        cdir = cdir/abs(cdir)

        if x0 and x0.is_infinite:
            from .function import PoleError
            try:
                s = self.subs(x, cdir/x).series(x, n=n, dir='+', cdir=1)
                if n is None:
                    return (si.subs(x, cdir/x) for si in s)
                return s.subs(x, cdir/x)
            except PoleError:
                s = self.subs(x, cdir*x).aseries(x, n=n)
                return s.subs(x, cdir*x)

        # use rep to shift origin to x0 and change sign (if dir is negative)
        # and undo the process with rep2
        if x0 or cdir != 1:
            s = self.subs({x: x0 + cdir*x}).series(x, x0=0, n=n, dir='+', logx=logx, cdir=1)
            if n is None:  # lseries...
                return (si.subs({x: x/cdir - x0/cdir}) for si in s)
            return s.subs({x: x/cdir - x0/cdir})

        # from here on it's x0=0 and dir='+' handling

        if x.is_positive is x.is_negative is None or x.is_Symbol is not True:
            # replace x with an x that has a positive assumption
            xpos = Dummy('x', positive=True)
            rv = self.subs(x, xpos).series(xpos, x0, n, dir, logx=logx, cdir=cdir)
            if n is None:
                return (s.subs(xpos, x) for s in rv)
            else:
                return rv.subs(xpos, x)

        from sympy.series.order import Order
        if n is not None:  # nseries handling
            s1 = self._eval_nseries(x, n=n, logx=logx, cdir=cdir)
            o = s1.getO() or S.Zero
            if o:
                # make sure the requested order is returned
                ngot = o.getn()
                if ngot > n:
                    # leave o in its current form (e.g. with x*log(x)) so
                    # it eats terms properly, then replace it below
                    if n != 0:
                        s1 += o.subs(x, x**Rational(n, ngot))
                    else:
                        s1 += Order(1, x)
                elif ngot < n:
                    # increase the requested number of terms to get the desired
                    # number keep increasing (up to 9) until the received order
                    # is different than the original order and then predict how
                    # many additional terms are needed
                    from sympy.functions.elementary.integers import ceiling
                    for more in range(1, 9):
                        s1 = self._eval_nseries(x, n=n + more, logx=logx, cdir=cdir)
                        newn = s1.getn()
                        if newn != ngot:
                            ndo = n + ceiling((n - ngot)*more/(newn - ngot))
                            s1 = self._eval_nseries(x, n=ndo, logx=logx, cdir=cdir)
                            while s1.getn() < n:
                                s1 = self._eval_nseries(x, n=ndo, logx=logx, cdir=cdir)
                                ndo += 1
                            break
                    else:
                        raise ValueError('Could not calculate %s terms for %s'
                                         % (str(n), self))
                    s1 += Order(x**n, x)
                o = s1.getO()
                s1 = s1.removeO()
            elif s1.has(Order):
                # asymptotic expansion
                return s1
            else:
                o = Order(x**n, x)
                s1done = s1.doit()
                try:
                    if (s1done + o).removeO() == s1done:
                        o = S.Zero
                except NotImplementedError:
                    return s1

            try:
                from sympy.simplify.radsimp import collect
                return collect(s1, x) + o
            except NotImplementedError:
                return s1 + o

        else:  # lseries handling
            def yield_lseries(s):
                """Return terms of lseries one at a time."""
                for si in s:
                    if not si.is_Add:
                        yield si
                        continue
                    # yield terms 1 at a time if possible
                    # by increasing order until all the
                    # terms have been returned
                    yielded = 0
                    o = Order(si, x)*x
                    ndid = 0
                    ndo = len(si.args)
                    while 1:
                        do = (si - yielded + o).removeO()
                        o *= x
                        if not do or do.is_Order:
                            continue
                        if do.is_Add:
                            ndid += len(do.args)
                        else:
                            ndid += 1
                        yield do
                        if ndid == ndo:
                            break
                        yielded += do

            return yield_lseries(self.removeO()._eval_lseries(x, logx=logx, cdir=cdir))

    def aseries(self, x=None, n=6, bound=0, hir=False):
        """Asymptotic Series expansion of self.
        This is equivalent to ``self.series(x, oo, n)``.

        Parameters
        ==========

        self : Expression
               The expression whose series is to be expanded.

        x : Symbol
            It is the variable of the expression to be calculated.

        n : Value
            The value used to represent the order in terms of ``x**n``,
            up to which the series is to be expanded.

        hir : Boolean
              Set this parameter to be True to produce hierarchical series.
              It stops the recursion at an early level and may provide nicer
              and more useful results.

        bound : Value, Integer
                Use the ``bound`` parameter to give limit on rewriting
                coefficients in its normalised form.

        Examples
        ========

        >>> from sympy import sin, exp
        >>> from sympy.abc import x

        >>> e = sin(1/x + exp(-x)) - sin(1/x)

        >>> e.aseries(x)
        (1/(24*x**4) - 1/(2*x**2) + 1 + O(x**(-6), (x, oo)))*exp(-x)

        >>> e.aseries(x, n=3, hir=True)
        -exp(-2*x)*sin(1/x)/2 + exp(-x)*cos(1/x) + O(exp(-3*x), (x, oo))

        >>> e = exp(exp(x)/(1 - 1/x))

        >>> e.aseries(x)
        exp(exp(x)/(1 - 1/x))

        >>> e.aseries(x, bound=3) # doctest: +SKIP
        exp(exp(x)/x**2)*exp(exp(x)/x)*exp(-exp(x) + exp(x)/(1 - 1/x) - exp(x)/x - exp(x)/x**2)*exp(exp(x))

        For rational expressions this method may return original expression without the Order term.
        >>> (1/x).aseries(x, n=8)
        1/x

        Returns
        =======

        Expr
            Asymptotic series expansion of the expression.

        Notes
        =====

        This algorithm is directly induced from the limit computational algorithm provided by Gruntz.
        It majorly uses the mrv and rewrite sub-routines. The overall idea of this algorithm is first
        to look for the most rapidly varying subexpression w of a given expression f and then expands f
        in a series in w. Then same thing is recursively done on the leading coefficient
        till we get constant coefficients.

        If the most rapidly varying subexpression of a given expression f is f itself,
        the algorithm tries to find a normalised representation of the mrv set and rewrites f
        using this normalised representation.

        If the expansion contains an order term, it will be either ``O(x ** (-n))`` or ``O(w ** (-n))``
        where ``w`` belongs to the most rapidly varying expression of ``self``.

        References
        ==========

        .. [1] Gruntz, Dominik. A new algorithm for computing asymptotic series.
               In: Proc. 1993 Int. Symp. Symbolic and Algebraic Computation. 1993.
               pp. 239-244.
        .. [2] Gruntz thesis - p90
        .. [3] https://en.wikipedia.org/wiki/Asymptotic_expansion

        See Also
        ========

        Expr.aseries: See the docstring of this function for complete details of this wrapper.
        """

        from .symbol import Dummy

        if x.is_positive is x.is_negative is None:
            xpos = Dummy('x', positive=True)
            return self.subs(x, xpos).aseries(xpos, n, bound, hir).subs(xpos, x)

        from .function import PoleError
        from sympy.series.gruntz import mrv, rewrite

        try:
            om, exps = mrv(self, x)
        except PoleError:
            return self

        # We move one level up by replacing `x` by `exp(x)`, and then
        # computing the asymptotic series for f(exp(x)). Then asymptotic series
        # can be obtained by moving one-step back, by replacing x by ln(x).

        from sympy.functions.elementary.exponential import exp, log
        from sympy.series.order import Order

        if x in om:
            s = self.subs(x, exp(x)).aseries(x, n, bound, hir).subs(x, log(x))
            if s.getO():
                return s + Order(1/x**n, (x, S.Infinity))
            return s

        k = Dummy('k', positive=True)
        # f is rewritten in terms of omega
        func, logw = rewrite(exps, om, x, k)

        if self in om:
            if bound <= 0:
                return self
            s = (self.exp).aseries(x, n, bound=bound)
            s = s.func(*[t.removeO() for t in s.args])
            try:
                res = exp(s.subs(x, 1/x).as_leading_term(x).subs(x, 1/x))
            except PoleError:
                res = self

            func = exp(self.args[0] - res.args[0]) / k
            logw = log(1/res)

        s = func.series(k, 0, n)
        from sympy.core.function import expand_mul
        s = expand_mul(s)
        # Hierarchical series
        if hir:
            return s.subs(k, exp(logw))

        o = s.getO()
        terms = sorted(Add.make_args(s.removeO()), key=lambda i: int(i.as_coeff_exponent(k)[1]))
        s = S.Zero
        has_ord = False

        # Then we recursively expand these coefficients one by one into
        # their asymptotic series in terms of their most rapidly varying subexpressions.
        for t in terms:
            coeff, expo = t.as_coeff_exponent(k)
            if coeff.has(x):
                # Recursive step
                snew = coeff.aseries(x, n, bound=bound-1)
                if has_ord and snew.getO():
                    break
                elif snew.getO():
                    has_ord = True
                s += (snew * k**expo)
            else:
                s += t

        if not o or has_ord:
            return s.subs(k, exp(logw))
        return (s + o).subs(k, exp(logw))


    def taylor_term(self, n, x, *previous_terms):
        """General method for the taylor term.

        This method is slow, because it differentiates n-times. Subclasses can
        redefine it to make it faster by using the "previous_terms".
        """
        from .symbol import Dummy
        from sympy.functions.combinatorial.factorials import factorial

        x = sympify(x)
        _x = Dummy('x')
        return self.subs(x, _x).diff(_x, n).subs(_x, x).subs(x, 0) * x**n / factorial(n)

    def lseries(self, x=None, x0=0, dir='+', logx=None, cdir=0):
        """
        Wrapper for series yielding an iterator of the terms of the series.

        Note: an infinite series will yield an infinite iterator. The following,
        for exaxmple, will never terminate. It will just keep printing terms
        of the sin(x) series::

          for term in sin(x).lseries(x):
              print term

        The advantage of lseries() over nseries() is that many times you are
        just interested in the next term in the series (i.e. the first term for
        example), but you do not know how many you should ask for in nseries()
        using the "n" parameter.

        See also nseries().
        """
        return self.series(x, x0, n=None, dir=dir, logx=logx, cdir=cdir)

    def _eval_lseries(self, x, logx=None, cdir=0):
        # default implementation of lseries is using nseries(), and adaptively
        # increasing the "n". As you can see, it is not very efficient, because
        # we are calculating the series over and over again. Subclasses should
        # override this method and implement much more efficient yielding of
        # terms.
        n = 0
        series = self._eval_nseries(x, n=n, logx=logx, cdir=cdir)

        while series.is_Order:
            n += 1
            series = self._eval_nseries(x, n=n, logx=logx, cdir=cdir)

        e = series.removeO()
        yield e
        if e is S.Zero:
            return

        while 1:
            while 1:
                n += 1
                series = self._eval_nseries(x, n=n, logx=logx, cdir=cdir).removeO()
                if e != series:
                    break
                if (series - self).cancel() is S.Zero:
                    return
            yield series - e
            e = series

    def nseries(self, x=None, x0=0, n=6, dir='+', logx=None, cdir=0):
        """
        Wrapper to _eval_nseries if assumptions allow, else to series.

        If x is given, x0 is 0, dir='+', and self has x, then _eval_nseries is
        called. This calculates "n" terms in the innermost expressions and
        then builds up the final series just by "cross-multiplying" everything
        out.

        The optional ``logx`` parameter can be used to replace any log(x) in the
        returned series with a symbolic value to avoid evaluating log(x) at 0. A
        symbol to use in place of log(x) should be provided.

        Advantage -- it's fast, because we do not have to determine how many
        terms we need to calculate in advance.

        Disadvantage -- you may end up with less terms than you may have
        expected, but the O(x**n) term appended will always be correct and
        so the result, though perhaps shorter, will also be correct.

        If any of those assumptions is not met, this is treated like a
        wrapper to series which will try harder to return the correct
        number of terms.

        See also lseries().

        Examples
        ========

        >>> from sympy import sin, log, Symbol
        >>> from sympy.abc import x, y
        >>> sin(x).nseries(x, 0, 6)
        x - x**3/6 + x**5/120 + O(x**6)
        >>> log(x+1).nseries(x, 0, 5)
        x - x**2/2 + x**3/3 - x**4/4 + O(x**5)

        Handling of the ``logx`` parameter --- in the following example the
        expansion fails since ``sin`` does not have an asymptotic expansion
        at -oo (the limit of log(x) as x approaches 0):

        >>> e = sin(log(x))
        >>> e.nseries(x, 0, 6)
        Traceback (most recent call last):
        ...
        PoleError: ...
        ...
        >>> logx = Symbol('logx')
        >>> e.nseries(x, 0, 6, logx=logx)
        sin(logx)

        In the following example, the expansion works but only returns self
        unless the ``logx`` parameter is used:

        >>> e = x**y
        >>> e.nseries(x, 0, 2)
        x**y
        >>> e.nseries(x, 0, 2, logx=logx)
        exp(logx*y)

        """
        if x and x not in self.free_symbols:
            return self
        if x is None or x0 or dir != '+':  # {see XPOS above} or (x.is_positive == x.is_negative == None):
            return self.series(x, x0, n, dir, cdir=cdir)
        else:
            return self._eval_nseries(x, n=n, logx=logx, cdir=cdir)

    def _eval_nseries(self, x, n, logx, cdir):
        """
        Return terms of series for self up to O(x**n) at x=0
        from the positive direction.

        This is a method that should be overridden in subclasses. Users should
        never call this method directly (use .nseries() instead), so you do not
        have to write docstrings for _eval_nseries().
        """
        raise NotImplementedError(filldedent("""
                     The _eval_nseries method should be added to
                     %s to give terms up to O(x**n) at x=0
                     from the positive direction so it is available when
                     nseries calls it.""" % self.func)
                     )

    def limit(self, x, xlim, dir='+'):
        """ Compute limit x->xlim.
        """
        from sympy.series.limits import limit
        return limit(self, x, xlim, dir)

    @cacheit
    def as_leading_term(self, *symbols, logx=None, cdir=0):
        """
        Returns the leading (nonzero) term of the series expansion of self.

        The _eval_as_leading_term routines are used to do this, and they must
        always return a non-zero value.

        Examples
        ========

        >>> from sympy.abc import x
        >>> (1 + x + x**2).as_leading_term(x)
        1
        >>> (1/x**2 + x + x**2).as_leading_term(x)
        x**(-2)

        """
        if len(symbols) > 1:
            c = self
            for x in symbols:
                c = c.as_leading_term(x, logx=logx, cdir=cdir)
            return c
        elif not symbols:
            return self
        x = sympify(symbols[0])
        cdir = sympify(cdir)
        if not x.is_symbol:
            raise ValueError('expecting a Symbol but got %s' % x)
        if x not in self.free_symbols:
            return self
        obj = self._eval_as_leading_term(x, logx=logx, cdir=cdir)
        if obj is not None:
            from sympy.simplify.powsimp import powsimp
            return powsimp(obj, deep=True, combine='exp')
        raise NotImplementedError('as_leading_term(%s, %s)' % (self, x))

    def _eval_as_leading_term(self, x, logx, cdir):
        return self

    def as_coeff_exponent(self, x) -> tuple[Expr, Expr]:
        """ ``c*x**e -> c,e`` where x can be any symbolic expression.
        """
        from sympy.simplify.radsimp import collect
        s = collect(self, x)
        c, p = s.as_coeff_mul(x)
        if len(p) == 1:
            b, e = p[0].as_base_exp()
            if b == x:
                return c, e
        return s, S.Zero

    def leadterm(self, x, logx=None, cdir=0):
        """
        Returns the leading term a*x**b as a tuple (a, b).

        Examples
        ========

        >>> from sympy.abc import x
        >>> (1+x+x**2).leadterm(x)
        (1, 0)
        >>> (1/x**2+x+x**2).leadterm(x)
        (1, -2)

        """
        from .symbol import Dummy
        from sympy.functions.elementary.exponential import log
        l = self.as_leading_term(x, logx=logx, cdir=cdir)
        d = Dummy('logx')
        if l.has(log(x)):
            l = l.subs(log(x), d)
        c, e = l.as_coeff_exponent(x)
        if x in c.free_symbols:
            raise ValueError(filldedent("""
                cannot compute leadterm(%s, %s). The coefficient
                should have been free of %s but got %s""" % (self, x, x, c)))
        c = c.subs(d, log(x))
        return c, e

    def as_coeff_Mul(self, rational: bool = False) -> tuple['Number', Expr]:
        """Efficiently extract the coefficient of a product."""
        return S.One, self

    def as_coeff_Add(self, rational=False) -> tuple['Number', Expr]:
        """Efficiently extract the coefficient of a summation."""
        return S.Zero, self

    def fps(self, x=None, x0=0, dir=1, hyper=True, order=4, rational=True,
            full=False):
        """
        Compute formal power power series of self.

        See the docstring of the :func:`fps` function in sympy.series.formal for
        more information.
        """
        from sympy.series.formal import fps

        return fps(self, x, x0, dir, hyper, order, rational, full)

    def fourier_series(self, limits=None):
        """Compute fourier sine/cosine series of self.

        See the docstring of the :func:`fourier_series` in sympy.series.fourier
        for more information.
        """
        from sympy.series.fourier import fourier_series

        return fourier_series(self, limits)

    ###################################################################################
    ##################### DERIVATIVE, INTEGRAL, FUNCTIONAL METHODS ####################
    ###################################################################################

    def diff(self, *symbols, **assumptions) -> Expr:
        assumptions.setdefault("evaluate", True)
        return _derivative_dispatch(self, *symbols, **assumptions)

    ###########################################################################
    ###################### EXPRESSION EXPANSION METHODS #######################
    ###########################################################################

    # Relevant subclasses should override _eval_expand_hint() methods.  See
    # the docstring of expand() for more info.

    def _eval_expand_complex(self, **hints):
        real, imag = self.as_real_imag(**hints)
        return real + S.ImaginaryUnit*imag

    @staticmethod
    def _expand_hint(expr, hint, deep=True, **hints):
        """
        Helper for ``expand()``.  Recursively calls ``expr._eval_expand_hint()``.

        Returns ``(expr, hit)``, where expr is the (possibly) expanded
        ``expr`` and ``hit`` is ``True`` if ``expr`` was truly expanded and
        ``False`` otherwise.
        """
        hit = False
        # XXX: Hack to support non-Basic args
        #              |
        #              V
        if deep and getattr(expr, 'args', ()) and not expr.is_Atom:
            sargs = []
            for arg in expr.args:
                arg, arghit = Expr._expand_hint(arg, hint, **hints)
                hit |= arghit
                sargs.append(arg)

            if hit:
                expr = expr.func(*sargs)

        if hasattr(expr, hint):
            newexpr = getattr(expr, hint)(**hints)
            if newexpr != expr:
                return (newexpr, True)

        return (expr, hit)

    @cacheit
    def expand(self, deep=True, modulus=None, power_base=True, power_exp=True,
            mul=True, log=True, multinomial=True, basic=True, **hints):
        """
        Expand an expression using hints.

        See the docstring of the expand() function in sympy.core.function for
        more information.

        """
        from sympy.simplify.radsimp import fraction

        hints.update(power_base=power_base, power_exp=power_exp, mul=mul,
           log=log, multinomial=multinomial, basic=basic)

        expr = self
        # default matches fraction's default
        _fraction = lambda x: fraction(x, hints.get('exact', False))
        if hints.pop('frac', False):
            n, d = [a.expand(deep=deep, modulus=modulus, **hints)
                    for a in _fraction(self)]
            return n/d
        elif hints.pop('denom', False):
            n, d = _fraction(self)
            return n/d.expand(deep=deep, modulus=modulus, **hints)
        elif hints.pop('numer', False):
            n, d = _fraction(self)
            return n.expand(deep=deep, modulus=modulus, **hints)/d

        # Although the hints are sorted here, an earlier hint may get applied
        # at a given node in the expression tree before another because of how
        # the hints are applied.  e.g. expand(log(x*(y + z))) -> log(x*y +
        # x*z) because while applying log at the top level, log and mul are
        # applied at the deeper level in the tree so that when the log at the
        # upper level gets applied, the mul has already been applied at the
        # lower level.

        # Additionally, because hints are only applied once, the expression
        # may not be expanded all the way.   For example, if mul is applied
        # before multinomial, x*(x + 1)**2 won't be expanded all the way.  For
        # now, we just use a special case to make multinomial run before mul,
        # so that at least polynomials will be expanded all the way.  In the
        # future, smarter heuristics should be applied.
        # TODO: Smarter heuristics

        def _expand_hint_key(hint):
            """Make multinomial come before mul"""
            if hint == 'mul':
                return 'mulz'
            return hint

        for hint in sorted(hints.keys(), key=_expand_hint_key):
            use_hint = hints[hint]
            if use_hint:
                hint = '_eval_expand_' + hint
                expr, hit = Expr._expand_hint(expr, hint, deep=deep, **hints)

        while True:
            was = expr
            if hints.get('multinomial', False):
                expr, _ = Expr._expand_hint(
                    expr, '_eval_expand_multinomial', deep=deep, **hints)
            if hints.get('mul', False):
                expr, _ = Expr._expand_hint(
                    expr, '_eval_expand_mul', deep=deep, **hints)
            if hints.get('log', False):
                expr, _ = Expr._expand_hint(
                    expr, '_eval_expand_log', deep=deep, **hints)
            if expr == was:
                break

        if modulus is not None:
            modulus = sympify(modulus)

            if not modulus.is_Integer or modulus <= 0:
                raise ValueError(
                    "modulus must be a positive integer, got %s" % modulus)

            terms = []

            for term in Add.make_args(expr):
                coeff, tail = term.as_coeff_Mul(rational=True)

                coeff %= modulus

                if coeff:
                    terms.append(coeff*tail)

            expr = Add(*terms)

        return expr

    ###########################################################################
    ################### GLOBAL ACTION VERB WRAPPER METHODS ####################
    ###########################################################################

    def integrate(self, *args, **kwargs):
        """See the integrate function in sympy.integrals"""
        from sympy.integrals.integrals import integrate
        return integrate(self, *args, **kwargs)

    def nsimplify(self, constants=(), tolerance=None, full=False):
        """See the nsimplify function in sympy.simplify"""
        from sympy.simplify.simplify import nsimplify
        return nsimplify(self, constants, tolerance, full)

    def separate(self, deep=False, force=False):
        """See the separate function in sympy.simplify"""
        from .function import expand_power_base
        return expand_power_base(self, deep=deep, force=force)

    def collect(self, syms, func=None, evaluate=True, exact=False, distribute_order_term=True):
        """See the collect function in sympy.simplify"""
        from sympy.simplify.radsimp import collect
        return collect(self, syms, func, evaluate, exact, distribute_order_term)

    def together(self, *args, **kwargs):
        """See the together function in sympy.polys"""
        from sympy.polys.rationaltools import together
        return together(self, *args, **kwargs)

    def apart(self, x=None, **args):
        """See the apart function in sympy.polys"""
        from sympy.polys.partfrac import apart
        return apart(self, x, **args)

    def ratsimp(self):
        """See the ratsimp function in sympy.simplify"""
        from sympy.simplify.ratsimp import ratsimp
        return ratsimp(self)

    def trigsimp(self, **args):
        """See the trigsimp function in sympy.simplify"""
        from sympy.simplify.trigsimp import trigsimp
        return trigsimp(self, **args)

    def radsimp(self, **kwargs):
        """See the radsimp function in sympy.simplify"""
        from sympy.simplify.radsimp import radsimp
        return radsimp(self, **kwargs)

    def powsimp(self, *args, **kwargs):
        """See the powsimp function in sympy.simplify"""
        from sympy.simplify.powsimp import powsimp
        return powsimp(self, *args, **kwargs)

    def combsimp(self):
        """See the combsimp function in sympy.simplify"""
        from sympy.simplify.combsimp import combsimp
        return combsimp(self)

    def gammasimp(self):
        """See the gammasimp function in sympy.simplify"""
        from sympy.simplify.gammasimp import gammasimp
        return gammasimp(self)

    def factor(self, *gens, **args):
        """See the factor() function in sympy.polys.polytools"""
        from sympy.polys.polytools import factor
        return factor(self, *gens, **args)

    def cancel(self, *gens, **args):
        """See the cancel function in sympy.polys"""
        from sympy.polys.polytools import cancel
        return cancel(self, *gens, **args)

    def invert(self, g, *gens, **args):
        """Return the multiplicative inverse of ``self`` mod ``g``
        where ``self`` (and ``g``) may be symbolic expressions).

        See Also
        ========
        sympy.core.intfunc.mod_inverse, sympy.polys.polytools.invert
        """
        if self.is_number and getattr(g, 'is_number', True):
            return mod_inverse(self, g)
        from sympy.polys.polytools import invert
        return invert(self, g, *gens, **args)

    def round(self, n=None):
        """Return x rounded to the given decimal place.

        If a complex number would results, apply round to the real
        and imaginary components of the number.

        Examples
        ========

        >>> from sympy import pi, E, I, S, Number
        >>> pi.round()
        3
        >>> pi.round(2)
        3.14
        >>> (2*pi + E*I).round()
        6 + 3*I

        The round method has a chopping effect:

        >>> (2*pi + I/10).round()
        6
        >>> (pi/10 + 2*I).round()
        2*I
        >>> (pi/10 + E*I).round(2)
        0.31 + 2.72*I

        Notes
        =====

        The Python ``round`` function uses the SymPy ``round`` method so it
        will always return a SymPy number (not a Python float or int):

        >>> isinstance(round(S(123), -2), Number)
        True
        """
        x = self

        if not x.is_number:
            raise TypeError("Cannot round symbolic expression")
        if not x.is_Atom:
            if not pure_complex(x.n(2), or_real=True):
                raise TypeError(
                    'Expected a number but got %s:' % func_name(x))
        elif x in _illegal:
            return x
        if not (xr := x.is_extended_real):
            r, i = x.as_real_imag()
            if xr is False:
                return r.round(n) + S.ImaginaryUnit*i.round(n)
            if i.equals(0):
                return r.round(n)
        if not x:
            return S.Zero if n is None else x

        p = as_int(n or 0)

        if x.is_Integer:
            return Integer(round(int(x), p))

        digits_to_decimal = _mag(x)  # _mag(12) = 2, _mag(.012) = -1
        allow = digits_to_decimal + p
        precs = [f._prec for f in x.atoms(Float)]
        dps = prec_to_dps(max(precs)) if precs else None
        if dps is None:
            # assume everything is exact so use the Python
            # float default or whatever was requested
            dps = max(15, allow)
        else:
            allow = min(allow, dps)
        # this will shift all digits to right of decimal
        # and give us dps to work with as an int
        shift = -digits_to_decimal + dps
        extra = 1  # how far we look past known digits
        # NOTE
        # mpmath will calculate the binary representation to
        # an arbitrary number of digits but we must base our
        # answer on a finite number of those digits, e.g.
        # .575 2589569785738035/2**52 in binary.
        # mpmath shows us that the first 18 digits are
        #     >>> Float(.575).n(18)
        #     0.574999999999999956
        # The default precision is 15 digits and if we ask
        # for 15 we get
        #     >>> Float(.575).n(15)
        #     0.575000000000000
        # mpmath handles rounding at the 15th digit. But we
        # need to be careful since the user might be asking
        # for rounding at the last digit and our semantics
        # are to round toward the even final digit when there
        # is a tie. So the extra digit will be used to make
        # that decision. In this case, the value is the same
        # to 15 digits:
        #     >>> Float(.575).n(16)
        #     0.5750000000000000
        # Now converting this to the 15 known digits gives
        #     575000000000000.0
        # which rounds to integer
        #    5750000000000000
        # And now we can round to the desired digt, e.g. at
        # the second from the left and we get
        #    5800000000000000
        # and rescaling that gives
        #    0.58
        # as the final result.
        # If the value is made slightly less than 0.575 we might
        # still obtain the same value:
        #    >>> Float(.575-1e-16).n(16)*10**15
        #    574999999999999.8
        # What 15 digits best represents the known digits (which are
        # to the left of the decimal? 5750000000000000, the same as
        # before. The only way we will round down (in this case) is
        # if we declared that we had more than 15 digits of precision.
        # For example, if we use 16 digits of precision, the integer
        # we deal with is
        #    >>> Float(.575-1e-16).n(17)*10**16
        #    5749999999999998.4
        # and this now rounds to 5749999999999998 and (if we round to
        # the 2nd digit from the left) we get 5700000000000000.
        #
        xf = x.n(dps + extra)*Pow(10, shift)
        if xf.is_Number and xf._prec == 1:  # xf.is_Add will raise below
            # is x == 0?
            if x.equals(0):
                return Float(0)
            raise ValueError('not computing with precision')
        xi = Integer(xf)
        # use the last digit to select the value of xi
        # nearest to x before rounding at the desired digit
        sign = 1 if x > 0 else -1
        dif2 = sign*(xf - xi).n(extra)
        if dif2 < 0:
            raise NotImplementedError(
                'not expecting int(x) to round away from 0')
        if dif2 > .5:
            xi += sign  # round away from 0
        elif dif2 == .5:
            xi += sign if xi%2 else -sign  # round toward even
        # shift p to the new position
        ip = p - shift
        # let Python handle the int rounding then rescale
        xr = round(xi.p, ip)
        # restore scale
        rv = Rational(xr, Pow(10, shift))
        # return Float or Integer
        if rv.is_Integer:
            if n is None:  # the single-arg case
                return rv
            # use str or else it won't be a float
            return Float(str(rv), dps)  # keep same precision
        else:
            if not allow and rv > self:
                allow += 1
            return Float(rv, allow)

    __round__ = round

    def _eval_derivative_matrix_lines(self, x):
        from sympy.matrices.expressions.matexpr import _LeftRightArgs
        return [_LeftRightArgs([S.One, S.One], higher=self._eval_derivative(x))]


class AtomicExpr(Atom, Expr):
    """
    A parent class for object which are both atoms and Exprs.

    For example: Symbol, Number, Rational, Integer, ...
    But not: Add, Mul, Pow, ...
    """
    is_number = False
    is_Atom = True

    __slots__ = ()

    def _eval_derivative(self, s):
        if self == s:
            return S.One
        return S.Zero

    def _eval_derivative_n_times(self, s, n):
        from .containers import Tuple
        from sympy.matrices.expressions.matexpr import MatrixExpr
        from sympy.matrices.matrixbase import MatrixBase
        if isinstance(s, (MatrixBase, Tuple, Iterable, MatrixExpr)):
            return super()._eval_derivative_n_times(s, n)
        from .relational import Eq
        from sympy.functions.elementary.piecewise import Piecewise
        if self == s:
            return Piecewise((self, Eq(n, 0)), (1, Eq(n, 1)), (0, True))
        else:
            return Piecewise((self, Eq(n, 0)), (0, True))

    def _eval_is_polynomial(self, syms):
        return True

    def _eval_is_rational_function(self, syms):
        return self not in _illegal

    def _eval_is_meromorphic(self, x, a):
        from sympy.calculus.accumulationbounds import AccumBounds
        return (not self.is_Number or self.is_finite) and not isinstance(self, AccumBounds)

    def _eval_is_algebraic_expr(self, syms):
        return True

    def _eval_nseries(self, x, n, logx, cdir=0):
        return self

    @property
    def expr_free_symbols(self):
        sympy_deprecation_warning("""
        The expr_free_symbols property is deprecated. Use free_symbols to get
        the free symbols of an expression.
        """,
            deprecated_since_version="1.9",
            active_deprecations_target="deprecated-expr-free-symbols")
        return {self}


def _mag(x):
    r"""Return integer $i$ such that $0.1 \le x/10^i < 1$

    Examples
    ========

    >>> from sympy.core.expr import _mag
    >>> from sympy import Float
    >>> _mag(Float(.1))
    0
    >>> _mag(Float(.01))
    -1
    >>> _mag(Float(1234))
    4
    """
    from math import log10, ceil, log
    xpos = abs(x.n())
    if not xpos:
        return S.Zero
    try:
        mag_first_dig = int(ceil(log10(xpos)))
    except (ValueError, OverflowError):
        mag_first_dig = int(ceil(Float(mpf_log(xpos._mpf_, 53))/log(10)))
    # check that we aren't off by 1
    if (xpos/S(10)**mag_first_dig) >= 1:
        assert 1 <= (xpos/S(10)**mag_first_dig) < 10
        mag_first_dig += 1
    return mag_first_dig


class UnevaluatedExpr(Expr):
    """
    Expression that is not evaluated unless released.

    Examples
    ========

    >>> from sympy import UnevaluatedExpr
    >>> from sympy.abc import x
    >>> x*(1/x)
    1
    >>> x*UnevaluatedExpr(1/x)
    x*1/x

    """

    def __new__(cls, arg, **kwargs):
        arg = _sympify(arg)
        obj = Expr.__new__(cls, arg, **kwargs)
        return obj

    def doit(self, **hints):
        if hints.get("deep", True):
            return self.args[0].doit(**hints)
        else:
            return self.args[0]



def unchanged(func, *args):
    """Return True if `func` applied to the `args` is unchanged.
    Can be used instead of `assert foo == foo`.

    Examples
    ========

    >>> from sympy import Piecewise, cos, pi
    >>> from sympy.core.expr import unchanged
    >>> from sympy.abc import x

    >>> unchanged(cos, 1)  # instead of assert cos(1) == cos(1)
    True

    >>> unchanged(cos, pi)
    False

    Comparison of args uses the builtin capabilities of the object's
    arguments to test for equality so args can be defined loosely. Here,
    the ExprCondPair arguments of Piecewise compare as equal to the
    tuples that can be used to create the Piecewise:

    >>> unchanged(Piecewise, (x, x > 1), (0, True))
    True
    """
    f = func(*args)
    return f.func == func and f.args == args


class ExprBuilder:
    def __init__(self, op, args=None, validator=None, check=True):
        if not hasattr(op, "__call__"):
            raise TypeError("op {} needs to be callable".format(op))
        self.op = op
        if args is None:
            self.args = []
        else:
            self.args = args
        self.validator = validator
        if (validator is not None) and check:
            self.validate()

    @staticmethod
    def _build_args(args):
        return [i.build() if isinstance(i, ExprBuilder) else i for i in args]

    def validate(self):
        if self.validator is None:
            return
        args = self._build_args(self.args)
        self.validator(*args)

    def build(self, check=True):
        args = self._build_args(self.args)
        if self.validator and check:
            self.validator(*args)
        return self.op(*args)

    def append_argument(self, arg, check=True):
        self.args.append(arg)
        if self.validator and check:
            self.validate(*self.args)

    def __getitem__(self, item):
        if item == 0:
            return self.op
        else:
            return self.args[item-1]

    def __repr__(self):
        return str(self.build())

    def search_element(self, elem):
        for i, arg in enumerate(self.args):
            if isinstance(arg, ExprBuilder):
                ret = arg.search_index(elem)
                if ret is not None:
                    return (i,) + ret
            elif id(arg) == id(elem):
                return (i,)
        return None


from .mul import Mul
from .add import Add
from .power import Pow
from .function import Function, _derivative_dispatch
from .mod import Mod
from .exprtools import factor_terms
from .numbers import Float, Integer, Rational, _illegal, int_valued<|MERGE_RESOLUTION|>--- conflicted
+++ resolved
@@ -94,13 +94,8 @@
         def simplify(self, **kwargs) -> Expr:
             ...
 
-<<<<<<< HEAD
         def evalf(self, n: int | None = 15, subs: dict[Basic, Basic | float] | None = None,
-                  maxn: int = 100, chop: bool = False, strict: bool  = False,
-=======
-        def evalf(self, n: int = 15, subs: dict[Basic, Basic | float] | None = None,
                   maxn: int = 100, chop: bool | int = False, strict: bool  = False,
->>>>>>> b7af8e77
                   quad: str | None = None, verbose: bool = False) -> Expr:
             ...
 
