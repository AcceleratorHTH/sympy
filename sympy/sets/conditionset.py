--- conflicted
+++ resolved
@@ -5,13 +5,9 @@
 from sympy.core.function import Lambda
 from sympy.core.logic import fuzzy_bool
 from sympy.logic.boolalg import And
-<<<<<<< HEAD
-from sympy.sets.sets import (Set, Intersection, FiniteSet)
-=======
 from sympy.sets.sets import (Set, Interval, Intersection, EmptySet, Union,
                              FiniteSet)
 from sympy.utilities.iterables import sift
->>>>>>> b1a79eaa
 
 
 class ConditionSet(Set):
