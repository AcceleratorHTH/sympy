from sympy.core.containers import Tuple
from sympy.core.compatibility import ordered
from sympy.core.function import (Function, Lambda, nfloat, diff)
from sympy.core.mod import Mod
from sympy.core.numbers import (E, I, Rational, oo, pi, Integer)
from sympy.core.relational import (Eq, Gt,
    Ne, Ge)
from sympy.core.singleton import S
from sympy.core.symbol import (Dummy, Symbol, symbols)
from sympy.functions.elementary.complexes import (Abs, arg, im, re, sign)
from sympy.functions.elementary.exponential import (LambertW, exp, log)
from sympy.functions.elementary.hyperbolic import (HyperbolicFunction,
    sinh, tanh, cosh, sech, coth)
from sympy.functions.elementary.miscellaneous import sqrt, Min, Max
from sympy.functions.elementary.piecewise import Piecewise
from sympy.functions.elementary.trigonometric import (
    TrigonometricFunction, acos, acot, acsc, asec, asin, atan, atan2,
    cos, cot, csc, sec, sin, tan)
from sympy.functions.special.error_functions import (erf, erfc,
    erfcinv, erfinv)
from sympy.logic.boolalg import And
from sympy.matrices.dense import MutableDenseMatrix as Matrix
from sympy.matrices.immutable import ImmutableDenseMatrix
from sympy.polys.polytools import Poly
from sympy.polys.rootoftools import CRootOf
from sympy.sets.contains import Contains
from sympy.sets.conditionset import ConditionSet
from sympy.sets.fancysets import ImageSet, Range
from sympy.sets.sets import (Complement, EmptySet, FiniteSet,
    Intersection, Interval, Union, imageset, ProductSet)
from sympy.simplify import simplify
from sympy.tensor.indexed import Indexed
from sympy.utilities.iterables import numbered_symbols

from sympy.testing.pytest import (XFAIL, raises, skip, slow, SKIP, _both_exp_pow)
from sympy.testing.randtest import verify_numerically as tn
from sympy.physics.units import cm

from sympy.solvers import solve
from sympy.solvers.solveset import (
    solveset_real, domain_check, solveset_complex, linear_eq_to_matrix,
    linsolve, _is_function_class_equation, invert_real, invert_complex,
    solveset, solve_decomposition, substitution, nonlinsolve, solvify,
    _is_finite_with_finite_vars, _transolve, _is_exponential,
    _solve_exponential, _is_logarithmic, _is_lambert,
    _solve_logarithm, _term_factors, _is_modular, NonlinearError)

from sympy.abc import (a, b, c, d, e, f, g, h, i, j, k, l, m, n, q, r,
    t, w, x, y, z)


def dumeq(i, j):
    if type(i) in (list, tuple):
        return all(dumeq(i, j) for i, j in zip(i, j))
    return i == j or i.dummy_eq(j)


@_both_exp_pow
def test_invert_real():
    x = Symbol('x', real=True)

    def ireal(x, s=S.Reals):
        return Intersection(s, x)

    # issue 14223
    assert invert_real(x, 0, x, Interval(1, 2)) == (x, S.EmptySet)

    assert invert_real(exp(x), z, x) == (x, ireal(FiniteSet(log(z))))

    y = Symbol('y', positive=True)
    n = Symbol('n', real=True)
    assert invert_real(x + 3, y, x) == (x, FiniteSet(y - 3))
    assert invert_real(x*3, y, x) == (x, FiniteSet(y / 3))

    assert invert_real(exp(x), y, x) == (x, FiniteSet(log(y)))
    assert invert_real(exp(3*x), y, x) == (x, FiniteSet(log(y) / 3))
    assert invert_real(exp(x + 3), y, x) == (x, FiniteSet(log(y) - 3))

    assert invert_real(exp(x) + 3, y, x) == (x, ireal(FiniteSet(log(y - 3))))
    assert invert_real(exp(x)*3, y, x) == (x, FiniteSet(log(y / 3)))

    assert invert_real(log(x), y, x) == (x, FiniteSet(exp(y)))
    assert invert_real(log(3*x), y, x) == (x, FiniteSet(exp(y) / 3))
    assert invert_real(log(x + 3), y, x) == (x, FiniteSet(exp(y) - 3))

    assert invert_real(Abs(x), y, x) == (x, FiniteSet(y, -y))

    assert invert_real(2**x, y, x) == (x, FiniteSet(log(y)/log(2)))
    assert invert_real(2**exp(x), y, x) == (x, ireal(FiniteSet(log(log(y)/log(2)))))

    assert invert_real(x**2, y, x) == (x, FiniteSet(sqrt(y), -sqrt(y)))
    assert invert_real(x**S.Half, y, x) == (x, FiniteSet(y**2))

    raises(ValueError, lambda: invert_real(x, x, x))

    # issue 21236
    assert invert_real(x**pi, y, x) == (x, FiniteSet(y**(1/pi)))
    assert invert_real(x**pi, -E, x) == (x, EmptySet())
    assert invert_real(x**Rational(3/2), 1000, x) == (x, FiniteSet(100))
    assert invert_real(x**1.0, 1, x) == (x**1.0, FiniteSet(1))

    raises(ValueError, lambda: invert_real(S.One, y, x))

    assert invert_real(x**31 + x, y, x) == (x**31 + x, FiniteSet(y))

    lhs = x**31 + x
    base_values =  FiniteSet(y - 1, -y - 1)
    assert invert_real(Abs(x**31 + x + 1), y, x) == (lhs, base_values)

    assert dumeq(invert_real(sin(x), y, x),
        (x, imageset(Lambda(n, n*pi + (-1)**n*asin(y)), S.Integers)))

    assert dumeq(invert_real(sin(exp(x)), y, x),
        (x, imageset(Lambda(n, log((-1)**n*asin(y) + n*pi)), S.Integers)))

    assert dumeq(invert_real(csc(x), y, x),
        (x, imageset(Lambda(n, n*pi + (-1)**n*acsc(y)), S.Integers)))

    assert dumeq(invert_real(csc(exp(x)), y, x),
        (x, imageset(Lambda(n, log((-1)**n*acsc(y) + n*pi)), S.Integers)))

    assert dumeq(invert_real(cos(x), y, x),
        (x, Union(imageset(Lambda(n, 2*n*pi + acos(y)), S.Integers), \
                imageset(Lambda(n, 2*n*pi - acos(y)), S.Integers))))

    assert dumeq(invert_real(cos(exp(x)), y, x),
        (x, Union(imageset(Lambda(n, log(2*n*pi + acos(y))), S.Integers), \
                imageset(Lambda(n, log(2*n*pi - acos(y))), S.Integers))))

    assert dumeq(invert_real(sec(x), y, x),
        (x, Union(imageset(Lambda(n, 2*n*pi + asec(y)), S.Integers), \
                imageset(Lambda(n, 2*n*pi - asec(y)), S.Integers))))

    assert dumeq(invert_real(sec(exp(x)), y, x),
        (x, Union(imageset(Lambda(n, log(2*n*pi + asec(y))), S.Integers), \
                imageset(Lambda(n, log(2*n*pi - asec(y))), S.Integers))))

    assert dumeq(invert_real(tan(x), y, x),
        (x, imageset(Lambda(n, n*pi + atan(y)), S.Integers)))

    assert dumeq(invert_real(tan(exp(x)), y, x),
        (x, imageset(Lambda(n, log(n*pi + atan(y))), S.Integers)))

    assert dumeq(invert_real(cot(x), y, x),
        (x, imageset(Lambda(n, n*pi + acot(y)), S.Integers)))

    assert dumeq(invert_real(cot(exp(x)), y, x),
        (x, imageset(Lambda(n, log(n*pi + acot(y))), S.Integers)))

    assert dumeq(invert_real(tan(tan(x)), y, x),
        (tan(x), imageset(Lambda(n, n*pi + atan(y)), S.Integers)))

    x = Symbol('x', positive=True)
    assert invert_real(x**pi, y, x) == (x, FiniteSet(y**(1/pi)))


def test_invert_complex():
    assert invert_complex(x + 3, y, x) == (x, FiniteSet(y - 3))
    assert invert_complex(x*3, y, x) == (x, FiniteSet(y / 3))
    assert invert_complex((x - 1)**3, 0, x) == (x, FiniteSet(1))

    assert dumeq(invert_complex(exp(x), y, x),
        (x, imageset(Lambda(n, I*(2*pi*n + arg(y)) + log(Abs(y))), S.Integers)))

    assert invert_complex(log(x), y, x) == (x, FiniteSet(exp(y)))

    raises(ValueError, lambda: invert_real(1, y, x))
    raises(ValueError, lambda: invert_complex(x, x, x))
    raises(ValueError, lambda: invert_complex(x, x, 1))

    # https://github.com/skirpichev/omg/issues/16
    assert invert_complex(sinh(x), 0, x) != (x, FiniteSet(0))


def test_domain_check():
    assert domain_check(1/(1 + (1/(x+1))**2), x, -1) is False
    assert domain_check(x**2, x, 0) is True
    assert domain_check(x, x, oo) is False
    assert domain_check(0, x, oo) is False


def test_issue_11536():
    assert solveset(0**x - 100, x, S.Reals) == S.EmptySet
    assert solveset(0**x - 1, x, S.Reals) == FiniteSet(0)


def test_issue_17479():
    from sympy.solvers.solveset import nonlinsolve
    f = (x**2 + y**2)**2 + (x**2 + z**2)**2 - 2*(2*x**2 + y**2 + z**2)
    fx = f.diff(x)
    fy = f.diff(y)
    fz = f.diff(z)
    sol = nonlinsolve([fx, fy, fz], [x, y, z])
    assert len(sol) >= 4 and len(sol) <= 20
    # nonlinsolve has been giving a varying number of solutions
    # (originally 18, then 20, now 19) due to various internal changes.
    # Unfortunately not all the solutions are actually valid and some are
    # redundant. Since the original issue was that an exception was raised,
    # this first test only checks that nonlinsolve returns a "plausible"
    # solution set. The next test checks the result for correctness.


@XFAIL
def test_issue_18449():
    x, y, z = symbols("x, y, z")
    f = (x**2 + y**2)**2 + (x**2 + z**2)**2 - 2*(2*x**2 + y**2 + z**2)
    fx = diff(f, x)
    fy = diff(f, y)
    fz = diff(f, z)
    sol = nonlinsolve([fx, fy, fz], [x, y, z])
    for (xs, ys, zs) in sol:
        d = {x: xs, y: ys, z: zs}
        assert tuple(_.subs(d).simplify() for _ in (fx, fy, fz)) == (0, 0, 0)
    # After simplification and removal of duplicate elements, there should
    # only be 4 parametric solutions left:
    # simplifiedsolutions = FiniteSet((sqrt(1 - z**2), z, z),
    #                                 (-sqrt(1 - z**2), z, z),
    #                                 (sqrt(1 - z**2), -z, z),
    #                                 (-sqrt(1 - z**2), -z, z))
    # TODO: Is the above solution set definitely complete?


def test_issue_21047():
    f = (2 - x)**2 + (sqrt(x - 1) - 1)**6
    assert(solveset(f, x, S.Reals)) == FiniteSet(2)
    f = (sqrt(x)-1)**2 + (sqrt(x)+1)**2 -2*x**2 + sqrt(2)
    assert solveset(f, x, S.Reals) == FiniteSet(
        S.Half - sqrt(2*sqrt(2) + 5)/2, S.Half + sqrt(2*sqrt(2) + 5)/2)


def test_is_function_class_equation():
    from sympy.abc import x, a
    assert _is_function_class_equation(TrigonometricFunction,
                                       tan(x), x) is True
    assert _is_function_class_equation(TrigonometricFunction,
                                       tan(x) - 1, x) is True
    assert _is_function_class_equation(TrigonometricFunction,
                                       tan(x) + sin(x), x) is True
    assert _is_function_class_equation(TrigonometricFunction,
                                       tan(x) + sin(x) - a, x) is True
    assert _is_function_class_equation(TrigonometricFunction,
                                       sin(x)*tan(x) + sin(x), x) is True
    assert _is_function_class_equation(TrigonometricFunction,
                                       sin(x)*tan(x + a) + sin(x), x) is True
    assert _is_function_class_equation(TrigonometricFunction,
                                       sin(x)*tan(x*a) + sin(x), x) is True
    assert _is_function_class_equation(TrigonometricFunction,
                                       a*tan(x) - 1, x) is True
    assert _is_function_class_equation(TrigonometricFunction,
                                       tan(x)**2 + sin(x) - 1, x) is True
    assert _is_function_class_equation(TrigonometricFunction,
                                       tan(x) + x, x) is False
    assert _is_function_class_equation(TrigonometricFunction,
                                       tan(x**2), x) is False
    assert _is_function_class_equation(TrigonometricFunction,
                                       tan(x**2) + sin(x), x) is False
    assert _is_function_class_equation(TrigonometricFunction,
                                       tan(x)**sin(x), x) is False
    assert _is_function_class_equation(TrigonometricFunction,
                                       tan(sin(x)) + sin(x), x) is False
    assert _is_function_class_equation(HyperbolicFunction,
                                       tanh(x), x) is True
    assert _is_function_class_equation(HyperbolicFunction,
                                       tanh(x) - 1, x) is True
    assert _is_function_class_equation(HyperbolicFunction,
                                       tanh(x) + sinh(x), x) is True
    assert _is_function_class_equation(HyperbolicFunction,
                                       tanh(x) + sinh(x) - a, x) is True
    assert _is_function_class_equation(HyperbolicFunction,
                                       sinh(x)*tanh(x) + sinh(x), x) is True
    assert _is_function_class_equation(HyperbolicFunction,
                                       sinh(x)*tanh(x + a) + sinh(x), x) is True
    assert _is_function_class_equation(HyperbolicFunction,
                                       sinh(x)*tanh(x*a) + sinh(x), x) is True
    assert _is_function_class_equation(HyperbolicFunction,
                                       a*tanh(x) - 1, x) is True
    assert _is_function_class_equation(HyperbolicFunction,
                                       tanh(x)**2 + sinh(x) - 1, x) is True
    assert _is_function_class_equation(HyperbolicFunction,
                                       tanh(x) + x, x) is False
    assert _is_function_class_equation(HyperbolicFunction,
                                       tanh(x**2), x) is False
    assert _is_function_class_equation(HyperbolicFunction,
                                       tanh(x**2) + sinh(x), x) is False
    assert _is_function_class_equation(HyperbolicFunction,
                                       tanh(x)**sinh(x), x) is False
    assert _is_function_class_equation(HyperbolicFunction,
                                       tanh(sinh(x)) + sinh(x), x) is False


def test_garbage_input():
    raises(ValueError, lambda: solveset_real([y], y))
    x = Symbol('x', real=True)
    assert solveset_real(x, 1) == S.EmptySet
    assert solveset_real(x - 1, 1) == FiniteSet(x)
    assert solveset_real(x, pi) == S.EmptySet
    assert solveset_real(x, x**2) == S.EmptySet

    raises(ValueError, lambda: solveset_complex([x], x))
    assert solveset_complex(x, pi) == S.EmptySet

    raises(ValueError, lambda: solveset((x, y), x))
    raises(ValueError, lambda: solveset(x + 1, S.Reals))
    raises(ValueError, lambda: solveset(x + 1, x, 2))


def test_solve_mul():
    assert solveset_real((a*x + b)*(exp(x) - 3), x) == \
        Union({log(3)}, Intersection({-b/a}, S.Reals))
    anz = Symbol('anz', nonzero=True)
    bb = Symbol('bb', real=True)
    assert solveset_real((anz*x + bb)*(exp(x) - 3), x) == \
        FiniteSet(-bb/anz, log(3))
    assert solveset_real((2*x + 8)*(8 + exp(x)), x) == FiniteSet(S(-4))
    assert solveset_real(x/log(x), x) == EmptySet()


def test_solve_invert():
    assert solveset_real(exp(x) - 3, x) == FiniteSet(log(3))
    assert solveset_real(log(x) - 3, x) == FiniteSet(exp(3))

    assert solveset_real(3**(x + 2), x) == FiniteSet()
    assert solveset_real(3**(2 - x), x) == FiniteSet()

    assert solveset_real(y - b*exp(a/x), x) == Intersection(
        S.Reals, FiniteSet(a/log(y/b)))

    # issue 4504
    assert solveset_real(2**x - 10, x) == FiniteSet(1 + log(5)/log(2))


def test_errorinverses():
    assert solveset_real(erf(x) - S.Half, x) == \
        FiniteSet(erfinv(S.Half))
    assert solveset_real(erfinv(x) - 2, x) == \
        FiniteSet(erf(2))
    assert solveset_real(erfc(x) - S.One, x) == \
        FiniteSet(erfcinv(S.One))
    assert solveset_real(erfcinv(x) - 2, x) == FiniteSet(erfc(2))


def test_solve_polynomial():
    x = Symbol('x', real=True)
    y = Symbol('y', real=True)
    assert solveset_real(3*x - 2, x) == FiniteSet(Rational(2, 3))

    assert solveset_real(x**2 - 1, x) == FiniteSet(-S.One, S.One)
    assert solveset_real(x - y**3, x) == FiniteSet(y ** 3)

    a11, a12, a21, a22, b1, b2 = symbols('a11, a12, a21, a22, b1, b2')

    assert solveset_real(x**3 - 15*x - 4, x) == FiniteSet(
        -2 + 3 ** S.Half,
        S(4),
        -2 - 3 ** S.Half)

    assert solveset_real(sqrt(x) - 1, x) == FiniteSet(1)
    assert solveset_real(sqrt(x) - 2, x) == FiniteSet(4)
    assert solveset_real(x**Rational(1, 4) - 2, x) == FiniteSet(16)
    assert solveset_real(x**Rational(1, 3) - 3, x) == FiniteSet(27)
    assert len(solveset_real(x**5 + x**3 + 1, x)) == 1
    assert len(solveset_real(-2*x**3 + 4*x**2 - 2*x + 6, x)) > 0
    assert solveset_real(x**6 + x**4 + I, x) is S.EmptySet


def test_return_root_of():
    f = x**5 - 15*x**3 - 5*x**2 + 10*x + 20
    s = list(solveset_complex(f, x))
    for root in s:
        assert root.func == CRootOf

    # if one uses solve to get the roots of a polynomial that has a CRootOf
    # solution, make sure that the use of nfloat during the solve process
    # doesn't fail. Note: if you want numerical solutions to a polynomial
    # it is *much* faster to use nroots to get them than to solve the
    # equation only to get CRootOf solutions which are then numerically
    # evaluated. So for eq = x**5 + 3*x + 7 do Poly(eq).nroots() rather
    # than [i.n() for i in solve(eq)] to get the numerical roots of eq.
    assert nfloat(list(solveset_complex(x**5 + 3*x**3 + 7, x))[0],
                  exponent=False) == CRootOf(x**5 + 3*x**3 + 7, 0).n()

    sol = list(solveset_complex(x**6 - 2*x + 2, x))
    assert all(isinstance(i, CRootOf) for i in sol) and len(sol) == 6

    f = x**5 - 15*x**3 - 5*x**2 + 10*x + 20
    s = list(solveset_complex(f, x))
    for root in s:
        assert root.func == CRootOf

    s = x**5 + 4*x**3 + 3*x**2 + Rational(7, 4)
    assert solveset_complex(s, x) == \
        FiniteSet(*Poly(s*4, domain='ZZ').all_roots())

    # Refer issue #7876
    eq = x*(x - 1)**2*(x + 1)*(x**6 - x + 1)
    assert solveset_complex(eq, x) == \
        FiniteSet(-1, 0, 1, CRootOf(x**6 - x + 1, 0),
                       CRootOf(x**6 - x + 1, 1),
                       CRootOf(x**6 - x + 1, 2),
                       CRootOf(x**6 - x + 1, 3),
                       CRootOf(x**6 - x + 1, 4),
                       CRootOf(x**6 - x + 1, 5))


def test_solveset_sqrt_1():
    assert solveset_real(sqrt(5*x + 6) - 2 - x, x) == \
        FiniteSet(-S.One, S(2))
    assert solveset_real(sqrt(x - 1) - x + 7, x) == FiniteSet(10)
    assert solveset_real(sqrt(x - 2) - 5, x) == FiniteSet(27)
    assert solveset_real(sqrt(x) - 2 - 5, x) == FiniteSet(49)
    assert solveset_real(sqrt(x**3), x) == FiniteSet(0)
    assert solveset_real(sqrt(x - 1), x) == FiniteSet(1)


def test_solveset_sqrt_2():
    x = Symbol('x', real=True)
    y = Symbol('y', real=True)
    # http://tutorial.math.lamar.edu/Classes/Alg/SolveRadicalEqns.aspx#Solve_Rad_Ex2_a
    assert solveset_real(sqrt(2*x - 1) - sqrt(x - 4) - 2, x) == \
        FiniteSet(S(5), S(13))
    assert solveset_real(sqrt(x + 7) + 2 - sqrt(3 - x), x) == \
        FiniteSet(-6)

    # http://www.purplemath.com/modules/solverad.htm
    assert solveset_real(sqrt(17*x - sqrt(x**2 - 5)) - 7, x) == \
        FiniteSet(3)

    eq = x + 1 - (x**4 + 4*x**3 - x)**Rational(1, 4)
    assert solveset_real(eq, x) == FiniteSet(Rational(-1, 2), Rational(-1, 3))

    eq = sqrt(2*x + 9) - sqrt(x + 1) - sqrt(x + 4)
    assert solveset_real(eq, x) == FiniteSet(0)

    eq = sqrt(x + 4) + sqrt(2*x - 1) - 3*sqrt(x - 1)
    assert solveset_real(eq, x) == FiniteSet(5)

    eq = sqrt(x)*sqrt(x - 7) - 12
    assert solveset_real(eq, x) == FiniteSet(16)

    eq = sqrt(x - 3) + sqrt(x) - 3
    assert solveset_real(eq, x) == FiniteSet(4)

    eq = sqrt(2*x**2 - 7) - (3 - x)
    assert solveset_real(eq, x) == FiniteSet(-S(8), S(2))

    # others
    eq = sqrt(9*x**2 + 4) - (3*x + 2)
    assert solveset_real(eq, x) == FiniteSet(0)

    assert solveset_real(sqrt(x - 3) - sqrt(x) - 3, x) == FiniteSet()

    eq = (2*x - 5)**Rational(1, 3) - 3
    assert solveset_real(eq, x) == FiniteSet(16)

    assert solveset_real(sqrt(x) + sqrt(sqrt(x)) - 4, x) == \
        FiniteSet((Rational(-1, 2) + sqrt(17)/2)**4)

    eq = sqrt(x) - sqrt(x - 1) + sqrt(sqrt(x))
    assert solveset_real(eq, x) == FiniteSet()

    eq = (x - 4)**2 + (sqrt(x) - 2)**4
    assert solveset_real(eq, x) == FiniteSet(-4, 4)

    eq = (sqrt(x) + sqrt(x + 1) + sqrt(1 - x) - 6*sqrt(5)/5)
    ans = solveset_real(eq, x)
    ra = S('''-1484/375 - 4*(-1/2 + sqrt(3)*I/2)*(-12459439/52734375 +
    114*sqrt(12657)/78125)**(1/3) - 172564/(140625*(-1/2 +
    sqrt(3)*I/2)*(-12459439/52734375 + 114*sqrt(12657)/78125)**(1/3))''')
    rb = Rational(4, 5)
    assert all(abs(eq.subs(x, i).n()) < 1e-10 for i in (ra, rb)) and \
        len(ans) == 2 and \
        {i.n(chop=True) for i in ans} == \
        {i.n(chop=True) for i in (ra, rb)}

    assert solveset_real(sqrt(x) + x**Rational(1, 3) +
                                 x**Rational(1, 4), x) == FiniteSet(0)

    assert solveset_real(x/sqrt(x**2 + 1), x) == FiniteSet(0)

    eq = (x - y**3)/((y**2)*sqrt(1 - y**2))
    assert solveset_real(eq, x) == FiniteSet(y**3)

    # issue 4497
    assert solveset_real(1/(5 + x)**Rational(1, 5) - 9, x) == \
        FiniteSet(Rational(-295244, 59049))


@XFAIL
def test_solve_sqrt_fail():
    # this only works if we check real_root(eq.subs(x, Rational(1, 3)))
    # but checksol doesn't work like that
    eq = (x**3 - 3*x**2)**Rational(1, 3) + 1 - x
    assert solveset_real(eq, x) == FiniteSet(Rational(1, 3))


@slow
def test_solve_sqrt_3():
    R = Symbol('R')
    eq = sqrt(2)*R*sqrt(1/(R + 1)) + (R + 1)*(sqrt(2)*sqrt(1/(R + 1)) - 1)
    sol = solveset_complex(eq, R)
    fset = [Rational(5, 3) + 4*sqrt(10)*cos(atan(3*sqrt(111)/251)/3)/3,
            -sqrt(10)*cos(atan(3*sqrt(111)/251)/3)/3 +
            40*re(1/((Rational(-1, 2) - sqrt(3)*I/2)*(Rational(251, 27) + sqrt(111)*I/9)**Rational(1, 3)))/9 +
            sqrt(30)*sin(atan(3*sqrt(111)/251)/3)/3 + Rational(5, 3) +
            I*(-sqrt(30)*cos(atan(3*sqrt(111)/251)/3)/3 -
               sqrt(10)*sin(atan(3*sqrt(111)/251)/3)/3 +
               40*im(1/((Rational(-1, 2) - sqrt(3)*I/2)*(Rational(251, 27) + sqrt(111)*I/9)**Rational(1, 3)))/9)]
    cset = [40*re(1/((Rational(-1, 2) + sqrt(3)*I/2)*(Rational(251, 27) + sqrt(111)*I/9)**Rational(1, 3)))/9 -
            sqrt(10)*cos(atan(3*sqrt(111)/251)/3)/3 - sqrt(30)*sin(atan(3*sqrt(111)/251)/3)/3 +
            Rational(5, 3) +
            I*(40*im(1/((Rational(-1, 2) + sqrt(3)*I/2)*(Rational(251, 27) + sqrt(111)*I/9)**Rational(1, 3)))/9 -
               sqrt(10)*sin(atan(3*sqrt(111)/251)/3)/3 +
               sqrt(30)*cos(atan(3*sqrt(111)/251)/3)/3)]

    assert sol._args[0] == FiniteSet(*fset)
    assert sol._args[1] == ConditionSet(
        R,
        Eq(sqrt(2)*R*sqrt(1/(R + 1)) + (R + 1)*(sqrt(2)*sqrt(1/(R + 1)) - 1), 0),
        FiniteSet(*cset))

    # the number of real roots will depend on the value of m: for m=1 there are 4
    # and for m=-1 there are none.
    eq = -sqrt((m - q)**2 + (-m/(2*q) + S.Half)**2) + sqrt((-m**2/2 - sqrt(
        4*m**4 - 4*m**2 + 8*m + 1)/4 - Rational(1, 4))**2 + (m**2/2 - m - sqrt(
            4*m**4 - 4*m**2 + 8*m + 1)/4 - Rational(1, 4))**2)
    unsolved_object = ConditionSet(q, Eq(sqrt((m - q)**2 + (-m/(2*q) + S.Half)**2) -
        sqrt((-m**2/2 - sqrt(4*m**4 - 4*m**2 + 8*m + 1)/4 - Rational(1, 4))**2 + (m**2/2 - m -
        sqrt(4*m**4 - 4*m**2 + 8*m + 1)/4 - Rational(1, 4))**2), 0), S.Reals)
    assert solveset_real(eq, q) == unsolved_object


def test_solve_polynomial_symbolic_param():
    assert solveset_complex((x**2 - 1)**2 - a, x) == \
        FiniteSet(sqrt(1 + sqrt(a)), -sqrt(1 + sqrt(a)),
                  sqrt(1 - sqrt(a)), -sqrt(1 - sqrt(a)))

    # issue 4507
    assert solveset_complex(y - b/(1 + a*x), x) == \
        FiniteSet((b/y - 1)/a) - FiniteSet(-1/a)

    # issue 4508
    assert solveset_complex(y - b*x/(a + x), x) == \
        FiniteSet(-a*y/(y - b)) - FiniteSet(-a)


def test_solve_rational():
    assert solveset_real(1/x + 1, x) == FiniteSet(-S.One)
    assert solveset_real(1/exp(x) - 1, x) == FiniteSet(0)
    assert solveset_real(x*(1 - 5/x), x) == FiniteSet(5)
    assert solveset_real(2*x/(x + 2) - 1, x) == FiniteSet(2)
    assert solveset_real((x**2/(7 - x)).diff(x), x) == \
        FiniteSet(S.Zero, S(14))


def test_solveset_real_gen_is_pow():
    assert solveset_real(sqrt(1) + 1, x) == EmptySet()


def test_no_sol():
    assert solveset(1 - oo*x) == EmptySet()
    assert solveset(oo*x, x) == EmptySet()
    assert solveset(oo*x - oo, x) == EmptySet()
    assert solveset_real(4, x) == EmptySet()
    assert solveset_real(exp(x), x) == EmptySet()
    assert solveset_real(x**2 + 1, x) == EmptySet()
    assert solveset_real(-3*a/sqrt(x), x) == EmptySet()
    assert solveset_real(1/x, x) == EmptySet()
    assert solveset_real(-(1 + x)/(2 + x)**2 + 1/(2 + x), x) == \
        EmptySet()


def test_sol_zero_real():
    assert solveset_real(0, x) == S.Reals
    assert solveset(0, x, Interval(1, 2)) == Interval(1, 2)
    assert solveset_real(-x**2 - 2*x + (x + 1)**2 - 1, x) == S.Reals


def test_no_sol_rational_extragenous():
    assert solveset_real((x/(x + 1) + 3)**(-2), x) == EmptySet()
    assert solveset_real((x - 1)/(1 + 1/(x - 1)), x) == EmptySet()


def test_solve_polynomial_cv_1a():
    """
    Test for solving on equations that can be converted to
    a polynomial equation using the change of variable y -> x**Rational(p, q)
    """
    assert solveset_real(sqrt(x) - 1, x) == FiniteSet(1)
    assert solveset_real(sqrt(x) - 2, x) == FiniteSet(4)
    assert solveset_real(x**Rational(1, 4) - 2, x) == FiniteSet(16)
    assert solveset_real(x**Rational(1, 3) - 3, x) == FiniteSet(27)
    assert solveset_real(x*(x**(S.One / 3) - 3), x) == \
        FiniteSet(S.Zero, S(27))


def test_solveset_real_rational():
    """Test solveset_real for rational functions"""
    x = Symbol('x', real=True)
    y = Symbol('y', real=True)
    assert solveset_real((x - y**3) / ((y**2)*sqrt(1 - y**2)), x) \
        == FiniteSet(y**3)
    # issue 4486
    assert solveset_real(2*x/(x + 2) - 1, x) == FiniteSet(2)


def test_solveset_real_log():
    assert solveset_real(log((x-1)*(x+1)), x) == \
        FiniteSet(sqrt(2), -sqrt(2))


def test_poly_gens():
    assert solveset_real(4**(2*(x**2) + 2*x) - 8, x) == \
        FiniteSet(Rational(-3, 2), S.Half)


def test_solve_abs():
    n = Dummy('n')
    raises(ValueError, lambda: solveset(Abs(x) - 1, x))
    assert solveset(Abs(x) - n, x, S.Reals).dummy_eq(
        ConditionSet(x, Contains(n, Interval(0, oo)), {-n, n}))
    assert solveset_real(Abs(x) - 2, x) == FiniteSet(-2, 2)
    assert solveset_real(Abs(x) + 2, x) is S.EmptySet
    assert solveset_real(Abs(x + 3) - 2*Abs(x - 3), x) == \
        FiniteSet(1, 9)
    assert solveset_real(2*Abs(x) - Abs(x - 1), x) == \
        FiniteSet(-1, Rational(1, 3))

    sol = ConditionSet(
            x,
            And(
                Contains(b, Interval(0, oo)),
                Contains(a + b, Interval(0, oo)),
                Contains(a - b, Interval(0, oo))),
            FiniteSet(-a - b - 3, -a + b - 3, a - b - 3, a + b - 3))
    eq = Abs(Abs(x + 3) - a) - b
    assert invert_real(eq, 0, x)[1] == sol
    reps = {a: 3, b: 1}
    eqab = eq.subs(reps)
    for si in sol.subs(reps):
        assert not eqab.subs(x, si)
    assert dumeq(solveset(Eq(sin(Abs(x)), 1), x, domain=S.Reals), Union(
        Intersection(Interval(0, oo),
            ImageSet(Lambda(n, (-1)**n*pi/2 + n*pi), S.Integers)),
        Intersection(Interval(-oo, 0),
            ImageSet(Lambda(n, n*pi - (-1)**(-n)*pi/2), S.Integers))))


def test_issue_9824():
    assert dumeq(solveset(sin(x)**2 - 2*sin(x) + 1, x), ImageSet(Lambda(n, 2*n*pi + pi/2), S.Integers))
    assert dumeq(solveset(cos(x)**2 - 2*cos(x) + 1, x), ImageSet(Lambda(n, 2*n*pi), S.Integers))


def test_issue_9565():
    assert solveset_real(Abs((x - 1)/(x - 5)) <= Rational(1, 3), x) == Interval(-1, 2)


def test_issue_10069():
    eq = abs(1/(x - 1)) - 1 > 0
    assert solveset_real(eq, x) == Union(
        Interval.open(0, 1), Interval.open(1, 2))


def test_real_imag_splitting():
    a, b = symbols('a b', real=True)
    assert solveset_real(sqrt(a**2 - b**2) - 3, a) == \
        FiniteSet(-sqrt(b**2 + 9), sqrt(b**2 + 9))
    assert solveset_real(sqrt(a**2 + b**2) - 3, a) != \
        S.EmptySet


def test_units():
    assert solveset_real(1/x - 1/(2*cm), x) == FiniteSet(2*cm)


def test_solve_only_exp_1():
    y = Symbol('y', positive=True)
    assert solveset_real(exp(x) - y, x) == FiniteSet(log(y))
    assert solveset_real(exp(x) + exp(-x) - 4, x) == \
        FiniteSet(log(-sqrt(3) + 2), log(sqrt(3) + 2))
    assert solveset_real(exp(x) + exp(-x) - y, x) != S.EmptySet


def test_atan2():
    # The .inverse() method on atan2 works only if x.is_real is True and the
    # second argument is a real constant
    assert solveset_real(atan2(x, 2) - pi/3, x) == FiniteSet(2*sqrt(3))


def test_piecewise_solveset():
    eq = Piecewise((x - 2, Gt(x, 2)), (2 - x, True)) - 3
    assert set(solveset_real(eq, x)) == set(FiniteSet(-1, 5))

    absxm3 = Piecewise(
        (x - 3, 0 <= x - 3),
        (3 - x, 0 > x - 3))
    y = Symbol('y', positive=True)
    assert solveset_real(absxm3 - y, x) == FiniteSet(-y + 3, y + 3)

    f = Piecewise(((x - 2)**2, x >= 0), (0, True))
    assert solveset(f, x, domain=S.Reals) == Union(FiniteSet(2), Interval(-oo, 0, True, True))

    assert solveset(
        Piecewise((x + 1, x > 0), (I, True)) - I, x, S.Reals
        ) == Interval(-oo, 0)

    assert solveset(Piecewise((x - 1, Ne(x, I)), (x, True)), x) == FiniteSet(1)

    # issue 19718
    g = Piecewise((1, x > 10), (0, True))
    assert solveset(g > 0, x, S.Reals) == Interval.open(10, oo)

    from sympy.logic.boolalg import BooleanTrue
    f = BooleanTrue()
    assert solveset(f, x, domain=Interval(-3, 10)) == Interval(-3, 10)

    # issue 20552
    f = Piecewise((0, Eq(x, 0)), (x**2/Abs(x), True))
    g = Piecewise((0, Eq(x, pi)), ((x - pi)/sin(x), True))
    assert solveset(f, x, domain=S.Reals) == FiniteSet(0)
    assert solveset(g) == FiniteSet(pi)


def test_solveset_complex_polynomial():
    assert solveset_complex(a*x**2 + b*x + c, x) == \
        FiniteSet(-b/(2*a) - sqrt(-4*a*c + b**2)/(2*a),
                  -b/(2*a) + sqrt(-4*a*c + b**2)/(2*a))

    assert solveset_complex(x - y**3, y) == FiniteSet(
        (-x**Rational(1, 3))/2 + I*sqrt(3)*x**Rational(1, 3)/2,
        x**Rational(1, 3),
        (-x**Rational(1, 3))/2 - I*sqrt(3)*x**Rational(1, 3)/2)

    assert solveset_complex(x + 1/x - 1, x) == \
        FiniteSet(S.Half + I*sqrt(3)/2, S.Half - I*sqrt(3)/2)


def test_sol_zero_complex():
    assert solveset_complex(0, x) == S.Complexes


def test_solveset_complex_rational():
    assert solveset_complex((x - 1)*(x - I)/(x - 3), x) == \
        FiniteSet(1, I)

    assert solveset_complex((x - y**3)/((y**2)*sqrt(1 - y**2)), x) == \
        FiniteSet(y**3)
    assert solveset_complex(-x**2 - I, x) == \
        FiniteSet(-sqrt(2)/2 + sqrt(2)*I/2, sqrt(2)/2 - sqrt(2)*I/2)


def test_solve_quintics():
    skip("This test is too slow")
    f = x**5 - 110*x**3 - 55*x**2 + 2310*x + 979
    s = solveset_complex(f, x)
    for root in s:
        res = f.subs(x, root.n()).n()
        assert tn(res, 0)

    f = x**5 + 15*x + 12
    s = solveset_complex(f, x)
    for root in s:
        res = f.subs(x, root.n()).n()
        assert tn(res, 0)


def test_solveset_complex_exp():
    from sympy.abc import x, n
    assert dumeq(solveset_complex(exp(x) - 1, x),
        imageset(Lambda(n, I*2*n*pi), S.Integers))
    assert dumeq(solveset_complex(exp(x) - I, x),
        imageset(Lambda(n, I*(2*n*pi + pi/2)), S.Integers))
    assert solveset_complex(1/exp(x), x) == S.EmptySet
    assert dumeq(solveset_complex(sinh(x).rewrite(exp), x),
        imageset(Lambda(n, n*pi*I), S.Integers))


def test_solveset_real_exp():
    from sympy.abc import x, y
    assert solveset(Eq((-2)**x, 4), x, S.Reals) == FiniteSet(2)
    assert solveset(Eq(-2**x, 4), x, S.Reals) == S.EmptySet
    assert solveset(Eq((-3)**x, 27), x, S.Reals) == S.EmptySet
    assert solveset(Eq((-5)**(x+1), 625), x, S.Reals) == FiniteSet(3)
    assert solveset(Eq(2**(x-3), -16), x, S.Reals) == S.EmptySet
    assert solveset(Eq((-3)**(x - 3), -3**39), x, S.Reals) == FiniteSet(42)
    assert solveset(Eq(2**x, y), x, S.Reals) == Intersection(S.Reals, FiniteSet(log(y)/log(2)))

    assert invert_real((-2)**(2*x) - 16, 0, x) == (x, FiniteSet(2))


def test_solve_complex_log():
    assert solveset_complex(log(x), x) == FiniteSet(1)
    assert solveset_complex(1 - log(a + 4*x**2), x) == \
        FiniteSet(-sqrt(-a + E)/2, sqrt(-a + E)/2)


def test_solve_complex_sqrt():
    assert solveset_complex(sqrt(5*x + 6) - 2 - x, x) == \
        FiniteSet(-S.One, S(2))
    assert solveset_complex(sqrt(5*x + 6) - (2 + 2*I) - x, x) == \
        FiniteSet(-S(2), 3 - 4*I)
    assert solveset_complex(4*x*(1 - a * sqrt(x)), x) == \
        FiniteSet(S.Zero, 1 / a ** 2)


def test_solveset_complex_tan():
    s = solveset_complex(tan(x).rewrite(exp), x)
    assert dumeq(s, imageset(Lambda(n, pi*n), S.Integers) - \
        imageset(Lambda(n, pi*n + pi/2), S.Integers))


@_both_exp_pow
def test_solve_trig():
    from sympy.abc import n
    assert dumeq(solveset_real(sin(x), x),
        Union(imageset(Lambda(n, 2*pi*n), S.Integers),
              imageset(Lambda(n, 2*pi*n + pi), S.Integers)))

    assert dumeq(solveset_real(sin(x) - 1, x),
        imageset(Lambda(n, 2*pi*n + pi/2), S.Integers))

    assert dumeq(solveset_real(cos(x), x),
        Union(imageset(Lambda(n, 2*pi*n + pi/2), S.Integers),
              imageset(Lambda(n, 2*pi*n + pi*Rational(3, 2)), S.Integers)))

    assert dumeq(solveset_real(sin(x) + cos(x), x),
        Union(imageset(Lambda(n, 2*n*pi + pi*Rational(3, 4)), S.Integers),
              imageset(Lambda(n, 2*n*pi + pi*Rational(7, 4)), S.Integers)))

    assert solveset_real(sin(x)**2 + cos(x)**2, x) == S.EmptySet

    assert dumeq(solveset_complex(cos(x) - S.Half, x),
        Union(imageset(Lambda(n, 2*n*pi + pi*Rational(5, 3)), S.Integers),
              imageset(Lambda(n, 2*n*pi + pi/3), S.Integers)))

    assert dumeq(solveset(sin(y + a) - sin(y), a, domain=S.Reals),
        Union(ImageSet(Lambda(n, 2*n*pi), S.Integers),
        Intersection(ImageSet(Lambda(n, -I*(I*(
        2*n*pi + arg(-exp(-2*I*y))) +
        2*im(y))), S.Integers), S.Reals)))

    assert dumeq(solveset_real(sin(2*x)*cos(x) + cos(2*x)*sin(x)-1, x),
        ImageSet(Lambda(n, n*pi*Rational(2, 3) + pi/6), S.Integers))

    assert dumeq(solveset_real(2*tan(x)*sin(x) + 1, x), Union(
        ImageSet(Lambda(n, 2*n*pi + atan(sqrt(2)*sqrt(-1 + sqrt(17))/
            (1 - sqrt(17))) + pi), S.Integers),
        ImageSet(Lambda(n, 2*n*pi - atan(sqrt(2)*sqrt(-1 + sqrt(17))/
            (1 - sqrt(17))) + pi), S.Integers)))

    assert dumeq(solveset_real(cos(2*x)*cos(4*x) - 1, x),
                            ImageSet(Lambda(n, n*pi), S.Integers))

    assert dumeq(solveset(sin(x/10) + Rational(3, 4)), Union(
        ImageSet(Lambda(n, 20*n*pi + 10*atan(3*sqrt(7)/7) + 10*pi), S.Integers),
        ImageSet(Lambda(n, 20*n*pi - 10*atan(3*sqrt(7)/7) + 20*pi), S.Integers)))

    assert dumeq(solveset(cos(x/15) + cos(x/5)), Union(
        ImageSet(Lambda(n, 30*n*pi + 15*pi/2), S.Integers),
        ImageSet(Lambda(n, 30*n*pi + 45*pi/2), S.Integers),
        ImageSet(Lambda(n, 30*n*pi + 75*pi/4), S.Integers),
        ImageSet(Lambda(n, 30*n*pi + 45*pi/4), S.Integers),
        ImageSet(Lambda(n, 30*n*pi + 105*pi/4), S.Integers),
        ImageSet(Lambda(n, 30*n*pi + 15*pi/4), S.Integers)))

    assert dumeq(solveset(sec(sqrt(2)*x/3) + 5), Union(
        ImageSet(Lambda(n, 3*sqrt(2)*(2*n*pi - pi + atan(2*sqrt(6)))/2), S.Integers),
        ImageSet(Lambda(n, 3*sqrt(2)*(2*n*pi - atan(2*sqrt(6)) + pi)/2), S.Integers)))

    assert dumeq(simplify(solveset(tan(pi*x) - cot(pi/2*x))), Union(
        ImageSet(Lambda(n, 4*n + 1), S.Integers),
        ImageSet(Lambda(n, 4*n + 3), S.Integers),
        ImageSet(Lambda(n, 4*n + Rational(7, 3)), S.Integers),
        ImageSet(Lambda(n, 4*n + Rational(5, 3)), S.Integers),
        ImageSet(Lambda(n, 4*n + Rational(11, 3)), S.Integers),
        ImageSet(Lambda(n, 4*n + Rational(1, 3)), S.Integers)))

    assert dumeq(solveset(cos(9*x)), Union(
        ImageSet(Lambda(n, 2*n*pi/9 + pi/18), S.Integers),
        ImageSet(Lambda(n, 2*n*pi/9 + pi/6), S.Integers)))

    assert dumeq(solveset(sin(8*x) + cot(12*x), x, S.Reals), Union(
        ImageSet(Lambda(n, n*pi/2 + pi/8), S.Integers),
        ImageSet(Lambda(n, n*pi/2 + 3*pi/8), S.Integers),
        ImageSet(Lambda(n, n*pi/2 + 5*pi/16), S.Integers),
        ImageSet(Lambda(n, n*pi/2 + 3*pi/16), S.Integers),
        ImageSet(Lambda(n, n*pi/2 + 7*pi/16), S.Integers),
        ImageSet(Lambda(n, n*pi/2 + pi/16), S.Integers)))

    # This is the only remaining solveset test that actually ends up being solved
    # by _solve_trig2(). All others are handled by the improved _solve_trig1.
    assert dumeq(solveset_real(2*cos(x)*cos(2*x) - 1, x),
          Union(ImageSet(Lambda(n, 2*n*pi + 2*atan(sqrt(-2*2**Rational(1, 3)*(67 +
                  9*sqrt(57))**Rational(2, 3) + 8*2**Rational(2, 3) + 11*(67 +
                  9*sqrt(57))**Rational(1, 3))/(3*(67 + 9*sqrt(57))**Rational(1, 6)))), S.Integers),
                  ImageSet(Lambda(n, 2*n*pi - 2*atan(sqrt(-2*2**Rational(1, 3)*(67 +
                  9*sqrt(57))**Rational(2, 3) + 8*2**Rational(2, 3) + 11*(67 +
                  9*sqrt(57))**Rational(1, 3))/(3*(67 + 9*sqrt(57))**Rational(1, 6))) +
                  2*pi), S.Integers)))

    # issue #16870
    assert dumeq(simplify(solveset(sin(x/180*pi) - S.Half, x, S.Reals)), Union(
        ImageSet(Lambda(n, 360*n + 150), S.Integers),
        ImageSet(Lambda(n, 360*n + 30), S.Integers)))


def test_solve_hyperbolic():
    # actual solver: _solve_trig1
    n = Dummy('n')
    assert solveset(sinh(x) + cosh(x), x) == S.EmptySet
    assert solveset(sinh(x) + cos(x), x) == ConditionSet(x,
        Eq(cos(x) + sinh(x), 0), S.Complexes)
    assert solveset_real(sinh(x) + sech(x), x) == FiniteSet(
        log(sqrt(sqrt(5) - 2)))
    assert solveset_real(3*cosh(2*x) - 5, x) == FiniteSet(
        -log(3)/2, log(3)/2)
    assert solveset_real(sinh(x - 3) - 2, x) == FiniteSet(
        log((2 + sqrt(5))*exp(3)))
    assert solveset_real(cosh(2*x) + 2*sinh(x) - 5, x) == FiniteSet(
        log(-2 + sqrt(5)), log(1 + sqrt(2)))
    assert solveset_real((coth(x) + sinh(2*x))/cosh(x) - 3, x) == FiniteSet(
        log(S.Half + sqrt(5)/2), log(1 + sqrt(2)))
    assert solveset_real(cosh(x)*sinh(x) - 2, x) == FiniteSet(
        log(4 + sqrt(17))/2)
    assert solveset_real(sinh(x) + tanh(x) - 1, x) == FiniteSet(
        log(sqrt(2)/2 + sqrt(-S(1)/2 + sqrt(2))))

    assert dumeq(solveset_complex(sinh(x) - I/2, x), Union(
        ImageSet(Lambda(n, I*(2*n*pi + 5*pi/6)), S.Integers),
        ImageSet(Lambda(n, I*(2*n*pi + pi/6)), S.Integers)))

    assert dumeq(solveset_complex(sinh(x) + sech(x), x), Union(
        ImageSet(Lambda(n, 2*n*I*pi + log(sqrt(-2 + sqrt(5)))), S.Integers),
        ImageSet(Lambda(n, I*(2*n*pi + pi/2) + log(sqrt(2 + sqrt(5)))), S.Integers),
        ImageSet(Lambda(n, I*(2*n*pi + pi) + log(sqrt(-2 + sqrt(5)))), S.Integers),
        ImageSet(Lambda(n, I*(2*n*pi - pi/2) + log(sqrt(2 + sqrt(5)))), S.Integers)))

    assert dumeq(solveset(sinh(x/10) + Rational(3, 4)), Union(
        ImageSet(Lambda(n, 10*I*(2*n*pi + pi) + 10*log(2)), S.Integers),
        ImageSet(Lambda(n, 20*n*I*pi - 10*log(2)), S.Integers)))

    assert dumeq(solveset(cosh(x/15) + cosh(x/5)), Union(
        ImageSet(Lambda(n, 15*I*(2*n*pi + pi/2)), S.Integers),
        ImageSet(Lambda(n, 15*I*(2*n*pi - pi/2)), S.Integers),
        ImageSet(Lambda(n, 15*I*(2*n*pi - 3*pi/4)), S.Integers),
        ImageSet(Lambda(n, 15*I*(2*n*pi + 3*pi/4)), S.Integers),
        ImageSet(Lambda(n, 15*I*(2*n*pi - pi/4)), S.Integers),
        ImageSet(Lambda(n, 15*I*(2*n*pi + pi/4)), S.Integers)))

    assert dumeq(solveset(sech(sqrt(2)*x/3) + 5), Union(
        ImageSet(Lambda(n, 3*sqrt(2)*I*(2*n*pi - pi + atan(2*sqrt(6)))/2), S.Integers),
        ImageSet(Lambda(n, 3*sqrt(2)*I*(2*n*pi - atan(2*sqrt(6)) + pi)/2), S.Integers)))

    assert dumeq(solveset(tanh(pi*x) - coth(pi/2*x)), Union(
        ImageSet(Lambda(n, 2*I*(2*n*pi + pi/2)/pi), S.Integers),
        ImageSet(Lambda(n, 2*I*(2*n*pi - pi/2)/pi), S.Integers)))

    assert dumeq(solveset(cosh(9*x)), Union(
        ImageSet(Lambda(n, I*(2*n*pi + pi/2)/9), S.Integers),
        ImageSet(Lambda(n, I*(2*n*pi - pi/2)/9), S.Integers)))

    # issues #9606 / #9531:
    assert solveset(sinh(x), x, S.Reals) == FiniteSet(0)
    assert dumeq(solveset(sinh(x), x, S.Complexes), Union(
        ImageSet(Lambda(n, I*(2*n*pi + pi)), S.Integers),
        ImageSet(Lambda(n, 2*n*I*pi), S.Integers)))

    # issues #11218 / #18427
    assert dumeq(solveset(sin(pi*x), x, S.Reals), Union(
        ImageSet(Lambda(n, (2*n*pi + pi)/pi), S.Integers),
        ImageSet(Lambda(n, 2*n), S.Integers)))
    assert dumeq(solveset(sin(pi*x), x), Union(
        ImageSet(Lambda(n, (2*n*pi + pi)/pi), S.Integers),
        ImageSet(Lambda(n, 2*n), S.Integers)))

    # issue #17543
    assert dumeq(simplify(solveset(I*cot(8*x - 8*E), x)), Union(
        ImageSet(Lambda(n, n*pi/4 - 13*pi/16 + E), S.Integers),
        ImageSet(Lambda(n, n*pi/4 - 11*pi/16 + E), S.Integers)))

    # issues #18490 / #19489
    assert solveset(cosh(x) + cosh(3*x) - cosh(5*x), x, S.Reals
        ).dummy_eq(ConditionSet(x,
        Eq(cosh(x) + cosh(3*x) - cosh(5*x), 0), S.Reals))
    assert solveset(sinh(8*x) + coth(12*x)).dummy_eq(
        ConditionSet(x, Eq(sinh(8*x) + coth(12*x), 0), S.Complexes))


def test_solve_trig_hyp_symbolic():
    # actual solver: _solve_trig1
    assert dumeq(solveset(sin(a*x), x), ConditionSet(x, Ne(a, 0), Union(
        ImageSet(Lambda(n, (2*n*pi + pi)/a), S.Integers),
        ImageSet(Lambda(n, 2*n*pi/a), S.Integers))))

    assert dumeq(solveset(cosh(x/a), x), ConditionSet(x, Ne(a, 0), Union(
        ImageSet(Lambda(n, I*a*(2*n*pi + pi/2)), S.Integers),
        ImageSet(Lambda(n, I*a*(2*n*pi - pi/2)), S.Integers))))

    assert dumeq(solveset(sin(2*sqrt(3)/3*a**2/(b*pi)*x)
        + cos(4*sqrt(3)/3*a**2/(b*pi)*x), x),
       ConditionSet(x, Ne(b, 0) & Ne(a**2, 0), Union(
           ImageSet(Lambda(n, sqrt(3)*pi*b*(2*n*pi + pi/2)/(2*a**2)), S.Integers),
           ImageSet(Lambda(n, sqrt(3)*pi*b*(2*n*pi - 5*pi/6)/(2*a**2)), S.Integers),
           ImageSet(Lambda(n, sqrt(3)*pi*b*(2*n*pi - pi/6)/(2*a**2)), S.Integers))))

    assert dumeq(simplify(solveset(cot((1 + I)*x) - cot((3 + 3*I)*x), x)), Union(
        ImageSet(Lambda(n, pi*(1 - I)*(4*n + 1)/4), S.Integers),
        ImageSet(Lambda(n, pi*(1 - I)*(4*n - 1)/4), S.Integers)))

    assert dumeq(solveset(cosh((a**2 + 1)*x) - 3, x),
        ConditionSet(x, Ne(a**2 + 1, 0), Union(
            ImageSet(Lambda(n, (2*n*I*pi + log(3 - 2*sqrt(2)))/(a**2 + 1)), S.Integers),
            ImageSet(Lambda(n, (2*n*I*pi + log(2*sqrt(2) + 3))/(a**2 + 1)), S.Integers))))

    ar = Symbol('ar', real=True)
    assert solveset(cosh((ar**2 + 1)*x) - 2, x, S.Reals) == FiniteSet(
        log(sqrt(3) + 2)/(ar**2 + 1), log(2 - sqrt(3))/(ar**2 + 1))


def test_issue_9616():
    assert dumeq(solveset(sinh(x) + tanh(x) - 1, x), Union(
        ImageSet(Lambda(n, 2*n*I*pi + log(sqrt(2)/2 + sqrt(-S.Half + sqrt(2)))), S.Integers),
        ImageSet(Lambda(n, I*(2*n*pi - atan(sqrt(2)*sqrt(S.Half + sqrt(2))) + pi)
            + log(sqrt(1 + sqrt(2)))), S.Integers),
        ImageSet(Lambda(n, I*(2*n*pi + pi) + log(-sqrt(2)/2 + sqrt(-S.Half + sqrt(2)))), S.Integers),
        ImageSet(Lambda(n, I*(2*n*pi - pi + atan(sqrt(2)*sqrt(S.Half + sqrt(2))))
            + log(sqrt(1 + sqrt(2)))), S.Integers)))
    f1 = (sinh(x)).rewrite(exp)
    f2 = (tanh(x)).rewrite(exp)
    assert dumeq(solveset(f1 + f2 - 1, x), Union(
        Complement(ImageSet(
            Lambda(n, I*(2*n*pi + pi) + log(-sqrt(2)/2 + sqrt(-S.Half + sqrt(2)))), S.Integers),
            ImageSet(Lambda(n, I*(2*n*pi + pi)/2), S.Integers)),
        Complement(ImageSet(Lambda(n, I*(2*n*pi - pi + atan(sqrt(2)*sqrt(S.Half + sqrt(2))))
                + log(sqrt(1 + sqrt(2)))), S.Integers),
            ImageSet(Lambda(n, I*(2*n*pi + pi)/2), S.Integers)),
        Complement(ImageSet(Lambda(n, I*(2*n*pi - atan(sqrt(2)*sqrt(S.Half + sqrt(2))) + pi)
                + log(sqrt(1 + sqrt(2)))), S.Integers),
            ImageSet(Lambda(n, I*(2*n*pi + pi)/2), S.Integers)),
        Complement(
            ImageSet(Lambda(n, 2*n*I*pi + log(sqrt(2)/2 + sqrt(-S.Half + sqrt(2)))), S.Integers),
            ImageSet(Lambda(n, I*(2*n*pi + pi)/2), S.Integers))))


def test_solve_invalid_sol():
    assert 0 not in solveset_real(sin(x)/x, x)
    assert 0 not in solveset_complex((exp(x) - 1)/x, x)


@XFAIL
def test_solve_trig_simplified():
    from sympy.abc import n
    assert dumeq(solveset_real(sin(x), x),
        imageset(Lambda(n, n*pi), S.Integers))

    assert dumeq(solveset_real(cos(x), x),
        imageset(Lambda(n, n*pi + pi/2), S.Integers))

    assert dumeq(solveset_real(cos(x) + sin(x), x),
        imageset(Lambda(n, n*pi - pi/4), S.Integers))


@XFAIL
def test_solve_lambert():
    assert solveset_real(x*exp(x) - 1, x) == FiniteSet(LambertW(1))
    assert solveset_real(exp(x) + x, x) == FiniteSet(-LambertW(1))
    assert solveset_real(x + 2**x, x) == \
        FiniteSet(-LambertW(log(2))/log(2))

    # issue 4739
    ans = solveset_real(3*x + 5 + 2**(-5*x + 3), x)
    assert ans == FiniteSet(Rational(-5, 3) +
                            LambertW(-10240*2**Rational(1, 3)*log(2)/3)/(5*log(2)))

    eq = 2*(3*x + 4)**5 - 6*7**(3*x + 9)
    result = solveset_real(eq, x)
    ans = FiniteSet((log(2401) +
                     5*LambertW(-log(7**(7*3**Rational(1, 5)/5))))/(3*log(7))/-1)
    assert result == ans
    assert solveset_real(eq.expand(), x) == result

    assert solveset_real(5*x - 1 + 3*exp(2 - 7*x), x) == \
        FiniteSet(Rational(1, 5) + LambertW(-21*exp(Rational(3, 5))/5)/7)

    assert solveset_real(2*x + 5 + log(3*x - 2), x) == \
        FiniteSet(Rational(2, 3) + LambertW(2*exp(Rational(-19, 3))/3)/2)

    assert solveset_real(3*x + log(4*x), x) == \
        FiniteSet(LambertW(Rational(3, 4))/3)

    assert solveset_real(x**x - 2) == FiniteSet(exp(LambertW(log(2))))

    a = Symbol('a')
    assert solveset_real(-a*x + 2*x*log(x), x) == FiniteSet(exp(a/2))
    a = Symbol('a', real=True)
    assert solveset_real(a/x + exp(x/2), x) == \
        FiniteSet(2*LambertW(-a/2))
    assert solveset_real((a/x + exp(x/2)).diff(x), x) == \
        FiniteSet(4*LambertW(sqrt(2)*sqrt(a)/4))

    # coverage test
    assert solveset_real(tanh(x + 3)*tanh(x - 3) - 1, x) == EmptySet()

    assert solveset_real((x**2 - 2*x + 1).subs(x, log(x) + 3*x), x) == \
        FiniteSet(LambertW(3*S.Exp1)/3)
    assert solveset_real((x**2 - 2*x + 1).subs(x, (log(x) + 3*x)**2 - 1), x) == \
        FiniteSet(LambertW(3*exp(-sqrt(2)))/3, LambertW(3*exp(sqrt(2)))/3)
    assert solveset_real((x**2 - 2*x - 2).subs(x, log(x) + 3*x), x) == \
        FiniteSet(LambertW(3*exp(1 + sqrt(3)))/3, LambertW(3*exp(-sqrt(3) + 1))/3)
    assert solveset_real(x*log(x) + 3*x + 1, x) == \
        FiniteSet(exp(-3 + LambertW(-exp(3))))
    eq = (x*exp(x) - 3).subs(x, x*exp(x))
    assert solveset_real(eq, x) == \
        FiniteSet(LambertW(3*exp(-LambertW(3))))

    assert solveset_real(3*log(a**(3*x + 5)) + a**(3*x + 5), x) == \
        FiniteSet(-((log(a**5) + LambertW(Rational(1, 3)))/(3*log(a))))
    p = symbols('p', positive=True)
    assert solveset_real(3*log(p**(3*x + 5)) + p**(3*x + 5), x) == \
        FiniteSet(
        log((-3**Rational(1, 3) - 3**Rational(5, 6)*I)*LambertW(Rational(1, 3))**Rational(1, 3)/(2*p**Rational(5, 3)))/log(p),
        log((-3**Rational(1, 3) + 3**Rational(5, 6)*I)*LambertW(Rational(1, 3))**Rational(1, 3)/(2*p**Rational(5, 3)))/log(p),
        log((3*LambertW(Rational(1, 3))/p**5)**(1/(3*log(p)))),)  # checked numerically
    # check collection
    b = Symbol('b')
    eq = 3*log(a**(3*x + 5)) + b*log(a**(3*x + 5)) + a**(3*x + 5)
    assert solveset_real(eq, x) == FiniteSet(
        -((log(a**5) + LambertW(1/(b + 3)))/(3*log(a))))

    # issue 4271
    assert solveset_real((a/x + exp(x/2)).diff(x, 2), x) == FiniteSet(
        6*LambertW((-1)**Rational(1, 3)*a**Rational(1, 3)/3))

    assert solveset_real(x**3 - 3**x, x) == \
        FiniteSet(-3/log(3)*LambertW(-log(3)/3))
    assert solveset_real(3**cos(x) - cos(x)**3) == FiniteSet(
        acos(-3*LambertW(-log(3)/3)/log(3)))

    assert solveset_real(x**2 - 2**x, x) == \
        solveset_real(-x**2 + 2**x, x)

    assert solveset_real(3*log(x) - x*log(3)) == FiniteSet(
        -3*LambertW(-log(3)/3)/log(3),
        -3*LambertW(-log(3)/3, -1)/log(3))

    assert solveset_real(LambertW(2*x) - y) == FiniteSet(
        y*exp(y)/2)


@XFAIL
def test_other_lambert():
    a = Rational(6, 5)
    assert solveset_real(x**a - a**x, x) == FiniteSet(
        a, -a*LambertW(-log(a)/a)/log(a))


@_both_exp_pow
def test_solveset():
    f = Function('f')
    raises(ValueError, lambda: solveset(x + y))
    assert solveset(x, 1) == S.EmptySet
    assert solveset(f(1)**2 + y + 1, f(1)
        ) == FiniteSet(-sqrt(-y - 1), sqrt(-y - 1))
    assert solveset(f(1)**2 - 1, f(1), S.Reals) == FiniteSet(-1, 1)
    assert solveset(f(1)**2 + 1, f(1)) == FiniteSet(-I, I)
    assert solveset(x - 1, 1) == FiniteSet(x)
    assert solveset(sin(x) - cos(x), sin(x)) == FiniteSet(cos(x))

    assert solveset(0, domain=S.Reals) == S.Reals
    assert solveset(1) == S.EmptySet
    assert solveset(True, domain=S.Reals) == S.Reals  # issue 10197
    assert solveset(False, domain=S.Reals) == S.EmptySet

    assert solveset(exp(x) - 1, domain=S.Reals) == FiniteSet(0)
    assert solveset(exp(x) - 1, x, S.Reals) == FiniteSet(0)
    assert solveset(Eq(exp(x), 1), x, S.Reals) == FiniteSet(0)
    assert solveset(exp(x) - 1, exp(x), S.Reals) == FiniteSet(1)
    A = Indexed('A', x)
    assert solveset(A - 1, A, S.Reals) == FiniteSet(1)

    assert solveset(x - 1 >= 0, x, S.Reals) == Interval(1, oo)
    assert solveset(exp(x) - 1 >= 0, x, S.Reals) == Interval(0, oo)

    assert dumeq(solveset(exp(x) - 1, x), imageset(Lambda(n, 2*I*pi*n), S.Integers))
    assert dumeq(solveset(Eq(exp(x), 1), x), imageset(Lambda(n, 2*I*pi*n),
                                                  S.Integers))
    # issue 13825
    assert solveset(x**2 + f(0) + 1, x) == {-sqrt(-f(0) - 1), sqrt(-f(0) - 1)}

    # issue 19977
    assert solveset(atan(log(x)) > 0, x, domain=Interval.open(0, oo)) == Interval.open(1, oo)


@_both_exp_pow
def test_multi_exp():
    k1, k2, k3 = symbols('k1, k2, k3')
    assert dumeq(solveset(exp(exp(x)) - 5, x),\
         imageset(Lambda(((k1, n),), I*(2*k1*pi + arg(2*n*I*pi + log(5))) + log(Abs(2*n*I*pi + log(5)))),\
             ProductSet(S.Integers, S.Integers)))
    assert dumeq(solveset((d*exp(exp(a*x + b)) + c), x),\
        imageset(Lambda(x, (-b + x)/a), ImageSet(Lambda(((k1, n),), \
            I*(2*k1*pi + arg(I*(2*n*pi + arg(-c/d)) + log(Abs(c/d)))) + log(Abs(I*(2*n*pi + arg(-c/d)) + log(Abs(c/d))))), \
                ProductSet(S.Integers, S.Integers))))

    assert dumeq(solveset((d*exp(exp(exp(a*x + b))) + c), x),\
        imageset(Lambda(x, (-b + x)/a), ImageSet(Lambda(((k2, k1, n),), \
            I*(2*k2*pi + arg(I*(2*k1*pi + arg(I*(2*n*pi + arg(-c/d)) + log(Abs(c/d)))) + \
                log(Abs(I*(2*n*pi + arg(-c/d)) + log(Abs(c/d)))))) + log(Abs(I*(2*k1*pi + arg(I*(2*n*pi + arg(-c/d)) + \
                    log(Abs(c/d)))) + log(Abs(I*(2*n*pi + arg(-c/d)) + log(Abs(c/d))))))), \
                        ProductSet(S.Integers, S.Integers, S.Integers))))

    assert dumeq(solveset((d*exp(exp(exp(exp(a*x + b)))) + c), x),\
        ImageSet(Lambda(x, (-b + x)/a), ImageSet(Lambda(((k3, k2, k1, n),), \
            I*(2*k3*pi + arg(I*(2*k2*pi + arg(I*(2*k1*pi + arg(I*(2*n*pi + arg(-c/d)) + log(Abs(c/d)))) + \
                log(Abs(I*(2*n*pi + arg(-c/d)) + log(Abs(c/d)))))) + log(Abs(I*(2*k1*pi + arg(I*(2*n*pi + arg(-c/d)) + \
                    log(Abs(c/d)))) + log(Abs(I*(2*n*pi + arg(-c/d)) + log(Abs(c/d)))))))) + log(Abs(I*(2*k2*pi + \
                        arg(I*(2*k1*pi + arg(I*(2*n*pi + arg(-c/d)) + log(Abs(c/d)))) + log(Abs(I*(2*n*pi + arg(-c/d)) + log(Abs(c/d)))))) + \
                            log(Abs(I*(2*k1*pi + arg(I*(2*n*pi + arg(-c/d)) + log(Abs(c/d)))) + log(Abs(I*(2*n*pi + arg(-c/d)) + log(Abs(c/d))))))))), \
             ProductSet(S.Integers, S.Integers, S.Integers, S.Integers))))



def test__solveset_multi():
    from sympy.solvers.solveset import _solveset_multi
    from sympy import Reals

    # Basic univariate case:
    from sympy.abc import x
    assert _solveset_multi([x**2-1], [x], [S.Reals]) == FiniteSet((1,), (-1,))

    # Linear systems of two equations
    from sympy.abc import x, y
    assert _solveset_multi([x+y, x+1], [x, y], [Reals, Reals]) == FiniteSet((-1, 1))
    assert _solveset_multi([x+y, x+1], [y, x], [Reals, Reals]) == FiniteSet((1, -1))
    assert _solveset_multi([x+y, x-y-1], [x, y], [Reals, Reals]) == FiniteSet((S(1)/2, -S(1)/2))
    assert _solveset_multi([x-1, y-2], [x, y], [Reals, Reals]) == FiniteSet((1, 2))
    # assert dumeq(_solveset_multi([x+y], [x, y], [Reals, Reals]), ImageSet(Lambda(x, (x, -x)), Reals))
    assert dumeq(_solveset_multi([x+y], [x, y], [Reals, Reals]), Union(
            ImageSet(Lambda(((x,),), (x, -x)), ProductSet(Reals)),
            ImageSet(Lambda(((y,),), (-y, y)), ProductSet(Reals))))
    assert _solveset_multi([x+y, x+y+1], [x, y], [Reals, Reals]) == S.EmptySet
    assert _solveset_multi([x+y, x-y, x-1], [x, y], [Reals, Reals]) == S.EmptySet
    assert _solveset_multi([x+y, x-y, x-1], [y, x], [Reals, Reals]) == S.EmptySet

    # Systems of three equations:
    from sympy.abc import x, y, z
    assert _solveset_multi([x+y+z-1, x+y-z-2, x-y-z-3], [x, y, z], [Reals,
        Reals, Reals]) == FiniteSet((2, -S.Half, -S.Half))

    # Nonlinear systems:
    from sympy.abc import r, theta, z, x, y
    assert _solveset_multi([x**2+y**2-2, x+y], [x, y], [Reals, Reals]) == FiniteSet((-1, 1), (1, -1))
    assert _solveset_multi([x**2-1, y], [x, y], [Reals, Reals]) == FiniteSet((1, 0), (-1, 0))
    #assert _solveset_multi([x**2-y**2], [x, y], [Reals, Reals]) == Union(
    #        ImageSet(Lambda(x, (x, -x)), Reals), ImageSet(Lambda(x, (x, x)), Reals))
    assert dumeq(_solveset_multi([x**2-y**2], [x, y], [Reals, Reals]), Union(
            ImageSet(Lambda(((x,),), (x, -Abs(x))), ProductSet(Reals)),
            ImageSet(Lambda(((x,),), (x, Abs(x))), ProductSet(Reals)),
            ImageSet(Lambda(((y,),), (-Abs(y), y)), ProductSet(Reals)),
            ImageSet(Lambda(((y,),), (Abs(y), y)), ProductSet(Reals))))
    assert _solveset_multi([r*cos(theta)-1, r*sin(theta)], [theta, r],
            [Interval(0, pi), Interval(-1, 1)]) == FiniteSet((0, 1), (pi, -1))
    assert _solveset_multi([r*cos(theta)-1, r*sin(theta)], [r, theta],
            [Interval(0, 1), Interval(0, pi)]) == FiniteSet((1, 0))
    #assert _solveset_multi([r*cos(theta)-r, r*sin(theta)], [r, theta],
    #        [Interval(0, 1), Interval(0, pi)]) == ?
    assert dumeq(_solveset_multi([r*cos(theta)-r, r*sin(theta)], [r, theta],
            [Interval(0, 1), Interval(0, pi)]), Union(
            ImageSet(Lambda(((r,),), (r, 0)), ImageSet(Lambda(r, (r,)), Interval(0, 1))),
            ImageSet(Lambda(((theta,),), (0, theta)), ImageSet(Lambda(theta, (theta,)), Interval(0, pi)))))


def test_conditionset():
    assert solveset(Eq(sin(x)**2 + cos(x)**2, 1), x, domain=S.Reals
        ) is S.Reals

    assert solveset(Eq(x**2 + x*sin(x), 1), x, domain=S.Reals
        ).dummy_eq(ConditionSet(x, Eq(x**2 + x*sin(x) - 1, 0), S.Reals))

    assert dumeq(solveset(Eq(-I*(exp(I*x) - exp(-I*x))/2, 1), x
        ), imageset(Lambda(n, 2*n*pi + pi/2), S.Integers))

    assert solveset(x + sin(x) > 1, x, domain=S.Reals
        ).dummy_eq(ConditionSet(x, x + sin(x) > 1, S.Reals))

    assert solveset(Eq(sin(Abs(x)), x), x, domain=S.Reals
        ).dummy_eq(ConditionSet(x, Eq(-x + sin(Abs(x)), 0), S.Reals))

    assert solveset(y**x-z, x, S.Reals
        ).dummy_eq(ConditionSet(x, Eq(y**x - z, 0), S.Reals))


@XFAIL
def test_conditionset_equality():
    ''' Checking equality of different representations of ConditionSet'''
    assert solveset(Eq(tan(x), y), x) == ConditionSet(x, Eq(tan(x), y), S.Complexes)


def test_solveset_domain():
    assert solveset(x**2 - x - 6, x, Interval(0, oo)) == FiniteSet(3)
    assert solveset(x**2 - 1, x, Interval(0, oo)) == FiniteSet(1)
    assert solveset(x**4 - 16, x, Interval(0, 10)) == FiniteSet(2)


def test_improve_coverage():
    solution = solveset(exp(x) + sin(x), x, S.Reals)
    unsolved_object = ConditionSet(x, Eq(exp(x) + sin(x), 0), S.Reals)
    assert solution.dummy_eq(unsolved_object)


def test_issue_9522():
    expr1 = Eq(1/(x**2 - 4) + x, 1/(x**2 - 4) + 2)
    expr2 = Eq(1/x + x, 1/x)

    assert solveset(expr1, x, S.Reals) == EmptySet()
    assert solveset(expr2, x, S.Reals) == EmptySet()


def test_solvify():
    assert solvify(x**2 + 10, x, S.Reals) == []
    assert solvify(x**3 + 1, x, S.Complexes) == [-1, S.Half - sqrt(3)*I/2,
                                                 S.Half + sqrt(3)*I/2]
    assert solvify(log(x), x, S.Reals) == [1]
    assert solvify(cos(x), x, S.Reals) == [pi/2, pi*Rational(3, 2)]
    assert solvify(sin(x) + 1, x, S.Reals) == [pi*Rational(3, 2)]
    raises(NotImplementedError, lambda: solvify(sin(exp(x)), x, S.Complexes))


def test_solvify_piecewise():
    p1 = Piecewise((0, x < -1), (x**2, x <= 1), (log(x), True))
    p2 = Piecewise((0, x < -10), (x**2 + 5*x - 6, x >= -9))
    p3 = Piecewise((0, Eq(x, 0)), (x**2/Abs(x), True))
    p4 = Piecewise((0, Eq(x, pi)), ((x - pi)/sin(x), True))

    # issue 21079
    assert solvify(p1, x, S.Reals) == [0]
    assert solvify(p2, x, S.Reals) == [-6, 1]
    assert solvify(p3, x, S.Reals) == [0]
    assert solvify(p4, x, S.Reals) == [pi]


def test_abs_invert_solvify():

    x = Symbol('x',positive=True)
    assert solvify(sin(Abs(x)), x, S.Reals) == [0, pi]
    x = Symbol('x')
    assert solvify(sin(Abs(x)), x, S.Reals) is None


def test_linear_eq_to_matrix():
    eqns1 = [2*x + y - 2*z - 3, x - y - z, x + y + 3*z - 12]
    eqns2 = [Eq(3*x + 2*y - z, 1), Eq(2*x - 2*y + 4*z, -2), -2*x + y - 2*z]

    A, B = linear_eq_to_matrix(eqns1, x, y, z)
    assert A == Matrix([[2, 1, -2], [1, -1, -1], [1, 1, 3]])
    assert B == Matrix([[3], [0], [12]])

    A, B = linear_eq_to_matrix(eqns2, x, y, z)
    assert A == Matrix([[3, 2, -1], [2, -2, 4], [-2, 1, -2]])
    assert B == Matrix([[1], [-2], [0]])

    # Pure symbolic coefficients
    eqns3 = [a*b*x + b*y + c*z - d, e*x + d*x + f*y + g*z - h, i*x + j*y + k*z - l]
    A, B = linear_eq_to_matrix(eqns3, x, y, z)
    assert A == Matrix([[a*b, b, c], [d + e, f, g], [i, j, k]])
    assert B == Matrix([[d], [h], [l]])

    # raise ValueError if
    # 1) no symbols are given
    raises(ValueError, lambda: linear_eq_to_matrix(eqns3))
    # 2) there are duplicates
    raises(ValueError, lambda: linear_eq_to_matrix(eqns3, [x, x, y]))
    # 3) there are non-symbols
    raises(ValueError, lambda: linear_eq_to_matrix(eqns3, [x, 1/a, y]))
    # 4) a nonlinear term is detected in the original expression
    raises(NonlinearError, lambda: linear_eq_to_matrix(Eq(1/x + x, 1/x), [x]))

    assert linear_eq_to_matrix(1, x) == (Matrix([[0]]), Matrix([[-1]]))
    # issue 15195
    assert linear_eq_to_matrix(x + y*(z*(3*x + 2) + 3), x) == (
        Matrix([[3*y*z + 1]]), Matrix([[-y*(2*z + 3)]]))
    assert linear_eq_to_matrix(Matrix(
        [[a*x + b*y - 7], [5*x + 6*y - c]]), x, y) == (
        Matrix([[a, b], [5, 6]]), Matrix([[7], [c]]))

    # issue 15312
    assert linear_eq_to_matrix(Eq(x + 2, 1), x) == (
        Matrix([[1]]), Matrix([[-1]]))


def test_issue_16577():
    assert linear_eq_to_matrix(Eq(a*(2*x + 3*y) + 4*y, 5), x, y) == (
        Matrix([[2*a, 3*a + 4]]), Matrix([[5]]))


def test_linsolve():
    x1, x2, x3, x4 = symbols('x1, x2, x3, x4')

    # Test for different input forms

    M = Matrix([[1, 2, 1, 1, 7], [1, 2, 2, -1, 12], [2, 4, 0, 6, 4]])
    system1 = A, B = M[:, :-1], M[:, -1]
    Eqns = [x1 + 2*x2 + x3 + x4 - 7, x1 + 2*x2 + 2*x3 - x4 - 12,
            2*x1 + 4*x2 + 6*x4 - 4]

    sol = FiniteSet((-2*x2 - 3*x4 + 2, x2, 2*x4 + 5, x4))
    assert linsolve(Eqns, (x1, x2, x3, x4)) == sol
    assert linsolve(Eqns, *(x1, x2, x3, x4)) == sol
    assert linsolve(system1, (x1, x2, x3, x4)) == sol
    assert linsolve(system1, *(x1, x2, x3, x4)) == sol
    # issue 9667 - symbols can be Dummy symbols
    x1, x2, x3, x4 = symbols('x:4', cls=Dummy)
    assert linsolve(system1, x1, x2, x3, x4) == FiniteSet(
        (-2*x2 - 3*x4 + 2, x2, 2*x4 + 5, x4))

    # raise ValueError for garbage value
    raises(ValueError, lambda: linsolve(Eqns))
    raises(ValueError, lambda: linsolve(x1))
    raises(ValueError, lambda: linsolve(x1, x2))
    raises(ValueError, lambda: linsolve((A,), x1, x2))
    raises(ValueError, lambda: linsolve(A, B, x1, x2))

    #raise ValueError if equations are non-linear in given variables
    raises(NonlinearError, lambda: linsolve([x + y - 1, x ** 2 + y - 3], [x, y]))
    raises(NonlinearError, lambda: linsolve([cos(x) + y, x + y], [x, y]))
    assert linsolve([x + z - 1, x ** 2 + y - 3], [z, y]) == {(-x + 1, -x**2 + 3)}

    # Fully symbolic test
    A = Matrix([[a, b], [c, d]])
    B = Matrix([[e], [g]])
    system2 = (A, B)
    sol = FiniteSet(((-b*g + d*e)/(a*d - b*c), (a*g - c*e)/(a*d - b*c)))
    assert linsolve(system2, [x, y]) == sol

    # No solution
    A = Matrix([[1, 2, 3], [2, 4, 6], [3, 6, 9]])
    B = Matrix([0, 0, 1])
    assert linsolve((A, B), (x, y, z)) == EmptySet()

    # Issue #10056
    A, B, J1, J2 = symbols('A B J1 J2')
    Augmatrix = Matrix([
        [2*I*J1, 2*I*J2, -2/J1],
        [-2*I*J2, -2*I*J1, 2/J2],
        [0, 2, 2*I/(J1*J2)],
        [2, 0,  0],
        ])

    assert linsolve(Augmatrix, A, B) == FiniteSet((0, I/(J1*J2)))

    # Issue #10121 - Assignment of free variables
    Augmatrix = Matrix([[0, 1, 0, 0, 0, 0], [0, 0, 0, 1, 0, 0]])
    assert linsolve(Augmatrix, a, b, c, d, e) == FiniteSet((a, 0, c, 0, e))
    #raises(IndexError, lambda: linsolve(Augmatrix, a, b, c))

    x0, x1, x2, _x0 = symbols('tau0 tau1 tau2 _tau0')
    assert linsolve(Matrix([[0, 1, 0, 0, 0, 0], [0, 0, 0, 1, 0, _x0]])
        ) == FiniteSet((x0, 0, x1, _x0, x2))
    x0, x1, x2, _x0 = symbols('tau00 tau01 tau02 tau0')
    assert linsolve(Matrix([[0, 1, 0, 0, 0, 0], [0, 0, 0, 1, 0, _x0]])
        ) == FiniteSet((x0, 0, x1, _x0, x2))
    x0, x1, x2, _x0 = symbols('tau00 tau01 tau02 tau1')
    assert linsolve(Matrix([[0, 1, 0, 0, 0, 0], [0, 0, 0, 1, 0, _x0]])
        ) == FiniteSet((x0, 0, x1, _x0, x2))
    # symbols can be given as generators
    x0, x2, x4 = symbols('x0, x2, x4')
    assert linsolve(Augmatrix, numbered_symbols('x')
        ) == FiniteSet((x0, 0, x2, 0, x4))
    Augmatrix[-1, -1] = x0
    # use Dummy to avoid clash; the names may clash but the symbols
    # will not
    Augmatrix[-1, -1] = symbols('_x0')
    assert len(linsolve(
        Augmatrix, numbered_symbols('x', cls=Dummy)).free_symbols) == 4

    # Issue #12604
    f = Function('f')
    assert linsolve([f(x) - 5], f(x)) == FiniteSet((5,))

    # Issue #14860
    from sympy.physics.units import meter, newton, kilo
    kN = kilo*newton
    Eqns = [8*kN + x + y, 28*kN*meter + 3*x*meter]
    assert linsolve(Eqns, x, y) == {
            (kilo*newton*Rational(-28, 3), kN*Rational(4, 3))}

    # linsolve fully expands expressions, so removable singularities
    # and other nonlinearity does not raise an error
    assert linsolve([Eq(x, x + y)], [x, y]) == {(x, 0)}
    assert linsolve([Eq(1/x, 1/x + y)], [x, y]) == {(x, 0)}
    assert linsolve([Eq(y/x, y/x + y)], [x, y]) == {(x, 0)}
    assert linsolve([Eq(x*(x + 1), x**2 + y)], [x, y]) == {(y, y)}

    # corner cases
    #
    # XXX: The case below should give the same as for [0]
    # assert linsolve([], [x]) == {(x,)}
    assert linsolve([], [x]) == EmptySet()
    assert linsolve([0], [x]) == {(x,)}
    assert linsolve([x], [x, y]) == {(0, y)}
    assert linsolve([x, 0], [x, y]) == {(0, y)}


def test_linsolve_large_sparse():
    #
    # This is mainly a performance test
    #

    def _mk_eqs_sol(n):
        xs = symbols('x:{}'.format(n))
        ys = symbols('y:{}'.format(n))
        syms = xs + ys
        eqs = []
        sol = (-S.Half,) * n + (S.Half,) * n
        for xi, yi in zip(xs, ys):
            eqs.extend([xi + yi, xi - yi + 1])
        return eqs, syms, FiniteSet(sol)

    n = 500
    eqs, syms, sol = _mk_eqs_sol(n)
    assert linsolve(eqs, syms) == sol


def test_linsolve_immutable():
    A = ImmutableDenseMatrix([[1, 1, 2], [0, 1, 2], [0, 0, 1]])
    B = ImmutableDenseMatrix([2, 1, -1])
    assert linsolve([A, B], (x, y, z)) == FiniteSet((1, 3, -1))

    A = ImmutableDenseMatrix([[1, 1, 7], [1, -1, 3]])
    assert linsolve(A) == FiniteSet((5, 2))


def test_solve_decomposition():
    n = Dummy('n')

    f1 = exp(3*x) - 6*exp(2*x) + 11*exp(x) - 6
    f2 = sin(x)**2 - 2*sin(x) + 1
    f3 = sin(x)**2 - sin(x)
    f4 = sin(x + 1)
    f5 = exp(x + 2) - 1
    f6 = 1/log(x)
    f7 = 1/x

    s1 = ImageSet(Lambda(n, 2*n*pi), S.Integers)
    s2 = ImageSet(Lambda(n, 2*n*pi + pi), S.Integers)
    s3 = ImageSet(Lambda(n, 2*n*pi + pi/2), S.Integers)
    s4 = ImageSet(Lambda(n, 2*n*pi - 1), S.Integers)
    s5 = ImageSet(Lambda(n, 2*n*pi - 1 + pi), S.Integers)

    assert solve_decomposition(f1, x, S.Reals) == FiniteSet(0, log(2), log(3))
    assert dumeq(solve_decomposition(f2, x, S.Reals), s3)
    assert dumeq(solve_decomposition(f3, x, S.Reals), Union(s1, s2, s3))
    assert dumeq(solve_decomposition(f4, x, S.Reals), Union(s4, s5))
    assert solve_decomposition(f5, x, S.Reals) == FiniteSet(-2)
    assert solve_decomposition(f6, x, S.Reals) == S.EmptySet
    assert solve_decomposition(f7, x, S.Reals) == S.EmptySet
    assert solve_decomposition(x, x, Interval(1, 2)) == S.EmptySet

# nonlinsolve testcases
def test_nonlinsolve_basic():
    assert nonlinsolve([],[]) == S.EmptySet
    assert nonlinsolve([],[x, y]) == S.EmptySet

    system = [x, y - x - 5]
    assert nonlinsolve([x],[x, y]) == FiniteSet((0, y))
    assert nonlinsolve(system, [y]) == FiniteSet((x + 5,))
    soln = (ImageSet(Lambda(n, 2*n*pi + pi/2), S.Integers),)
    assert dumeq(nonlinsolve([sin(x) - 1], [x]), FiniteSet(tuple(soln)))
    assert nonlinsolve([x**2 - 1], [x]) == FiniteSet((-1,), (1,))

    soln = FiniteSet((y, y))
    assert nonlinsolve([x - y, 0], x, y) == soln
    assert nonlinsolve([0, x - y], x, y) == soln
    assert nonlinsolve([x - y, x - y], x, y) == soln
    assert nonlinsolve([x, 0], x, y) == FiniteSet((0, y))
    f = Function('f')
    assert nonlinsolve([f(x), 0], f(x), y) == FiniteSet((0, y))
    assert nonlinsolve([f(x), 0], f(x), f(y)) == FiniteSet((0, f(y)))
    A = Indexed('A', x)
    assert nonlinsolve([A, 0], A, y) == FiniteSet((0, y))
    assert nonlinsolve([x**2 -1], [sin(x)]) == FiniteSet((S.EmptySet,))
    assert nonlinsolve([x**2 -1], sin(x)) == FiniteSet((S.EmptySet,))
    assert nonlinsolve([x**2 -1], 1) == FiniteSet((x**2,))
    assert nonlinsolve([x**2 -1], x + y) == FiniteSet((S.EmptySet,))
    assert nonlinsolve([Eq(1, x + y), Eq(1, -x + y - 1), Eq(1, -x + y - 1)], x, y) == FiniteSet(
        (-S.Half, 3*S.Half))


def test_nonlinsolve_abs():
    soln = FiniteSet((y, y), (-y, y))
    assert nonlinsolve([Abs(x) - y], x, y) == soln


def test_raise_exception_nonlinsolve():
    raises(IndexError, lambda: nonlinsolve([x**2 -1], []))
    raises(ValueError, lambda: nonlinsolve([x**2 -1]))
    raises(NotImplementedError, lambda: nonlinsolve([(x+y)**2 - 9, x**2 - y**2 - 0.75], (x, y)))


def test_trig_system():
    # TODO: add more simple testcases when solveset returns
    # simplified soln for Trig eq
    assert nonlinsolve([sin(x) - 1, cos(x) -1 ], x) == S.EmptySet
    soln1 = (ImageSet(Lambda(n, 2*n*pi + pi/2), S.Integers),)
    soln = FiniteSet(soln1)
    assert dumeq(nonlinsolve([sin(x) - 1, cos(x)], x), soln)


@XFAIL
def test_trig_system_fail():
    # fails because solveset trig solver is not much smart.
    sys = [x + y - pi/2, sin(x) + sin(y) - 1]
    # solveset returns conditionset for sin(x) + sin(y) - 1
    soln_1 = (ImageSet(Lambda(n, n*pi + pi/2), S.Integers),
        ImageSet(Lambda(n, n*pi), S.Integers))
    soln_1 = FiniteSet(soln_1)
    soln_2 = (ImageSet(Lambda(n, n*pi), S.Integers),
        ImageSet(Lambda(n, n*pi+ pi/2), S.Integers))
    soln_2 = FiniteSet(soln_2)
    soln = soln_1 + soln_2
    assert dumeq(nonlinsolve(sys, [x, y]), soln)

    # Add more cases from here
    # http://www.vitutor.com/geometry/trigonometry/equations_systems.html#uno
    sys = [sin(x) + sin(y) - (sqrt(3)+1)/2, sin(x) - sin(y) - (sqrt(3) - 1)/2]
    soln_x = Union(ImageSet(Lambda(n, 2*n*pi + pi/3), S.Integers),
        ImageSet(Lambda(n, 2*n*pi + pi*Rational(2, 3)), S.Integers))
    soln_y = Union(ImageSet(Lambda(n, 2*n*pi + pi/6), S.Integers),
        ImageSet(Lambda(n, 2*n*pi + pi*Rational(5, 6)), S.Integers))
    assert dumeq(nonlinsolve(sys, [x, y]), FiniteSet((soln_x, soln_y)))


def test_nonlinsolve_positive_dimensional():
    x, y, z, a, b, c, d = symbols('x, y, z, a, b, c, d', extended_real=True)
    assert nonlinsolve([x*y, x*y - x], [x, y]) == FiniteSet((0, y))

    system = [a**2 + a*c, a - b]
    assert nonlinsolve(system, [a, b]) == FiniteSet((0, 0), (-c, -c))
    # here (a= 0, b = 0) is independent soln so both is printed.
    # if symbols = [a, b, c] then only {a : -c ,b : -c}

    eq1 =  a + b + c + d
    eq2 = a*b + b*c + c*d + d*a
    eq3 = a*b*c + b*c*d + c*d*a + d*a*b
    eq4 = a*b*c*d - 1
    system = [eq1, eq2, eq3, eq4]
    sol1 = (-1/d, -d, 1/d, FiniteSet(d) - FiniteSet(0))
    sol2 = (1/d, -d, -1/d, FiniteSet(d) - FiniteSet(0))
    soln = FiniteSet(sol1, sol2)
    assert nonlinsolve(system, [a, b, c, d]) == soln


def test_nonlinsolve_polysys():
    x, y, z = symbols('x, y, z', real=True)
    assert nonlinsolve([x**2 + y - 2, x**2 + y], [x, y]) == S.EmptySet

    s = (-y + 2, y)
    assert nonlinsolve([(x + y)**2 - 4, x + y - 2], [x, y]) == FiniteSet(s)

    system = [x**2 - y**2]
    soln_real = FiniteSet((-y, y), (y, y))
    soln_complex = FiniteSet((-Abs(y), y), (Abs(y), y))
    soln =soln_real + soln_complex
    assert nonlinsolve(system, [x, y]) == soln

    system = [x**2 - y**2]
    soln_real= FiniteSet((y, -y), (y, y))
    soln_complex = FiniteSet((y, -Abs(y)), (y, Abs(y)))
    soln = soln_real + soln_complex
    assert nonlinsolve(system, [y, x]) == soln

    system = [x**2 + y - 3, x - y - 4]
    assert nonlinsolve(system, (x, y)) != nonlinsolve(system, (y, x))


def test_nonlinsolve_using_substitution():
    x, y, z, n = symbols('x, y, z, n', real = True)
    system = [(x + y)*n - y**2 + 2]
    s_x = (n*y - y**2 + 2)/n
    soln = (-s_x, y)
    assert nonlinsolve(system, [x, y]) == FiniteSet(soln)

    system = [z**2*x**2 - z**2*y**2/exp(x)]
    soln_real_1 = (y, x, 0)
    soln_real_2 = (-exp(x/2)*Abs(x), x, z)
    soln_real_3 = (exp(x/2)*Abs(x), x, z)
    soln_complex_1 = (-x*exp(x/2), x, z)
    soln_complex_2 = (x*exp(x/2), x, z)
    syms = [y, x, z]
    soln = FiniteSet(soln_real_1, soln_complex_1, soln_complex_2,\
        soln_real_2, soln_real_3)
    assert nonlinsolve(system,syms) == soln


def test_nonlinsolve_complex():
    n = Dummy('n')
    assert dumeq(nonlinsolve([exp(x) - sin(y), 1/y - 3], [x, y]), {
        (ImageSet(Lambda(n, 2*n*I*pi + log(sin(Rational(1, 3)))), S.Integers), Rational(1, 3))})

    system = [exp(x) - sin(y), 1/exp(y) - 3]
    assert dumeq(nonlinsolve(system, [x, y]), {
        (ImageSet(Lambda(n, I*(2*n*pi + pi)
                         + log(sin(log(3)))), S.Integers), -log(3)),
        (ImageSet(Lambda(n, I*(2*n*pi + arg(sin(2*n*I*pi - log(3))))
                         + log(Abs(sin(2*n*I*pi - log(3))))), S.Integers),
        ImageSet(Lambda(n, 2*n*I*pi - log(3)), S.Integers))})

    system = [exp(x) - sin(y), y**2 - 4]
    assert dumeq(nonlinsolve(system, [x, y]), {
        (ImageSet(Lambda(n, I*(2*n*pi + pi) + log(sin(2))), S.Integers), -2),
        (ImageSet(Lambda(n, 2*n*I*pi + log(sin(2))), S.Integers), 2)})


@XFAIL
def test_solve_nonlinear_trans():
    # After the transcendental equation solver these will work
    x, y, z = symbols('x, y, z', real=True)
    soln1 = FiniteSet((2*LambertW(y/2), y))
    soln2 = FiniteSet((-x*sqrt(exp(x)), y), (x*sqrt(exp(x)), y))
    soln3 = FiniteSet((x*exp(x/2), x))
    soln4 = FiniteSet(2*LambertW(y/2), y)
    assert nonlinsolve([x**2 - y**2/exp(x)], [x, y]) == soln1
    assert nonlinsolve([x**2 - y**2/exp(x)], [y, x]) == soln2
    assert nonlinsolve([x**2 - y**2/exp(x)], [y, x]) == soln3
    assert nonlinsolve([x**2 - y**2/exp(x)], [x, y]) == soln4


def test_issue_19050():
    # test_issue_19050 --> TypeError removed
    assert dumeq(nonlinsolve([x + y, sin(y)], [x, y]),
        FiniteSet((ImageSet(Lambda(n, -2*n*pi), S.Integers), ImageSet(Lambda(n, 2*n*pi), S.Integers)),\
             (ImageSet(Lambda(n, -2*n*pi - pi), S.Integers), ImageSet(Lambda(n, 2*n*pi + pi), S.Integers))))
    assert dumeq(nonlinsolve([x + y, sin(y) + cos(y)], [x, y]),
        FiniteSet((ImageSet(Lambda(n, -2*n*pi - 3*pi/4), S.Integers), ImageSet(Lambda(n, 2*n*pi + 3*pi/4), S.Integers)), \
            (ImageSet(Lambda(n, -2*n*pi - 7*pi/4), S.Integers), ImageSet(Lambda(n, 2*n*pi + 7*pi/4), S.Integers))))


def test_issue_16618():
    # AttributeError is removed !
    eqn = [sin(x)*sin(y), cos(x)*cos(y) - 1]
    ans = FiniteSet((x, 2*n*pi), (2*n*pi, y), (x, 2*n*pi + pi), (2*n*pi + pi, y))
    sol = nonlinsolve(eqn, [x, y])

    for i0, j0 in zip(ordered(sol), ordered(ans)):
        assert len(i0) == len(j0) == 2
        assert all(a.dummy_eq(b) for a, b in zip(i0, j0))
    assert len(sol) == len(ans)


def test_issue_17566():
    assert nonlinsolve([32*(2**x)/2**(-y) - 4**y, 27*(3**x) - 1/3**y], x, y) ==\
        FiniteSet((-log(81)/log(3), 1))


def test_issue_19587():
    n,m = symbols('n m')
    assert nonlinsolve([32*2**m*2**n - 4**n, 27*3**m - 3**(-n)], m, n) ==\
        FiniteSet((-log(81)/log(3), 1))


def test_issue_5132_1():
    system = [sqrt(x**2 + y**2) - sqrt(10), x + y - 4]
    assert nonlinsolve(system, [x, y]) == FiniteSet((1, 3), (3, 1))

    n = Dummy('n')
    eqs = [exp(x)**2 - sin(y) + z**2, 1/exp(y) - 3]
    s_real_y = -log(3)
    s_real_z = sqrt(-exp(2*x) - sin(log(3)))
    soln_real = FiniteSet((s_real_y, s_real_z), (s_real_y, -s_real_z))
    lam = Lambda(n, 2*n*I*pi + -log(3))
    s_complex_y = ImageSet(lam, S.Integers)
    lam = Lambda(n, sqrt(-exp(2*x) + sin(2*n*I*pi + -log(3))))
    s_complex_z_1 = ImageSet(lam, S.Integers)
    lam = Lambda(n, -sqrt(-exp(2*x) + sin(2*n*I*pi + -log(3))))
    s_complex_z_2 = ImageSet(lam, S.Integers)
    soln_complex = FiniteSet(
                                            (s_complex_y, s_complex_z_1),
                                            (s_complex_y, s_complex_z_2)
                                        )
    soln = soln_real + soln_complex
    assert dumeq(nonlinsolve(eqs, [y, z]), soln)


def test_issue_5132_2():
    x, y = symbols('x, y', real=True)
    eqs = [exp(x)**2 - sin(y) + z**2, 1/exp(y) - 3]
    n = Dummy('n')
    soln_real = (log(-z**2 + sin(y))/2, z)
    lam = Lambda( n, I*(2*n*pi + arg(-z**2 + sin(y)))/2 + log(Abs(z**2 - sin(y)))/2)
    img = ImageSet(lam, S.Integers)
    # not sure about the complex soln. But it looks correct.
    soln_complex = (img, z)
    soln = FiniteSet(soln_real, soln_complex)
    assert dumeq(nonlinsolve(eqs, [x, z]), soln)

    system = [r - x**2 - y**2, tan(t) - y/x]
    s_x = sqrt(r/(tan(t)**2 + 1))
    s_y = sqrt(r/(tan(t)**2 + 1))*tan(t)
    soln = FiniteSet((s_x, s_y), (-s_x, -s_y))
    assert nonlinsolve(system, [x, y]) == soln


def test_issue_6752():
    a,b,c,d = symbols('a, b, c, d', real=True)
    assert nonlinsolve([a**2 + a, a - b], [a, b]) == {(-1, -1), (0, 0)}


@SKIP("slow")
def test_issue_5114_solveset():
    # slow testcase
    from sympy.abc import d, e, f, g, h, i, j, k, l, o, p, q, r

    # there is no 'a' in the equation set but this is how the
    # problem was originally posed
    syms = [a, b, c, f, h, k, n]
    eqs = [b + r/d - c/d,
    c*(1/d + 1/e + 1/g) - f/g - r/d,
        f*(1/g + 1/i + 1/j) - c/g - h/i,
        h*(1/i + 1/l + 1/m) - f/i - k/m,
        k*(1/m + 1/o + 1/p) - h/m - n/p,
        n*(1/p + 1/q) - k/p]
    assert len(nonlinsolve(eqs, syms)) == 1


@SKIP("Hangs")
def _test_issue_5335():
    # Not able to check zero dimensional system.
    # is_zero_dimensional Hangs
    lam, a0, conc = symbols('lam a0 conc')
    eqs = [lam + 2*y - a0*(1 - x/2)*x - 0.005*x/2*x,
           a0*(1 - x/2)*x - 1*y - 0.743436700916726*y,
           x + y - conc]
    sym = [x, y, a0]
    # there are 4 solutions but only two are valid
    assert len(nonlinsolve(eqs, sym)) == 2
    # float
    eqs = [lam + 2*y - a0*(1 - x/2)*x - 0.005*x/2*x,
           a0*(1 - x/2)*x - 1*y - 0.743436700916726*y,
           x + y - conc]
    sym = [x, y, a0]
    assert len(nonlinsolve(eqs, sym)) == 2


def test_issue_2777():
    # the equations represent two circles
    x, y = symbols('x y', real=True)
    e1, e2 = sqrt(x**2 + y**2) - 10, sqrt(y**2 + (-x + 10)**2) - 3
    a, b = Rational(191, 20), 3*sqrt(391)/20
    ans = {(a, -b), (a, b)}
    assert nonlinsolve((e1, e2), (x, y)) == ans
    assert nonlinsolve((e1, e2/(x - a)), (x, y)) == S.EmptySet
    # make the 2nd circle's radius be -3
    e2 += 6
    assert nonlinsolve((e1, e2), (x, y)) == S.EmptySet


def test_issue_8828():
    x1 = 0
    y1 = -620
    r1 = 920
    x2 = 126
    y2 = 276
    x3 = 51
    y3 = 205
    r3 = 104
    v = [x, y, z]

    f1 = (x - x1)**2 + (y - y1)**2 - (r1 - z)**2
    f2 = (x2 - x)**2 + (y2 - y)**2 - z**2
    f3 = (x - x3)**2 + (y - y3)**2 - (r3 - z)**2
    F = [f1, f2, f3]

    g1 = sqrt((x - x1)**2 + (y - y1)**2) + z - r1
    g2 = f2
    g3 = sqrt((x - x3)**2 + (y - y3)**2) + z - r3
    G = [g1, g2, g3]

    # both soln same
    A = nonlinsolve(F, v)
    B = nonlinsolve(G, v)
    assert A == B


def test_nonlinsolve_conditionset():
    # when solveset failed to solve all the eq
    # return conditionset
    f = Function('f')
    f1 = f(x) - pi/2
    f2 = f(y) - pi*Rational(3, 2)
    intermediate_system = Eq(2*f(x) - pi, 0) & Eq(2*f(y) - 3*pi, 0)
    symbols = Tuple(x, y)
    soln = ConditionSet(
        symbols,
        intermediate_system,
        S.Complexes**2)
    assert nonlinsolve([f1, f2], [x, y]) == soln


def test_substitution_basic():
    assert substitution([], [x, y]) == S.EmptySet
    assert substitution([], []) == S.EmptySet
    system = [2*x**2 + 3*y**2 - 30, 3*x**2 - 2*y**2 - 19]
    soln = FiniteSet((-3, -2), (-3, 2), (3, -2), (3, 2))
    assert substitution(system, [x, y]) == soln

    soln = FiniteSet((-1, 1))
    assert substitution([x + y], [x], [{y: 1}], [y], set(), [x, y]) == soln
    assert substitution(
        [x + y], [x], [{y: 1}], [y],
        {x + 1}, [y, x]) == S.EmptySet


def test_issue_5132_substitution():
    x, y, z, r, t = symbols('x, y, z, r, t', real=True)
    system = [r - x**2 - y**2, tan(t) - y/x]
    s_x_1 = Complement(FiniteSet(-sqrt(r/(tan(t)**2 + 1))), FiniteSet(0))
    s_x_2 = Complement(FiniteSet(sqrt(r/(tan(t)**2 + 1))), FiniteSet(0))
    s_y = sqrt(r/(tan(t)**2 + 1))*tan(t)
    soln = FiniteSet((s_x_2, s_y)) + FiniteSet((s_x_1, -s_y))
    assert substitution(system, [x, y]) == soln

    n = Dummy('n')
    eqs = [exp(x)**2 - sin(y) + z**2, 1/exp(y) - 3]
    s_real_y = -log(3)
    s_real_z = sqrt(-exp(2*x) - sin(log(3)))
    soln_real = FiniteSet((s_real_y, s_real_z), (s_real_y, -s_real_z))
    lam = Lambda(n, 2*n*I*pi + -log(3))
    s_complex_y = ImageSet(lam, S.Integers)
    lam = Lambda(n, sqrt(-exp(2*x) + sin(2*n*I*pi + -log(3))))
    s_complex_z_1 = ImageSet(lam, S.Integers)
    lam = Lambda(n, -sqrt(-exp(2*x) + sin(2*n*I*pi + -log(3))))
    s_complex_z_2 = ImageSet(lam, S.Integers)
    soln_complex = FiniteSet(
        (s_complex_y, s_complex_z_1),
        (s_complex_y, s_complex_z_2))
    soln = soln_real + soln_complex
    assert dumeq(substitution(eqs, [y, z]), soln)


def test_raises_substitution():
    raises(ValueError, lambda: substitution([x**2 -1], []))
    raises(TypeError, lambda: substitution([x**2 -1]))
    raises(ValueError, lambda: substitution([x**2 -1], [sin(x)]))
    raises(TypeError, lambda: substitution([x**2 -1], x))
    raises(TypeError, lambda: substitution([x**2 -1], 1))


def test_issue_21022():
    from sympy.core.sympify import sympify

    eqs = [
    'k-16',
    'p-8',
    'y*y+z*z-x*x',
    'd - x + p',
    'd*d+k*k-y*y',
    'z*z-p*p-k*k',
    'abc-efg',
    ]
    efg = Symbol('efg')
    eqs = [sympify(x) for x in eqs]

    syb = list(ordered(set.union(*[x.free_symbols for x in eqs])))
    res = nonlinsolve(eqs, syb)

    ans = FiniteSet(
    (efg, sqrt(-16 + sqrt(640 - 128*sqrt(5))*sqrt(128*sqrt(5) + 640)/16)*sqrt(16 + sqrt(640 - 128*sqrt(5))*sqrt(128*sqrt(5) + 640)/16),
    efg, 16, 8, 8 + sqrt(-16 + sqrt(640 - 128*sqrt(5))*sqrt(128*sqrt(5) + 640)/16)*sqrt(16 + sqrt(640 - 128*sqrt(5))*sqrt(128*sqrt(5) + 640)/16),
    sqrt(640 - 128*sqrt(5))*sqrt(128*sqrt(5) + 640)/16, -8*sqrt(5)),
    (efg, sqrt(-16 + sqrt(640 - 128*sqrt(5))*sqrt(128*sqrt(5) + 640)/16)*sqrt(16 + sqrt(640 - 128*sqrt(5))*sqrt(128*sqrt(5) + 640)/16),
    efg, 16, 8, 8 + sqrt(-16 + sqrt(640 - 128*sqrt(5))*sqrt(128*sqrt(5) + 640)/16)*sqrt(16 + sqrt(640 - 128*sqrt(5))*sqrt(128*sqrt(5) + 640)/16),
    sqrt(640 - 128*sqrt(5))*sqrt(128*sqrt(5) + 640)/16, 8*sqrt(5)),
    (efg, -sqrt(-16 + sqrt(640 - 128*sqrt(5))*sqrt(128*sqrt(5) + 640)/16)*sqrt(16 + sqrt(640 - 128*sqrt(5))*sqrt(128*sqrt(5) + 640)/16),
    efg, 16, 8, -sqrt(-16 + sqrt(640 - 128*sqrt(5))*sqrt(128*sqrt(5) + 640)/16)*sqrt(16 + sqrt(640 - 128*sqrt(5))*sqrt(128*sqrt(5) + 640)/16) + 8,
    sqrt(640 - 128*sqrt(5))*sqrt(128*sqrt(5) + 640)/16, -8*sqrt(5)),
    (efg, -sqrt(-16 + sqrt(640 - 128*sqrt(5))*sqrt(128*sqrt(5) + 640)/16)*sqrt(16 + sqrt(640 - 128*sqrt(5))*sqrt(128*sqrt(5) + 640)/16),
    efg, 16, 8, -sqrt(-16 + sqrt(640 - 128*sqrt(5))*sqrt(128*sqrt(5) + 640)/16)*sqrt(16 + sqrt(640 - 128*sqrt(5))*sqrt(128*sqrt(5) + 640)/16) + 8,
    sqrt(640 - 128*sqrt(5))*sqrt(128*sqrt(5) + 640)/16, 8*sqrt(5))
    )

    assert len(res) == len(ans) == 4
    assert res == ans
    for result in res.args:
        assert len(result) == 8


def test_issue_17933():
    eq1 = x*sin(45) - y*cos(q)
    eq2 = x*cos(45) - y*sin(q)
    eq3 = 9*x*sin(45)/10 + y*cos(q)
    eq4 = 9*x*cos(45)/10 + y*sin(z) - z

    assert nonlinsolve([eq1, eq2, eq3, eq4], x, y, z, q) ==\
        FiniteSet((0, 0, 0, q))


def test_issue_14565():
    # removed redundancy
    assert dumeq(nonlinsolve([k + m, k + m*exp(-2*pi*k)], [k, m]) ,
        FiniteSet((-n*I, ImageSet(Lambda(n, n*I), S.Integers))))


# end of tests for nonlinsolve


def test_issue_9556():
    b = Symbol('b', positive=True)

    assert solveset(Abs(x) + 1, x, S.Reals) == EmptySet()
    assert solveset(Abs(x) + b, x, S.Reals) == EmptySet()
    assert solveset(Eq(b, -1), b, S.Reals) == EmptySet()


def test_issue_9611():
    assert solveset(Eq(x - x + a, a), x, S.Reals) == S.Reals
    assert solveset(Eq(y - y + a, a), y) == S.Complexes


def test_issue_9557():
    assert solveset(x**2 + a, x, S.Reals) == Intersection(S.Reals,
        FiniteSet(-sqrt(-a), sqrt(-a)))


def test_issue_9778():
    x = Symbol('x', real=True)
    y = Symbol('y', real=True)
    assert solveset(x**3 + 1, x, S.Reals) == FiniteSet(-1)
    assert solveset(x**Rational(3, 5) + 1, x, S.Reals) == S.EmptySet
    assert solveset(x**3 + y, x, S.Reals) == \
        FiniteSet(-Abs(y)**Rational(1, 3)*sign(y))


def test_issue_10214():
    assert solveset(x**Rational(3, 2) + 4, x, S.Reals) == S.EmptySet
    assert solveset(x**(Rational(-3, 2)) + 4, x, S.Reals) == S.EmptySet

    ans = FiniteSet(-2**Rational(2, 3))
    assert solveset(x**(S(3)) + 4, x, S.Reals) == ans
    assert (x**(S(3)) + 4).subs(x,list(ans)[0]) == 0 # substituting ans and verifying the result.
    assert (x**(S(3)) + 4).subs(x,-(-2)**Rational(2, 3)) == 0


def test_issue_9849():
    assert solveset(Abs(sin(x)) + 1, x, S.Reals) == S.EmptySet


def test_issue_9953():
    assert linsolve([ ], x) == S.EmptySet


def test_issue_9913():
    assert solveset(2*x + 1/(x - 10)**2, x, S.Reals) == \
        FiniteSet(-(3*sqrt(24081)/4 + Rational(4027, 4))**Rational(1, 3)/3 - 100/
                (3*(3*sqrt(24081)/4 + Rational(4027, 4))**Rational(1, 3)) + Rational(20, 3))


def test_issue_10397():
    assert solveset(sqrt(x), x, S.Complexes) == FiniteSet(0)


def test_issue_14987():
    raises(ValueError, lambda: linear_eq_to_matrix(
        [x**2], x))
    raises(ValueError, lambda: linear_eq_to_matrix(
        [x*(-3/x + 1) + 2*y - a], [x, y]))
    raises(ValueError, lambda: linear_eq_to_matrix(
        [(x**2 - 3*x)/(x - 3) - 3], x))
    raises(ValueError, lambda: linear_eq_to_matrix(
        [(x + 1)**3 - x**3 - 3*x**2 + 7], x))
    raises(ValueError, lambda: linear_eq_to_matrix(
        [x*(1/x + 1) + y], [x, y]))
    raises(ValueError, lambda: linear_eq_to_matrix(
        [(x + 1)*y], [x, y]))
    raises(ValueError, lambda: linear_eq_to_matrix(
        [Eq(1/x, 1/x + y)], [x, y]))
    raises(ValueError, lambda: linear_eq_to_matrix(
        [Eq(y/x, y/x + y)], [x, y]))
    raises(ValueError, lambda: linear_eq_to_matrix(
        [Eq(x*(x + 1), x**2 + y)], [x, y]))


def test_simplification():
    eq = x + (a - b)/(-2*a + 2*b)
    assert solveset(eq, x) == FiniteSet(S.Half)
    assert solveset(eq, x, S.Reals) == Intersection({-((a - b)/(-2*a + 2*b))}, S.Reals)
    # So that ap - bn is not zero:
    ap = Symbol('ap', positive=True)
    bn = Symbol('bn', negative=True)
    eq = x + (ap - bn)/(-2*ap + 2*bn)
    assert solveset(eq, x) == FiniteSet(S.Half)
    assert solveset(eq, x, S.Reals) == FiniteSet(S.Half)


def test_integer_domain_relational():
    eq1 = 2*x + 3 > 0
    eq2 = x**2 + 3*x - 2 >= 0
    eq3 = x + 1/x > -2 + 1/x
    eq4 = x + sqrt(x**2 - 5) > 0
    eq = x + 1/x > -2 + 1/x
    eq5 = eq.subs(x,log(x))
    eq6 = log(x)/x <= 0
    eq7 = log(x)/x < 0
    eq8 = x/(x-3) < 3
    eq9 = x/(x**2-3) < 3

    assert solveset(eq1, x, S.Integers) == Range(-1, oo, 1)
    assert solveset(eq2, x, S.Integers) == Union(Range(-oo, -3, 1), Range(1, oo, 1))
    assert solveset(eq3, x, S.Integers) == Union(Range(-1, 0, 1), Range(1, oo, 1))
    assert solveset(eq4, x, S.Integers) == Range(3, oo, 1)
    assert solveset(eq5, x, S.Integers) == Range(2, oo, 1)
    assert solveset(eq6, x, S.Integers) == Range(1, 2, 1)
    assert solveset(eq7, x, S.Integers) == S.EmptySet
    assert solveset(eq8, x, domain=Range(0,5)) == Range(0, 3, 1)
    assert solveset(eq9, x, domain=Range(0,5)) == Union(Range(0, 2, 1), Range(2, 5, 1))

    # test_issue_19794
    assert solveset(x + 2 < 0, x, S.Integers) == Range(-oo, -2, 1)


def test_issue_10555():
    f = Function('f')
    g = Function('g')
    assert solveset(f(x) - pi/2, x, S.Reals).dummy_eq(
        ConditionSet(x, Eq(f(x) - pi/2, 0), S.Reals))
    assert solveset(f(g(x)) - pi/2, g(x), S.Reals).dummy_eq(
        ConditionSet(g(x), Eq(f(g(x)) - pi/2, 0), S.Reals))


def test_issue_8715():
    eq = x + 1/x > -2 + 1/x
    assert solveset(eq, x, S.Reals) == \
        (Interval.open(-2, oo) - FiniteSet(0))
    assert solveset(eq.subs(x,log(x)), x, S.Reals) == \
        Interval.open(exp(-2), oo) - FiniteSet(1)


def test_issue_11174():
    eq = z**2 + exp(2*x) - sin(y)
    soln = Intersection(S.Reals, FiniteSet(log(-z**2 + sin(y))/2))
    assert solveset(eq, x, S.Reals) == soln

    eq = sqrt(r)*Abs(tan(t))/sqrt(tan(t)**2 + 1) + x*tan(t)
    s = -sqrt(r)*Abs(tan(t))/(sqrt(tan(t)**2 + 1)*tan(t))
    soln = Intersection(S.Reals, FiniteSet(s))
    assert solveset(eq, x, S.Reals) == soln


def test_issue_11534():
    # eq and eq2 should give the same solution as a Complement
    x = Symbol('x', real=True)
    y = Symbol('y', real=True)
    eq = -y + x/sqrt(-x**2 + 1)
    eq2 = -y**2 + x**2/(-x**2 + 1)
    soln = Complement(FiniteSet(-y/sqrt(y**2 + 1), y/sqrt(y**2 + 1)), FiniteSet(-1, 1))
    assert solveset(eq, x, S.Reals) == soln
    assert solveset(eq2, x, S.Reals) == soln


def test_issue_10477():
    assert solveset((x**2 + 4*x - 3)/x < 2, x, S.Reals) == \
        Union(Interval.open(-oo, -3), Interval.open(0, 1))


def test_issue_10671():
    assert solveset(sin(y), y, Interval(0, pi)) == FiniteSet(0, pi)
    i = Interval(1, 10)
    assert solveset((1/x).diff(x) < 0, x, i) == i


def test_issue_11064():
    eq = x + sqrt(x**2 - 5)
    assert solveset(eq > 0, x, S.Reals) == \
        Interval(sqrt(5), oo)
    assert solveset(eq < 0, x, S.Reals) == \
        Interval(-oo, -sqrt(5))
    assert solveset(eq > sqrt(5), x, S.Reals) == \
        Interval.Lopen(sqrt(5), oo)


def test_issue_12478():
    eq = sqrt(x - 2) + 2
    soln = solveset_real(eq, x)
    assert soln is S.EmptySet
    assert solveset(eq < 0, x, S.Reals) is S.EmptySet
    assert solveset(eq > 0, x, S.Reals) == Interval(2, oo)


def test_issue_12429():
    eq = solveset(log(x)/x <= 0, x, S.Reals)
    sol = Interval.Lopen(0, 1)
    assert eq == sol


def test_solveset_arg():
    assert solveset(arg(x), x, S.Reals)  == Interval.open(0, oo)
    assert solveset(arg(4*x -3), x) == Interval.open(Rational(3, 4), oo)


def test__is_finite_with_finite_vars():
    f = _is_finite_with_finite_vars
    # issue 12482
    assert all(f(1/x) is None for x in (
        Dummy(), Dummy(real=True), Dummy(complex=True)))
    assert f(1/Dummy(real=False)) is True  # b/c it's finite but not 0


def test_issue_13550():
    assert solveset(x**2 - 2*x - 15, symbol = x, domain = Interval(-oo, 0)) == FiniteSet(-3)


def test_issue_13849():
    assert nonlinsolve((t*(sqrt(5) + sqrt(2)) - sqrt(2), t), t) == EmptySet()


def test_issue_14223():
    assert solveset((Abs(x + Min(x, 2)) - 2).rewrite(Piecewise), x,
        S.Reals) == FiniteSet(-1, 1)
    assert solveset((Abs(x + Min(x, 2)) - 2).rewrite(Piecewise), x,
        Interval(0, 2)) == FiniteSet(1)


def test_issue_10158():
    dom = S.Reals
    assert solveset(x*Max(x, 15) - 10, x, dom) == FiniteSet(Rational(2, 3))
    assert solveset(x*Min(x, 15) - 10, x, dom) == FiniteSet(-sqrt(10), sqrt(10))
    assert solveset(Max(Abs(x - 3) - 1, x + 2) - 3, x, dom) == FiniteSet(-1, 1)
    assert solveset(Abs(x - 1) - Abs(y), x, dom) == FiniteSet(-Abs(y) + 1, Abs(y) + 1)
    assert solveset(Abs(x + 4*Abs(x + 1)), x, dom) == FiniteSet(Rational(-4, 3), Rational(-4, 5))
    assert solveset(2*Abs(x + Abs(x + Max(3, x))) - 2, x, S.Reals) == FiniteSet(-1, -2)
    dom = S.Complexes
    raises(ValueError, lambda: solveset(x*Max(x, 15) - 10, x, dom))
    raises(ValueError, lambda: solveset(x*Min(x, 15) - 10, x, dom))
    raises(ValueError, lambda: solveset(Max(Abs(x - 3) - 1, x + 2) - 3, x, dom))
    raises(ValueError, lambda: solveset(Abs(x - 1) - Abs(y), x, dom))
    raises(ValueError, lambda: solveset(Abs(x + 4*Abs(x + 1)), x, dom))


def test_issue_14300():
    f = 1 - exp(-18000000*x) - y
    a1 = FiniteSet(-log(-y + 1)/18000000)

    assert solveset(f, x, S.Reals) == \
        Intersection(S.Reals, a1)
    assert dumeq(solveset(f, x),
        ImageSet(Lambda(n, -I*(2*n*pi + arg(-y + 1))/18000000 -
            log(Abs(y - 1))/18000000), S.Integers))


def test_issue_14454():
    number = CRootOf(x**4 + x - 1, 2)
    raises(ValueError, lambda: invert_real(number, 0, x, S.Reals))
    assert invert_real(x**2, number, x, S.Reals)  # no error


def test_issue_17882():
    assert solveset(-8*x**2/(9*(x**2 - 1)**(S(4)/3)) + 4/(3*(x**2 - 1)**(S(1)/3)), x, S.Complexes) == \
        FiniteSet(sqrt(3), -sqrt(3))


def test_term_factors():
    assert list(_term_factors(3**x - 2)) == [-2, 3**x]
    expr = 4**(x + 1) + 4**(x + 2) + 4**(x - 1) - 3**(x + 2) - 3**(x + 3)
    assert set(_term_factors(expr)) == {
        3**(x + 2), 4**(x + 2), 3**(x + 3), 4**(x - 1), -1, 4**(x + 1)}


#################### tests for transolve and its helpers ###############

def test_transolve():

    assert _transolve(3**x, x, S.Reals) == S.EmptySet
    assert _transolve(3**x - 9**(x + 5), x, S.Reals) == FiniteSet(-10)


def test_issue_21276():
    eq = (2*x*(y - z) - y*erf(y - z) - y + z*erf(y - z) + z)**2
    assert solveset(eq.expand(), y) == FiniteSet(z, z + erfinv(2*x - 1))

# exponential tests
def test_exponential_real():
    from sympy.abc import x, y, z

    e1 = 3**(2*x) - 2**(x + 3)
    e2 = 4**(5 - 9*x) - 8**(2 - x)
    e3 = 2**x + 4**x
    e4 = exp(log(5)*x) - 2**x
    e5 = exp(x/y)*exp(-z/y) - 2
    e6 = 5**(x/2) - 2**(x/3)
    e7 = 4**(x + 1) + 4**(x + 2) + 4**(x - 1) - 3**(x + 2) - 3**(x + 3)
    e8 = -9*exp(-2*x + 5) + 4*exp(3*x + 1)
    e9 = 2**x + 4**x + 8**x - 84
    e10 = 29*2**(x + 1)*615**(x) - 123*2726**(x)

    assert solveset(e1, x, S.Reals) == FiniteSet(
        -3*log(2)/(-2*log(3) + log(2)))
    assert solveset(e2, x, S.Reals) == FiniteSet(Rational(4, 15))
    assert solveset(e3, x, S.Reals) == S.EmptySet
    assert solveset(e4, x, S.Reals) == FiniteSet(0)
    assert solveset(e5, x, S.Reals) == Intersection(
        S.Reals, FiniteSet(y*log(2*exp(z/y))))
    assert solveset(e6, x, S.Reals) == FiniteSet(0)
    assert solveset(e7, x, S.Reals) == FiniteSet(2)
    assert solveset(e8, x, S.Reals) == FiniteSet(-2*log(2)/5 + 2*log(3)/5 + Rational(4, 5))
    assert solveset(e9, x, S.Reals) == FiniteSet(2)
    assert solveset(e10,x, S.Reals) == FiniteSet((-log(29) - log(2) + log(123))/(-log(2726) + log(2) + log(615)))

    assert solveset_real(-9*exp(-2*x + 5) + 2**(x + 1), x) == FiniteSet(
        -((-5 - 2*log(3) + log(2))/(log(2) + 2)))
    assert solveset_real(4**(x/2) - 2**(x/3), x) == FiniteSet(0)
    b = sqrt(6)*sqrt(log(2))/sqrt(log(5))
    assert solveset_real(5**(x/2) - 2**(3/x), x) == FiniteSet(-b, b)

    # coverage test
    C1, C2 = symbols('C1 C2')
    f = Function('f')
    assert solveset_real(C1 + C2/x**2 - exp(-f(x)), f(x)) == Intersection(
        S.Reals, FiniteSet(-log(C1 + C2/x**2)))
    y = symbols('y', positive=True)
    assert solveset_real(x**2 - y**2/exp(x), y) == Intersection(
        S.Reals, FiniteSet(-sqrt(x**2*exp(x)), sqrt(x**2*exp(x))))
    p = Symbol('p', positive=True)
    assert solveset_real((1/p + 1)**(p + 1), p).dummy_eq(
        ConditionSet(x, Eq((1 + 1/x)**(x + 1), 0), S.Reals))


@XFAIL
def test_exponential_complex():
    from sympy.abc import x
    from sympy import Dummy
    n = Dummy('n')

    assert dumeq(solveset_complex(2**x + 4**x, x),imageset(
        Lambda(n, I*(2*n*pi + pi)/log(2)), S.Integers))
    assert solveset_complex(x**z*y**z - 2, z) == FiniteSet(
        log(2)/(log(x) + log(y)))
    assert dumeq(solveset_complex(4**(x/2) - 2**(x/3), x), imageset(
        Lambda(n, 3*n*I*pi/log(2)), S.Integers))
    assert dumeq(solveset(2**x + 32, x), imageset(
        Lambda(n, (I*(2*n*pi + pi) + 5*log(2))/log(2)), S.Integers))

    eq = (2**exp(y**2/x) + 2)/(x**2 + 15)
    a = sqrt(x)*sqrt(-log(log(2)) + log(log(2) + 2*n*I*pi))
    assert solveset_complex(eq, y) == FiniteSet(-a, a)

    union1 = imageset(Lambda(n, I*(2*n*pi - pi*Rational(2, 3))/log(2)), S.Integers)
    union2 = imageset(Lambda(n, I*(2*n*pi + pi*Rational(2, 3))/log(2)), S.Integers)
    assert dumeq(solveset(2**x + 4**x + 8**x, x), Union(union1, union2))

    eq = 4**(x + 1) + 4**(x + 2) + 4**(x - 1) - 3**(x + 2) - 3**(x + 3)
    res = solveset(eq, x)
    num = 2*n*I*pi - 4*log(2) + 2*log(3)
    den = -2*log(2) + log(3)
    ans = imageset(Lambda(n, num/den), S.Integers)
    assert dumeq(res, ans)


def test_expo_conditionset():

    f1 = (exp(x) + 1)**x - 2
    f2 = (x + 2)**y*x - 3
    f3 = 2**x - exp(x) - 3
    f4 = log(x) - exp(x)
    f5 = 2**x + 3**x - 5**x

    assert solveset(f1, x, S.Reals).dummy_eq(ConditionSet(
        x, Eq((exp(x) + 1)**x - 2, 0), S.Reals))
    assert solveset(f2, x, S.Reals).dummy_eq(ConditionSet(
        x, Eq(x*(x + 2)**y - 3, 0), S.Reals))
    assert solveset(f3, x, S.Reals).dummy_eq(ConditionSet(
        x, Eq(2**x - exp(x) - 3, 0), S.Reals))
    assert solveset(f4, x, S.Reals).dummy_eq(ConditionSet(
        x, Eq(-exp(x) + log(x), 0), S.Reals))
    assert solveset(f5, x, S.Reals).dummy_eq(ConditionSet(
        x, Eq(2**x + 3**x - 5**x, 0), S.Reals))


def test_exponential_symbols():
    x, y, z = symbols('x y z', positive=True)
    xr, zr = symbols('xr, zr', real=True)

    assert solveset(z**x - y, x, S.Reals) == Intersection(
        S.Reals, FiniteSet(log(y)/log(z)))

    f1 = 2*x**w - 4*y**w
    f2 = (x/y)**w - 2
    sol1 = Intersection({log(2)/(log(x) - log(y))}, S.Reals)
    sol2 = Intersection({log(2)/log(x/y)}, S.Reals)
    assert solveset(f1, w, S.Reals) == sol1, solveset(f1, w, S.Reals)
    assert solveset(f2, w, S.Reals) == sol2, solveset(f2, w, S.Reals)

    assert solveset(x**x, x, Interval.Lopen(0,oo)).dummy_eq(
        ConditionSet(w, Eq(w**w, 0), Interval.open(0, oo)))
    assert solveset(x**y - 1, y, S.Reals) == FiniteSet(0)
    assert solveset(exp(x/y)*exp(-z/y) - 2, y, S.Reals) == \
    Complement(ConditionSet(y, Eq(im(x)/y, 0) & Eq(im(z)/y, 0), \
    Complement(Intersection(FiniteSet((x - z)/log(2)), S.Reals), FiniteSet(0))), FiniteSet(0))
    assert solveset(exp(xr/y)*exp(-zr/y) - 2, y, S.Reals) == \
        Complement(FiniteSet((xr - zr)/log(2)), FiniteSet(0))

    assert solveset(a**x - b**x, x).dummy_eq(ConditionSet(
        w, Ne(a, 0) & Ne(b, 0), FiniteSet(0)))


def test_ignore_assumptions():
    # make sure assumptions are ignored
    xpos = symbols('x', positive=True)
    x = symbols('x')
    assert solveset_complex(xpos**2 - 4, xpos
        ) == solveset_complex(x**2 - 4, x)


@XFAIL
def test_issue_10864():
    assert solveset(x**(y*z) - x, x, S.Reals) == FiniteSet(1)


@XFAIL
def test_solve_only_exp_2():
    assert solveset_real(sqrt(exp(x)) + sqrt(exp(-x)) - 4, x) == \
        FiniteSet(2*log(-sqrt(3) + 2), 2*log(sqrt(3) + 2))


def test_is_exponential():
    assert _is_exponential(y, x) is False
    assert _is_exponential(3**x - 2, x) is True
    assert _is_exponential(5**x - 7**(2 - x), x) is True
    assert _is_exponential(sin(2**x) - 4*x, x) is False
    assert _is_exponential(x**y - z, y) is True
    assert _is_exponential(x**y - z, x) is False
    assert _is_exponential(2**x + 4**x - 1, x) is True
    assert _is_exponential(x**(y*z) - x, x) is False
    assert _is_exponential(x**(2*x) - 3**x, x) is False
    assert _is_exponential(x**y - y*z, y) is False
    assert _is_exponential(x**y - x*z, y) is True


def test_solve_exponential():
    assert _solve_exponential(3**(2*x) - 2**(x + 3), 0, x, S.Reals) == \
        FiniteSet(-3*log(2)/(-2*log(3) + log(2)))
    assert _solve_exponential(2**y + 4**y, 1, y, S.Reals) == \
        FiniteSet(log(Rational(-1, 2) + sqrt(5)/2)/log(2))
    assert _solve_exponential(2**y + 4**y, 0, y, S.Reals) == \
        S.EmptySet
    assert _solve_exponential(2**x + 3**x - 5**x, 0, x, S.Reals) == \
        ConditionSet(x, Eq(2**x + 3**x - 5**x, 0), S.Reals)

# end of exponential tests


# logarithmic tests
def test_logarithmic():
    assert solveset_real(log(x - 3) + log(x + 3), x) == FiniteSet(
        -sqrt(10), sqrt(10))
    assert solveset_real(log(x + 1) - log(2*x - 1), x) == FiniteSet(2)
    assert solveset_real(log(x + 3) + log(1 + 3/x) - 3, x) == FiniteSet(
        -3 + sqrt(-12 + exp(3))*exp(Rational(3, 2))/2 + exp(3)/2,
        -sqrt(-12 + exp(3))*exp(Rational(3, 2))/2 - 3 + exp(3)/2)

    eq = z - log(x) + log(y/(x*(-1 + y**2/x**2)))
    assert solveset_real(eq, x) == \
        Intersection(S.Reals, FiniteSet(-sqrt(y**2 - y*exp(z)),
            sqrt(y**2 - y*exp(z)))) - \
        Intersection(S.Reals, FiniteSet(-sqrt(y**2), sqrt(y**2)))
    assert solveset_real(
        log(3*x) - log(-x + 1) - log(4*x + 1), x) == FiniteSet(Rational(-1, 2), S.Half)
    assert solveset(log(x**y) - y*log(x), x, S.Reals) == S.Reals

@XFAIL
def test_uselogcombine_2():
    eq = log(exp(2*x) + 1) + log(-tanh(x) + 1) - log(2)
    assert solveset_real(eq, x) == EmptySet()
    eq = log(8*x) - log(sqrt(x) + 1) - 2
    assert solveset_real(eq, x) == EmptySet()


def test_is_logarithmic():
    assert _is_logarithmic(y, x) is False
    assert _is_logarithmic(log(x), x) is True
    assert _is_logarithmic(log(x) - 3, x) is True
    assert _is_logarithmic(log(x)*log(y), x) is True
    assert _is_logarithmic(log(x)**2, x) is False
    assert _is_logarithmic(log(x - 3) + log(x + 3), x) is True
    assert _is_logarithmic(log(x**y) - y*log(x), x) is True
    assert _is_logarithmic(sin(log(x)), x) is False
    assert _is_logarithmic(x + y, x) is False
    assert _is_logarithmic(log(3*x) - log(1 - x) + 4, x) is True
    assert _is_logarithmic(log(x) + log(y) + x, x) is False
    assert _is_logarithmic(log(log(x - 3)) + log(x - 3), x) is True
    assert _is_logarithmic(log(log(3) + x) + log(x), x) is True
    assert _is_logarithmic(log(x)*(y + 3) + log(x), y) is False


def test_solve_logarithm():
    y = Symbol('y')
    assert _solve_logarithm(log(x**y) - y*log(x), 0, x, S.Reals) == S.Reals
    y = Symbol('y', positive=True)
    assert _solve_logarithm(log(x)*log(y), 0, x, S.Reals) == FiniteSet(1)

# end of logarithmic tests


# lambert tests
def test_is_lambert():
    a, b, c = symbols('a,b,c')
    assert _is_lambert(x**2, x) is False
    assert _is_lambert(a**x**2+b*x+c, x) is True
    assert _is_lambert(E**2, x) is False
    assert _is_lambert(x*E**2, x) is False
    assert _is_lambert(3*log(x) - x*log(3), x) is True
    assert _is_lambert(log(log(x - 3)) + log(x-3), x) is True
    assert _is_lambert(5*x - 1 + 3*exp(2 - 7*x), x) is True
    assert _is_lambert((a/x + exp(x/2)).diff(x, 2), x) is True
    assert _is_lambert((x**2 - 2*x + 1).subs(x, (log(x) + 3*x)**2 - 1), x) is True
    assert _is_lambert(x*sinh(x) - 1, x) is True
    assert _is_lambert(x*cos(x) - 5, x) is True
    assert _is_lambert(tanh(x) - 5*x, x) is True
    assert _is_lambert(cosh(x) - sinh(x), x) is False

# end of lambert tests


def test_linear_coeffs():
    from sympy.solvers.solveset import linear_coeffs
    assert linear_coeffs(0, x) == [0, 0]
    assert all(i is S.Zero for i in linear_coeffs(0, x))
    assert linear_coeffs(x + 2*y + 3, x, y) == [1, 2, 3]
    assert linear_coeffs(x + 2*y + 3, y, x) == [2, 1, 3]
    assert linear_coeffs(x + 2*x**2 + 3, x, x**2) == [1, 2, 3]
    raises(ValueError, lambda:
        linear_coeffs(x + 2*x**2 + x**3, x, x**2))
    raises(ValueError, lambda:
        linear_coeffs(1/x*(x - 1) + 1/x, x))
    assert linear_coeffs(a*(x + y), x, y) == [a, a, 0]
    assert linear_coeffs(1.0, x, y) == [0, 0, 1.0]

# modular tests
def test_is_modular():
    assert _is_modular(y, x) is False
    assert _is_modular(Mod(x, 3) - 1, x) is True
    assert _is_modular(Mod(x**3 - 3*x**2 - x + 1, 3) - 1, x) is True
    assert _is_modular(Mod(exp(x + y), 3) - 2, x) is True
    assert _is_modular(Mod(exp(x + y), 3) - log(x), x) is True
    assert _is_modular(Mod(x, 3) - 1, y) is False
    assert _is_modular(Mod(x, 3)**2 - 5, x) is False
    assert _is_modular(Mod(x, 3)**2 - y, x) is False
    assert _is_modular(exp(Mod(x, 3)) - 1, x) is False
    assert _is_modular(Mod(3, y) - 1, y) is False


def test_invert_modular():
    n = Dummy('n', integer=True)
    from sympy.solvers.solveset import _invert_modular as invert_modular

    # non invertible cases
    assert invert_modular(Mod(sin(x), 7), S(5), n, x) == (Mod(sin(x), 7), 5)
    assert invert_modular(Mod(exp(x), 7), S(5), n, x) == (Mod(exp(x), 7), 5)
    assert invert_modular(Mod(log(x), 7), S(5), n, x) == (Mod(log(x), 7), 5)
    # a is symbol
    assert dumeq(invert_modular(Mod(x, 7), S(5), n, x),
            (x, ImageSet(Lambda(n, 7*n + 5), S.Integers)))
    # a.is_Add
    assert dumeq(invert_modular(Mod(x + 8, 7), S(5), n, x),
            (x, ImageSet(Lambda(n, 7*n + 4), S.Integers)))
    assert invert_modular(Mod(x**2 + x, 7), S(5), n, x) == \
            (Mod(x**2 + x, 7), 5)
    # a.is_Mul
    assert dumeq(invert_modular(Mod(3*x, 7), S(5), n, x),
            (x, ImageSet(Lambda(n, 7*n + 4), S.Integers)))
    assert invert_modular(Mod((x + 1)*(x + 2), 7), S(5), n, x) == \
            (Mod((x + 1)*(x + 2), 7), 5)
    # a.is_Pow
    assert invert_modular(Mod(x**4, 7), S(5), n, x) == \
            (x, EmptySet())
    assert dumeq(invert_modular(Mod(3**x, 4), S(3), n, x),
            (x, ImageSet(Lambda(n, 2*n + 1), S.Naturals0)))
    assert dumeq(invert_modular(Mod(2**(x**2 + x + 1), 7), S(2), n, x),
            (x**2 + x + 1, ImageSet(Lambda(n, 3*n + 1), S.Naturals0)))
    assert invert_modular(Mod(sin(x)**4, 7), S(5), n, x) == (x, EmptySet())


def test_solve_modular():
    n = Dummy('n', integer=True)
    # if rhs has symbol (need to be implemented in future).
    assert solveset(Mod(x, 4) - x, x, S.Integers
        ).dummy_eq(
            ConditionSet(x, Eq(-x + Mod(x, 4), 0),
            S.Integers))
    # when _invert_modular fails to invert
    assert solveset(3 - Mod(sin(x), 7), x, S.Integers
        ).dummy_eq(
            ConditionSet(x, Eq(Mod(sin(x), 7) - 3, 0), S.Integers))
    assert solveset(3 - Mod(log(x), 7), x, S.Integers
        ).dummy_eq(
            ConditionSet(x, Eq(Mod(log(x), 7) - 3, 0), S.Integers))
    assert solveset(3 - Mod(exp(x), 7), x, S.Integers
        ).dummy_eq(ConditionSet(x, Eq(Mod(exp(x), 7) - 3, 0),
        S.Integers))
    # EmptySet solution definitely
    assert solveset(7 - Mod(x, 5), x, S.Integers) == EmptySet()
    assert solveset(5 - Mod(x, 5), x, S.Integers) == EmptySet()
    # Negative m
    assert dumeq(solveset(2 + Mod(x, -3), x, S.Integers),
            ImageSet(Lambda(n, -3*n - 2), S.Integers))
    assert solveset(4 + Mod(x, -3), x, S.Integers) == EmptySet()
    # linear expression in Mod
    assert dumeq(solveset(3 - Mod(x, 5), x, S.Integers),
        ImageSet(Lambda(n, 5*n + 3), S.Integers))
    assert dumeq(solveset(3 - Mod(5*x - 8, 7), x, S.Integers),
                ImageSet(Lambda(n, 7*n + 5), S.Integers))
    assert dumeq(solveset(3 - Mod(5*x, 7), x, S.Integers),
                ImageSet(Lambda(n, 7*n + 2), S.Integers))
    # higher degree expression in Mod
    assert dumeq(solveset(Mod(x**2, 160) - 9, x, S.Integers),
            Union(ImageSet(Lambda(n, 160*n + 3), S.Integers),
            ImageSet(Lambda(n, 160*n + 13), S.Integers),
            ImageSet(Lambda(n, 160*n + 67), S.Integers),
            ImageSet(Lambda(n, 160*n + 77), S.Integers),
            ImageSet(Lambda(n, 160*n + 83), S.Integers),
            ImageSet(Lambda(n, 160*n + 93), S.Integers),
            ImageSet(Lambda(n, 160*n + 147), S.Integers),
            ImageSet(Lambda(n, 160*n + 157), S.Integers)))
    assert solveset(3 - Mod(x**4, 7), x, S.Integers) == EmptySet()
    assert dumeq(solveset(Mod(x**4, 17) - 13, x, S.Integers),
            Union(ImageSet(Lambda(n, 17*n + 3), S.Integers),
            ImageSet(Lambda(n, 17*n + 5), S.Integers),
            ImageSet(Lambda(n, 17*n + 12), S.Integers),
            ImageSet(Lambda(n, 17*n + 14), S.Integers)))
    # a.is_Pow tests
    assert dumeq(solveset(Mod(7**x, 41) - 15, x, S.Integers),
            ImageSet(Lambda(n, 40*n + 3), S.Naturals0))
    assert dumeq(solveset(Mod(12**x, 21) - 18, x, S.Integers),
            ImageSet(Lambda(n, 6*n + 2), S.Naturals0))
    assert dumeq(solveset(Mod(3**x, 4) - 3, x, S.Integers),
            ImageSet(Lambda(n, 2*n + 1), S.Naturals0))
    assert dumeq(solveset(Mod(2**x, 7) - 2 , x, S.Integers),
            ImageSet(Lambda(n, 3*n + 1), S.Naturals0))
    assert dumeq(solveset(Mod(3**(3**x), 4) - 3, x, S.Integers),
            Intersection(ImageSet(Lambda(n, Intersection({log(2*n + 1)/log(3)},
            S.Integers)), S.Naturals0), S.Integers))
    # Implemented for m without primitive root
    assert solveset(Mod(x**3, 7) - 2, x, S.Integers) == EmptySet()
    assert dumeq(solveset(Mod(x**3, 8) - 1, x, S.Integers),
            ImageSet(Lambda(n, 8*n + 1), S.Integers))
    assert dumeq(solveset(Mod(x**4, 9) - 4, x, S.Integers),
            Union(ImageSet(Lambda(n, 9*n + 4), S.Integers),
            ImageSet(Lambda(n, 9*n + 5), S.Integers)))
    # domain intersection
    assert dumeq(solveset(3 - Mod(5*x - 8, 7), x, S.Naturals0),
            Intersection(ImageSet(Lambda(n, 7*n + 5), S.Integers), S.Naturals0))
    # Complex args
    assert solveset(Mod(x, 3) - I, x, S.Integers) == \
            EmptySet()
    assert solveset(Mod(I*x, 3) - 2, x, S.Integers
        ).dummy_eq(
            ConditionSet(x, Eq(Mod(I*x, 3) - 2, 0), S.Integers))
    assert solveset(Mod(I + x, 3) - 2, x, S.Integers
        ).dummy_eq(
            ConditionSet(x, Eq(Mod(x + I, 3) - 2, 0), S.Integers))

    # issue 17373 (https://github.com/sympy/sympy/issues/17373)
    assert dumeq(solveset(Mod(x**4, 14) - 11, x, S.Integers),
            Union(ImageSet(Lambda(n, 14*n + 3), S.Integers),
            ImageSet(Lambda(n, 14*n + 11), S.Integers)))
    assert dumeq(solveset(Mod(x**31, 74) - 43, x, S.Integers),
            ImageSet(Lambda(n, 74*n + 31), S.Integers))

    # issue 13178
    n = symbols('n', integer=True)
    a = 742938285
    b = 1898888478
    m = 2**31 - 1
    c = 20170816
    assert dumeq(solveset(c - Mod(a**n*b, m), n, S.Integers),
            ImageSet(Lambda(n, 2147483646*n + 100), S.Naturals0))
    assert dumeq(solveset(c - Mod(a**n*b, m), n, S.Naturals0),
            Intersection(ImageSet(Lambda(n, 2147483646*n + 100), S.Naturals0),
            S.Naturals0))
    assert dumeq(solveset(c - Mod(a**(2*n)*b, m), n, S.Integers),
            Intersection(ImageSet(Lambda(n, 1073741823*n + 50), S.Naturals0),
            S.Integers))
    assert solveset(c - Mod(a**(2*n + 7)*b, m), n, S.Integers) == EmptySet()
    assert dumeq(solveset(c - Mod(a**(n - 4)*b, m), n, S.Integers),
            Intersection(ImageSet(Lambda(n, 2147483646*n + 104), S.Naturals0),
            S.Integers))

# end of modular tests

def test_issue_17276():
    assert nonlinsolve([Eq(x, 5**(S(1)/5)), Eq(x*y, 25*sqrt(5))], x, y) == \
     FiniteSet((5**(S(1)/5), 25*5**(S(3)/10)))


def test_issue_10426():
    x = Dummy('x')
    a = Symbol('a')
    n = Dummy('n')
    assert (solveset(sin(x + a) - sin(x), a)).dummy_eq(Dummy('x')) == (Union(
        ImageSet(Lambda(n, 2*n*pi), S.Integers),
        Intersection(S.Complexes, ImageSet(Lambda(n, -I*(I*(2*n*pi + arg(-exp(-2*I*x))) + 2*im(x))),
        S.Integers)))).dummy_eq(Dummy('x,n'))

def test_issue_18208():
    vars = symbols('x0:16') + symbols('y0:12')
    x0, x1, x2, x3, x4, x5, x6, x7, x8, x9, x10, x11, x12, x13, x14, x15,\
    y0, y1, y2, y3, y4, y5, y6, y7, y8, y9, y10, y11 = vars

    eqs = [x0 + x1 + x2 + x3 - 51,
           x0 + x1 + x4 + x5 - 46,
           x2 + x3 + x6 + x7 - 39,
           x0 + x3 + x4 + x7 - 50,
           x1 + x2 + x5 + x6 - 35,
           x4 + x5 + x6 + x7 - 34,
           x4 + x5 + x8 + x9 - 46,
           x10 + x11 + x6 + x7 - 23,
           x11 + x4 + x7 + x8 - 25,
           x10 + x5 + x6 + x9 - 44,
           x10 + x11 + x8 + x9 - 35,
           x12 + x13 + x8 + x9 - 35,
           x10 + x11 + x14 + x15 - 29,
           x11 + x12 + x15 + x8 - 35,
           x10 + x13 + x14 + x9 - 29,
           x12 + x13 + x14 + x15 - 29,
           y0 + y1 + y2 + y3 - 55,
           y0 + y1 + y4 + y5 - 53,
           y2 + y3 + y6 + y7 - 56,
           y0 + y3 + y4 + y7 - 57,
           y1 + y2 + y5 + y6 - 52,
           y4 + y5 + y6 + y7 - 54,
           y4 + y5 + y8 + y9 - 48,
           y10 + y11 + y6 + y7 - 60,
           y11 + y4 + y7 + y8 - 51,
           y10 + y5 + y6 + y9 - 57,
           y10 + y11 + y8 + y9 - 54,
           x10 - 2,
           x11 - 5,
           x12 - 1,
           x13 - 6,
           x14 - 1,
           x15 - 21,
           y0 - 12,
           y1 - 20]

    expected = [38 - x3, x3 - 10, 23 - x3, x3, 12 - x7, x7 + 6, 16 - x7, x7,
                8, 20, 2, 5, 1, 6, 1, 21, 12, 20, -y11 + y9 + 2, y11 - y9 + 21,
                -y11 - y7 + y9 + 24, y11 + y7 - y9 - 3, 33 - y7, y7, 27 - y9, y9,
                27 - y11, y11]

    A, b = linear_eq_to_matrix(eqs, vars)

    # solve
    solve_expected = {v:eq for v, eq in zip(vars, expected) if v != eq}

    assert solve(eqs, vars) == solve_expected

    # linsolve
    linsolve_expected = FiniteSet(Tuple(*expected))

    assert linsolve(eqs, vars) == linsolve_expected
    assert linsolve((A, b), vars) == linsolve_expected

    # gauss_jordan_solve
    gj_solve, new_vars = A.gauss_jordan_solve(b)
    gj_solve = [i for i in gj_solve]
    tau0, tau1, tau2, tau3, tau4 = symbols([str(v) for v in new_vars])

    gj_expected = linsolve_expected.subs(zip([x3, x7, y7, y9, y11], new_vars))

    assert FiniteSet(Tuple(*gj_solve)) == gj_expected

    # nonlinsolve
    # The solution set of nonlinsolve is currently equivalent to linsolve and is
    # also correct. However, we would prefer to use the same symbols as parameters
    # for the solution to the underdetermined system in all cases if possible.
    # We want a solution that is not just equivalent but also given in the same form.
    # This test may be changed should nonlinsolve be modified in this way.

    nonlinsolve_expected = FiniteSet((38 - x3, x3 - 10, 23 - x3, x3, 12 - x7, x7 + 6,
                                      16 - x7, x7, 8, 20, 2, 5, 1, 6, 1, 21, 12, 20,
                                      -y5 + y7 - 1, y5 - y7 + 24, 21 - y5, y5, 33 - y7,
                                      y7, 27 - y9, y9, -y5 + y7 - y9 + 24, y5 - y7 + y9 + 3))

    assert nonlinsolve(eqs, vars) == nonlinsolve_expected

@XFAIL
def test_substitution_with_infeasible_solution():
    a00, a01, a10, a11, l0, l1, l2, l3, m0, m1, m2, m3, m4, m5, m6, m7, c00, c01, c10, c11, p00, p01, p10, p11 = symbols(
        'a00, a01, a10, a11, l0, l1, l2, l3, m0, m1, m2, m3, m4, m5, m6, m7, c00, c01, c10, c11, p00, p01, p10, p11'
    )
    solvefor = [p00, p01, p10, p11, c00, c01, c10, c11, m0, m1, m3, l0, l1, l2, l3]
    system = [
        -l0 * c00 - l1 * c01 + m0 + c00 + c01,
        -l0 * c10 - l1 * c11 + m1,
        -l2 * c00 - l3 * c01 + c00 + c01,
        -l2 * c10 - l3 * c11 + m3,
        -l0 * p00 - l2 * p10 + p00 + p10,
        -l1 * p00 - l3 * p10 + p00 + p10,
        -l0 * p01 - l2 * p11,
        -l1 * p01 - l3 * p11,
        -a00 + c00 * p00 + c10 * p01,
        -a01 + c01 * p00 + c11 * p01,
        -a10 + c00 * p10 + c10 * p11,
        -a11 + c01 * p10 + c11 * p11,
        -m0 * p00,
        -m1 * p01,
        -m2 * p10,
        -m3 * p11,
        -m4 * c00,
        -m5 * c01,
        -m6 * c10,
        -m7 * c11,
        m2,
        m4,
        m5,
        m6,
        m7
    ]
    sol = FiniteSet(
        (0, Complement(FiniteSet(p01), FiniteSet(0)), 0, 0, 0, 0, 0, 0, 0, 0, 0, 0, 0, l2, l3),
        (p00, Complement(FiniteSet(p01), FiniteSet(0)), 0, p11, 0, 0, 0, 0, 0, 0, 0, 1, 1, -p01/p11, -p01/p11),
        (0, Complement(FiniteSet(p01), FiniteSet(0)), 0, p11, 0, 0, 0, 0, 0, 0, 0, 1, -l3*p11/p01, -p01/p11, l3),
        (0, Complement(FiniteSet(p01), FiniteSet(0)), 0, p11, 0, 0, 0, 0, 0, 0, 0, -l2*p11/p01, -l3*p11/p01, l2, l3),
    )
    assert sol != nonlinsolve(system, solvefor)


def test_issue_20097():
    assert solveset(1/sqrt(x)) == EmptySet()


def test_issue_15350():
    assert solveset(diff(sqrt(1/x+x))) == FiniteSet(-1, 1)


def test_issue_18359():
    c1 = Piecewise((0, x < 0), (Min(1, x)/2 - Min(2, x)/2 + Min(3, x)/2, True))
    c2 = Piecewise((Piecewise((0, x < 0), (Min(1, x)/2 - Min(2, x)/2 + Min(3, x)/2, True)), x >= 0), (0, True))
    correct_result = Interval(1, 2)
    result1 = solveset(c1 - Rational(1, 2), x, Interval(0, 3))
    result2 = solveset(c2 - Rational(1, 2), x, Interval(0, 3))
    assert result1 == correct_result
    assert result2 == correct_result


def test_issue_17604():
    lhs = -2**(3*x/11)*exp(x/11) + pi**(x/11)
    assert _is_exponential(lhs, x)
    assert _solve_exponential(lhs, 0, x, S.Complexes) == FiniteSet(0)


def test_issue_17580():
    assert solveset(1/(1 - x**3)**2, x, S.Reals) == EmptySet()


def test_issue_17566_actual():
    sys = [2**x + 2**y - 3, 4**x + 9**y - 5]
    # Not clear this is the correct result, but at least no recursion error
    assert nonlinsolve(sys, x, y) == FiniteSet((log(3 - 2**y)/log(2), y))


def test_issue_17565():
    eq = Ge(2*(x - 2)**2/(3*(x + 1)**(Integer(1)/3)) + 2*(x - 2)*(x + 1)**(Integer(2)/3), 0)
    res = Union(Interval.Lopen(-1, -Rational(1, 4)), Interval(2, oo))
    assert solveset(eq, x, S.Reals) == res


def test_issue_15024():
    function = (x + 5)/sqrt(-x**2 - 10*x)
    assert solveset(function, x, S.Reals) == FiniteSet(Integer(-5))


def test_issue_16877():
    assert dumeq(nonlinsolve([x - 1, sin(y)], x, y),
                 FiniteSet((FiniteSet(1), ImageSet(Lambda(n, 2*n*pi), S.Integers)),
                           (FiniteSet(1), ImageSet(Lambda(n, 2*n*pi + pi), S.Integers))))
    # Even better if (FiniteSet(1), ImageSet(Lambda(n, n*pi), S.Integers)) is obtained


def test_issue_16876():
    assert dumeq(nonlinsolve([sin(x), 2*x - 4*y], x, y),
                 FiniteSet((ImageSet(Lambda(n, 2*n*pi), S.Integers),
                            ImageSet(Lambda(n, n*pi), S.Integers)),
                           (ImageSet(Lambda(n, 2*n*pi + pi), S.Integers),
                            ImageSet(Lambda(n, n*pi + pi/2), S.Integers))))
    # Even better if (ImageSet(Lambda(n, n*pi), S.Integers),
    #                 ImageSet(Lambda(n, n*pi/2), S.Integers)) is obtained

def test_issue_21236():
    x, z = symbols("x z")
    y = symbols('y', rational=True)
    assert solveset(x**y - z, x, S.Reals) == ConditionSet(x, Eq(x**y - z, 0), S.Reals)
    e1, e2 = symbols('e1 e2', even=True)
    y = e1/e2  # don't know if num or den will be odd and the other even
    assert solveset(x**y - z, x, S.Reals) == ConditionSet(x, Eq(x**y - z, 0), S.Reals)


def test_issue_21908():
    assert nonlinsolve([(x**2 + 2*x - y**2)*exp(x), -2*y*exp(x)], x, y
                      ) == {(-2, 0), (0, 0)}


<<<<<<< HEAD
def test_issue_19144():
    # test case 1
    expr1 = [x + y - 1, y**2 + 1]
    eq1 = [Eq(i, 0) for i in expr1]
    soln1 = {(1 - I, I), (1 + I, -I)}
    soln_expr1 = nonlinsolve(expr1, [x, y])
    soln_eq1 = nonlinsolve(eq1, [x, y])
    assert soln_eq1 == soln_expr1 == soln1
    # test case 2 - with denoms
    expr2 = [x/y - 1, y**2 + 1]
    eq2 = [Eq(i, 0) for i in expr2]
    soln2 = {(-I, -I), (I, I)}
    soln_expr2 = nonlinsolve(expr2, [x, y])
    soln_eq2 = nonlinsolve(eq2, [x, y])
    assert soln_eq2 == soln_expr2 == soln2
    # denominators that cancel in expression
    assert nonlinsolve([Eq(x + 1/x, 1/x)], [x]) == FiniteSet((S.EmptySet,))
=======
def test_issue_19814():
    assert nonlinsolve([ 2**m - 2**(2*n), 4*2**m - 2**(4*n)], m, n
                      ) == FiniteSet((log(2**(2*n))/log(2), S.Complexes))
>>>>>>> ea6fce31
<|MERGE_RESOLUTION|>--- conflicted
+++ resolved
@@ -2897,7 +2897,6 @@
                       ) == {(-2, 0), (0, 0)}
 
 
-<<<<<<< HEAD
 def test_issue_19144():
     # test case 1
     expr1 = [x + y - 1, y**2 + 1]
@@ -2915,8 +2914,8 @@
     assert soln_eq2 == soln_expr2 == soln2
     # denominators that cancel in expression
     assert nonlinsolve([Eq(x + 1/x, 1/x)], [x]) == FiniteSet((S.EmptySet,))
-=======
+
+
 def test_issue_19814():
     assert nonlinsolve([ 2**m - 2**(2*n), 4*2**m - 2**(4*n)], m, n
-                      ) == FiniteSet((log(2**(2*n))/log(2), S.Complexes))
->>>>>>> ea6fce31
+                      ) == FiniteSet((log(2**(2*n))/log(2), S.Complexes))