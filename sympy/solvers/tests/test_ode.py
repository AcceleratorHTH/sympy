from sympy import (acos, acosh, asinh, atan, cos, Derivative, diff, dsolve,
    Dummy, Eq, Ne, erf, erfi, exp, Function, I, Integral, LambertW, log, O, pi,
    Rational, rootof, S, simplify, sin, sqrt, Subs, Symbol, tan, asin, sinh,
    Piecewise, symbols, Poly, sec, Ei, re, im)
from sympy.solvers.ode import (_undetermined_coefficients_match,
    checkodesol, classify_ode, classify_sysode, constant_renumber,
    constantsimp, homogeneous_order, infinitesimals, checkinfsol,
    checksysodesol, solve_ics, dsolve, get_numbered_constants)
from sympy.solvers.deutils import ode_order
from sympy.utilities.pytest import XFAIL, skip, raises, slow, ON_TRAVIS

C0, C1, C2, C3, C4, C5, C6, C7, C8, C9, C10 = symbols('C0:11')
u, x, y, z = symbols('u,x:z', real=True)
f = Function('f')
g = Function('g')
h = Function('h')

# Note: the tests below may fail (but still be correct) if ODE solver,
# the integral engine, solve(), or even simplify() changes. Also, in
# differently formatted solutions, the arbitrary constants might not be
# equal.  Using specific hints in tests can help to avoid this.

# Tests of order higher than 1 should run the solutions through
# constant_renumber because it will normalize it (constant_renumber causes
# dsolve() to return different results on different machines)

def test_linear_2eq_order1():
    x, y, z = symbols('x, y, z', cls=Function)
    k, l, m, n = symbols('k, l, m, n', Integer=True)
    t = Symbol('t')
    x0, y0 = symbols('x0, y0', cls=Function)
    eq1 = (Eq(diff(x(t),t), 9*y(t)), Eq(diff(y(t),t), 12*x(t)))
    sol1 = [Eq(x(t), 9*C1*exp(6*sqrt(3)*t) + 9*C2*exp(-6*sqrt(3)*t)), \
    Eq(y(t), 6*sqrt(3)*C1*exp(6*sqrt(3)*t) - 6*sqrt(3)*C2*exp(-6*sqrt(3)*t))]
    assert checksysodesol(eq1, sol1) == (True, [0, 0])

    eq2 = (Eq(diff(x(t),t), 2*x(t) + 4*y(t)), Eq(diff(y(t),t), 12*x(t) + 41*y(t)))
    sol2 = [Eq(x(t), 4*C1*exp(t*(sqrt(1713)/2 + S(43)/2)) + 4*C2*exp(t*(-sqrt(1713)/2 + S(43)/2))), \
    Eq(y(t), C1*(S(39)/2 + sqrt(1713)/2)*exp(t*(sqrt(1713)/2 + S(43)/2)) + \
    C2*(-sqrt(1713)/2 + S(39)/2)*exp(t*(-sqrt(1713)/2 + S(43)/2)))]
    assert checksysodesol(eq2, sol2) == (True, [0, 0])

    eq3 = (Eq(diff(x(t),t), x(t) + y(t)), Eq(diff(y(t),t), -2*x(t) + 2*y(t)))
    sol3 = [Eq(x(t), (C1*cos(sqrt(7)*t/2) + C2*sin(sqrt(7)*t/2))*exp(3*t/2)), \
    Eq(y(t), (C1*(-sqrt(7)*sin(sqrt(7)*t/2)/2 + cos(sqrt(7)*t/2)/2) + \
    C2*(sin(sqrt(7)*t/2)/2 + sqrt(7)*cos(sqrt(7)*t/2)/2))*exp(3*t/2))]
    assert checksysodesol(eq3, sol3) == (True, [0, 0])

    eq4 = (Eq(diff(x(t),t), x(t) + y(t) + 9), Eq(diff(y(t),t), 2*x(t) + 5*y(t) + 23))
    sol4 = [Eq(x(t), C1*exp(t*(sqrt(6) + 3)) + C2*exp(t*(-sqrt(6) + 3)) - S(22)/3), \
    Eq(y(t), C1*(2 + sqrt(6))*exp(t*(sqrt(6) + 3)) + C2*(-sqrt(6) + 2)*exp(t*(-sqrt(6) + 3)) - S(5)/3)]
    assert checksysodesol(eq4, sol4) == (True, [0, 0])

    eq5 = (Eq(diff(x(t),t), x(t) + y(t) + 81), Eq(diff(y(t),t), -2*x(t) + y(t) + 23))
    sol5 = [Eq(x(t), (C1*cos(sqrt(2)*t) + C2*sin(sqrt(2)*t))*exp(t) - S(58)/3), \
    Eq(y(t), (-sqrt(2)*C1*sin(sqrt(2)*t) + sqrt(2)*C2*cos(sqrt(2)*t))*exp(t) - S(185)/3)]
    assert checksysodesol(eq5, sol5) == (True, [0, 0])

    eq6 = (Eq(diff(x(t),t), 5*t*x(t) + 2*y(t)), Eq(diff(y(t),t), 2*x(t) + 5*t*y(t)))
    sol6 = [Eq(x(t), (C1*exp(2*t) + C2*exp(-2*t))*exp(S(5)/2*t**2)), \
    Eq(y(t), (C1*exp(2*t) - C2*exp(-2*t))*exp(S(5)/2*t**2))]
    s = dsolve(eq6)
    assert checksysodesol(eq6, sol6) == (True, [0, 0])

    eq7 = (Eq(diff(x(t),t), 5*t*x(t) + t**2*y(t)), Eq(diff(y(t),t), -t**2*x(t) + 5*t*y(t)))
    sol7 = [Eq(x(t), (C1*cos((t**3)/3) + C2*sin((t**3)/3))*exp(S(5)/2*t**2)), \
    Eq(y(t), (-C1*sin((t**3)/3) + C2*cos((t**3)/3))*exp(S(5)/2*t**2))]
    assert checksysodesol(eq7, sol7) == (True, [0, 0])

    eq8 = (Eq(diff(x(t),t), 5*t*x(t) + t**2*y(t)), Eq(diff(y(t),t), -t**2*x(t) + (5*t+9*t**2)*y(t)))
    sol8 = [Eq(x(t), (C1*exp((sqrt(77)/2 + S(9)/2)*(t**3)/3) + \
    C2*exp((-sqrt(77)/2 + S(9)/2)*(t**3)/3))*exp(S(5)/2*t**2)), \
    Eq(y(t), (C1*(sqrt(77)/2 + S(9)/2)*exp((sqrt(77)/2 + S(9)/2)*(t**3)/3) + \
    C2*(-sqrt(77)/2 + S(9)/2)*exp((-sqrt(77)/2 + S(9)/2)*(t**3)/3))*exp(S(5)/2*t**2))]
    assert checksysodesol(eq8, sol8) == (True, [0, 0])

    eq10 = (Eq(diff(x(t),t), 5*t*x(t) + t**2*y(t)), Eq(diff(y(t),t), (1-t**2)*x(t) + (5*t+9*t**2)*y(t)))
    sol10 = [Eq(x(t), C1*x0(t) + C2*x0(t)*Integral(t**2*exp(Integral(5*t, t))*exp(Integral(9*t**2 + 5*t, t))/x0(t)**2, t)), \
    Eq(y(t), C1*y0(t) + C2*(y0(t)*Integral(t**2*exp(Integral(5*t, t))*exp(Integral(9*t**2 + 5*t, t))/x0(t)**2, t) + \
    exp(Integral(5*t, t))*exp(Integral(9*t**2 + 5*t, t))/x0(t)))]
    s = dsolve(eq10)
    assert s == sol10   # too complicated to test with subs and simplify
    # assert checksysodesol(eq10, sol10) == (True, [0, 0])  # this one fails


def test_linear_2eq_order1_nonhomog_linear():
    e = [Eq(diff(f(x), x), f(x) + g(x) + 5*x),
         Eq(diff(g(x), x), f(x) - g(x))]
    raises(NotImplementedError, lambda: dsolve(e))


def test_linear_2eq_order1_nonhomog():
    # Note: once implemented, add some tests esp. with resonance
    e = [Eq(diff(f(x), x), f(x) + exp(x)),
         Eq(diff(g(x), x), f(x) + g(x) + x*exp(x))]
    raises(NotImplementedError, lambda: dsolve(e))


def test_linear_2eq_order1_type2_degen():
    e = [Eq(diff(f(x), x), f(x) + 5),
         Eq(diff(g(x), x), f(x) + 7)]
    s1 = [Eq(f(x), C1*exp(x) - 5), Eq(g(x), C1*exp(x) - C2 + 2*x - 5)]
    assert checksysodesol(e, s1) == (True, [0, 0])


def test_dsolve_linear_2eq_order1_diag_triangular():
    e = [Eq(diff(f(x), x), f(x)),
         Eq(diff(g(x), x), g(x))]
    s1 = [Eq(f(x), C1*exp(x)), Eq(g(x), C2*exp(x))]
    assert checksysodesol(e, s1) == (True, [0, 0])

    e = [Eq(diff(f(x), x), 2*f(x)),
         Eq(diff(g(x), x), 3*f(x) + 7*g(x))]
    s1 = [Eq(f(x), -5*C2*exp(2*x)),
          Eq(g(x), 5*C1*exp(7*x) + 3*C2*exp(2*x))]
    assert checksysodesol(e, s1) == (True, [0, 0])


def test_sysode_linear_2eq_order1_type1_D_lt_0():
    e = [Eq(diff(f(x), x), -9*I*f(x) - 4*g(x)),
         Eq(diff(g(x), x), -4*I*g(x))]
    s1 = [Eq(f(x), -4*C1*exp(-4*I*x) - 4*C2*exp(-9*I*x)), \
    Eq(g(x), 5*I*C1*exp(-4*I*x))]
    assert checksysodesol(e, s1) == (True, [0, 0])



def test_sysode_linear_2eq_order1_type1_D_lt_0_b_eq_0():
    e = [Eq(diff(f(x), x), -9*I*f(x)),
         Eq(diff(g(x), x), -4*I*g(x))]
    s1 = [Eq(f(x), -5*I*C2*exp(-9*I*x)), Eq(g(x), 5*I*C1*exp(-4*I*x))]
    assert checksysodesol(e, s1) == (True, [0, 0])



def test_sysode_linear_2eq_order1_many_zeros():
    t = Symbol('t')
    corner_cases = [(0, 0, 0, 0), (1, 0, 0, 0), (0, 1, 0, 0),
                    (0, 0, 1, 0), (0, 0, 0, 1), (1, 0, 0, I),
                    (I, 0, 0, -I), (0, I, 0, 0), (0, I, I, 0)]
    s1 = [[Eq(f(t), C1), Eq(g(t), C2)],
          [Eq(f(t), C1*exp(t)), Eq(g(t), -C2)],
          [Eq(f(t), C1 + C2*t), Eq(g(t), C2)],
          [Eq(f(t), C2), Eq(g(t), C1 + C2*t)],
          [Eq(f(t), -C2), Eq(g(t), C1*exp(t))],
          [Eq(f(t), C1*(1 - I)*exp(t)), Eq(g(t), C2*(-1 + I)*exp(I*t))],
          [Eq(f(t), 2*I*C1*exp(I*t)), Eq(g(t), -2*I*C2*exp(-I*t))],
          [Eq(f(t), I*C1 + I*C2*t), Eq(g(t), C2)],
          [Eq(f(t), I*C1*exp(I*t) + I*C2*exp(-I*t)), \
           Eq(g(t), I*C1*exp(I*t) - I*C2*exp(-I*t))]
         ]
    for r, sol in zip(corner_cases, s1):
        eq = [Eq(diff(f(t), t), r[0]*f(t) + r[1]*g(t)),
              Eq(diff(g(t), t), r[2]*f(t) + r[3]*g(t))]
        assert checksysodesol(eq, sol) == (True, [0, 0])


def test_dsolve_linsystem_symbol_piecewise():
    u = Symbol('u')  # XXX it's more complicated with real u
    eq = (Eq(diff(f(x), x), 2*f(x) + g(x)),
           Eq(diff(g(x), x), u*f(x)))
    s1 = [Eq(f(x), Piecewise((C1*exp(x*(sqrt(4*u + 4)/2 + 1)) +
        C2*exp(x*(-sqrt(4*u + 4)/2 + 1)), Ne(4*u + 4, 0)), ((C1 + C2*(x +
        Piecewise((0, Eq(sqrt(4*u + 4)/2 + 1, 2)), (1/(-sqrt(4*u + 4)/2 + 1),
        True))))*exp(x*(sqrt(4*u + 4)/2 + 1)), True))), Eq(g(x),
        Piecewise((C1*(sqrt(4*u + 4)/2 - 1)*exp(x*(sqrt(4*u + 4)/2 + 1)) +
        C2*(-sqrt(4*u + 4)/2 - 1)*exp(x*(-sqrt(4*u + 4)/2 + 1)), Ne(4*u + 4,
        0)), ((C1*(sqrt(4*u + 4)/2 - 1) + C2*(x*(sqrt(4*u + 4)/2 - 1) +
        Piecewise((1, Eq(sqrt(4*u + 4)/2 + 1, 2)), (0,
        True))))*exp(x*(sqrt(4*u + 4)/2 + 1)), True)))]
    assert dsolve(eq) == s1
    # FIXME: assert checksysodesol(eq, s) == (True, [0, 0])
    # Remove lines below when checksysodesol works
    s = [(l.lhs, l.rhs) for l in s1]
    for v in [0, 7, -42, 5*I, 3 + 4*I]:
        assert eq[0].subs(s).subs(u, v).doit().simplify()
        assert eq[1].subs(s).subs(u, v).doit().simplify()

    # example from https://groups.google.com/d/msg/sympy/xmzoqW6tWaE/sf0bgQrlCgAJ
    i, r1, c1, r2, c2, t = symbols('i, r1, c1, r2, c2, t')
    x1 = Function('x1')
    x2 = Function('x2')
    eq1 = r1*c1*Derivative(x1(t), t) + x1(t) - x2(t) - r1*i
    eq2 = r2*c1*Derivative(x1(t), t) + r2*c2*Derivative(x2(t), t) + x2(t) - r2*i
    sol = dsolve((eq1, eq2))
    # FIXME: assert checksysodesol(eq, sol) == (True, [0, 0])
    # Remove line below when checksysodesol works
    assert all(s.has(Piecewise) for s in sol)


@slow
def test_linear_2eq_order2():
    x, y, z = symbols('x, y, z', cls=Function)
    k, l, m, n = symbols('k, l, m, n', Integer=True)
    t, l = symbols('t, l')
    x0, y0 = symbols('x0, y0', cls=Function)

    eq1 = (Eq(diff(x(t),t,t), 5*x(t) + 43*y(t)), Eq(diff(y(t),t,t), x(t) + 9*y(t)))
    sol1 = [Eq(x(t), 43*C1*exp(t*rootof(l**4 - 14*l**2 + 2, 0)) + 43*C2*exp(t*rootof(l**4 - 14*l**2 + 2, 1)) + \
    43*C3*exp(t*rootof(l**4 - 14*l**2 + 2, 2)) + 43*C4*exp(t*rootof(l**4 - 14*l**2 + 2, 3))), \
    Eq(y(t), C1*(rootof(l**4 - 14*l**2 + 2, 0)**2 - 5)*exp(t*rootof(l**4 - 14*l**2 + 2, 0)) + \
    C2*(rootof(l**4 - 14*l**2 + 2, 1)**2 - 5)*exp(t*rootof(l**4 - 14*l**2 + 2, 1)) + \
    C3*(rootof(l**4 - 14*l**2 + 2, 2)**2 - 5)*exp(t*rootof(l**4 - 14*l**2 + 2, 2)) + \
    C4*(rootof(l**4 - 14*l**2 + 2, 3)**2 - 5)*exp(t*rootof(l**4 - 14*l**2 + 2, 3)))]
    assert dsolve(eq1) == sol1
    # FIXME: assert checksysodesol(eq1, sol1) == (True, [0, 0])  # this one fails

    eq2 = (Eq(diff(x(t),t,t), 8*x(t)+3*y(t)+31), Eq(diff(y(t),t,t), 9*x(t)+7*y(t)+12))
    sol2 = [Eq(x(t), 3*C1*exp(t*rootof(l**4 - 15*l**2 + 29, 0)) + 3*C2*exp(t*rootof(l**4 - 15*l**2 + 29, 1)) + \
    3*C3*exp(t*rootof(l**4 - 15*l**2 + 29, 2)) + 3*C4*exp(t*rootof(l**4 - 15*l**2 + 29, 3)) - S(181)/29), \
    Eq(y(t), C1*(rootof(l**4 - 15*l**2 + 29, 0)**2 - 8)*exp(t*rootof(l**4 - 15*l**2 + 29, 0)) + \
    C2*(rootof(l**4 - 15*l**2 + 29, 1)**2 - 8)*exp(t*rootof(l**4 - 15*l**2 + 29, 1)) + \
    C3*(rootof(l**4 - 15*l**2 + 29, 2)**2 - 8)*exp(t*rootof(l**4 - 15*l**2 + 29, 2)) + \
    C4*(rootof(l**4 - 15*l**2 + 29, 3)**2 - 8)*exp(t*rootof(l**4 - 15*l**2 + 29, 3)) + S(183)/29)]
    assert dsolve(eq2) == sol2
    # FIXME: assert checksysodesol(eq2, sol2) == (True, [0, 0])  # this one fails

    eq3 = (Eq(diff(x(t),t,t) - 9*diff(y(t),t) + 7*x(t),0), Eq(diff(y(t),t,t) + 9*diff(x(t),t) + 7*y(t),0))
    sol3 = [Eq(x(t), C1*cos(t*(S(9)/2 + sqrt(109)/2)) + C2*sin(t*(S(9)/2 + sqrt(109)/2)) + C3*cos(t*(-sqrt(109)/2 + S(9)/2)) + \
    C4*sin(t*(-sqrt(109)/2 + S(9)/2))), Eq(y(t), -C1*sin(t*(S(9)/2 + sqrt(109)/2)) + C2*cos(t*(S(9)/2 + sqrt(109)/2)) - \
    C3*sin(t*(-sqrt(109)/2 + S(9)/2)) + C4*cos(t*(-sqrt(109)/2 + S(9)/2)))]
    assert dsolve(eq3) == sol3
    assert checksysodesol(eq3, sol3) == (True, [0, 0])

    eq4 = (Eq(diff(x(t),t,t), 9*t*diff(y(t),t)-9*y(t)), Eq(diff(y(t),t,t),7*t*diff(x(t),t)-7*x(t)))
    sol4 = [Eq(x(t), C3*t + t*Integral((9*C1*exp(3*sqrt(7)*t**2/2) + 9*C2*exp(-3*sqrt(7)*t**2/2))/t**2, t)), \
    Eq(y(t), C4*t + t*Integral((3*sqrt(7)*C1*exp(3*sqrt(7)*t**2/2) - 3*sqrt(7)*C2*exp(-3*sqrt(7)*t**2/2))/t**2, t))]
    assert dsolve(eq4) == sol4
    assert checksysodesol(eq4, sol4) == (True, [0, 0])

    eq5 = (Eq(diff(x(t),t,t), (log(t)+t**2)*diff(x(t),t)+(log(t)+t**2)*3*diff(y(t),t)), Eq(diff(y(t),t,t), \
    (log(t)+t**2)*2*diff(x(t),t)+(log(t)+t**2)*9*diff(y(t),t)))
    sol5 = [Eq(x(t), -sqrt(22)*(C1*Integral(exp((-sqrt(22) + 5)*Integral(t**2 + log(t), t)), t) + C2 - \
    C3*Integral(exp((sqrt(22) + 5)*Integral(t**2 + log(t), t)), t) - C4 - \
    (sqrt(22) + 5)*(C1*Integral(exp((-sqrt(22) + 5)*Integral(t**2 + log(t), t)), t) + C2) + \
    (-sqrt(22) + 5)*(C3*Integral(exp((sqrt(22) + 5)*Integral(t**2 + log(t), t)), t) + C4))/88), \
    Eq(y(t), -sqrt(22)*(C1*Integral(exp((-sqrt(22) + 5)*Integral(t**2 + log(t), t)), t) + \
    C2 - C3*Integral(exp((sqrt(22) + 5)*Integral(t**2 + log(t), t)), t) - C4)/44)]
    assert dsolve(eq5) == sol5
    assert checksysodesol(eq5, sol5) == (True, [0, 0])

    eq6 = (Eq(diff(x(t),t,t), log(t)*t*diff(y(t),t) - log(t)*y(t)), Eq(diff(y(t),t,t), log(t)*t*diff(x(t),t) - log(t)*x(t)))
    sol6 = [Eq(x(t), C3*t + t*Integral((C1*exp(Integral(t*log(t), t)) + \
    C2*exp(-Integral(t*log(t), t)))/t**2, t)), Eq(y(t), C4*t + t*Integral((C1*exp(Integral(t*log(t), t)) - \
    C2*exp(-Integral(t*log(t), t)))/t**2, t))]
    assert dsolve(eq6) == sol6
    assert checksysodesol(eq6, sol6) == (True, [0, 0])

    eq7 = (Eq(diff(x(t),t,t), log(t)*(t*diff(x(t),t) - x(t)) + exp(t)*(t*diff(y(t),t) - y(t))), \
    Eq(diff(y(t),t,t), (t**2)*(t*diff(x(t),t) - x(t)) + (t)*(t*diff(y(t),t) - y(t))))
    sol7 = [Eq(x(t), C3*t + t*Integral((C1*x0(t) + C2*x0(t)*Integral(t*exp(t)*exp(Integral(t**2, t))*\
    exp(Integral(t*log(t), t))/x0(t)**2, t))/t**2, t)), Eq(y(t), C4*t + t*Integral((C1*y0(t) + \
    C2*(y0(t)*Integral(t*exp(t)*exp(Integral(t**2, t))*exp(Integral(t*log(t), t))/x0(t)**2, t) + \
    exp(Integral(t**2, t))*exp(Integral(t*log(t), t))/x0(t)))/t**2, t))]
    assert dsolve(eq7) == sol7
    # FIXME: assert checksysodesol(eq7, sol7) == (True, [0, 0])

    eq8 = (Eq(diff(x(t),t,t), t*(4*x(t) + 9*y(t))), Eq(diff(y(t),t,t), t*(12*x(t) - 6*y(t))))
    sol8 = ("[Eq(x(t), -sqrt(133)*((-sqrt(133) - 1)*(C2*(133*t**8/24 - t**3/6 + sqrt(133)*t**3/2 + 1) + "
    "C1*t*(sqrt(133)*t**4/6 - t**3/12 + 1) + O(t**6)) - (-1 + sqrt(133))*(C2*(-sqrt(133)*t**3/6 - t**3/6 + 1) + "
    "C1*t*(-sqrt(133)*t**3/12 - t**3/12 + 1) + O(t**6)) - 4*C2*(133*t**8/24 - t**3/6 + sqrt(133)*t**3/2 + 1) + "
    "4*C2*(-sqrt(133)*t**3/6 - t**3/6 + 1) - 4*C1*t*(sqrt(133)*t**4/6 - t**3/12 + 1) + "
    "4*C1*t*(-sqrt(133)*t**3/12 - t**3/12 + 1) + O(t**6))/3192), Eq(y(t), -sqrt(133)*(-C2*(133*t**8/24 - t**3/6 + "
    "sqrt(133)*t**3/2 + 1) + C2*(-sqrt(133)*t**3/6 - t**3/6 + 1) - C1*t*(sqrt(133)*t**4/6 - t**3/12 + 1) + "
    "C1*t*(-sqrt(133)*t**3/12 - t**3/12 + 1) + O(t**6))/266)]")
    assert str(dsolve(eq8)) == sol8
    # FIXME: assert checksysodesol(eq8, sol8) == (True, [0, 0])

    eq9 = (Eq(diff(x(t),t,t), t*(4*diff(x(t),t) + 9*diff(y(t),t))), Eq(diff(y(t),t,t), t*(12*diff(x(t),t) - 6*diff(y(t),t))))
    sol9 = [Eq(x(t), -sqrt(133)*(4*C1*Integral(exp((-sqrt(133) - 1)*Integral(t, t)), t) + 4*C2 - \
    4*C3*Integral(exp((-1 + sqrt(133))*Integral(t, t)), t) - 4*C4 - (-1 + sqrt(133))*(C1*Integral(exp((-sqrt(133) - \
    1)*Integral(t, t)), t) + C2) + (-sqrt(133) - 1)*(C3*Integral(exp((-1 + sqrt(133))*Integral(t, t)), t) + \
    C4))/3192), Eq(y(t), -sqrt(133)*(C1*Integral(exp((-sqrt(133) - 1)*Integral(t, t)), t) + C2 - \
    C3*Integral(exp((-1 + sqrt(133))*Integral(t, t)), t) - C4)/266)]
    assert dsolve(eq9) == sol9
    assert checksysodesol(eq9, sol9) == (True, [0, 0])

    eq10 = (t**2*diff(x(t),t,t) + 3*t*diff(x(t),t) + 4*t*diff(y(t),t) + 12*x(t) + 9*y(t), \
    t**2*diff(y(t),t,t) + 2*t*diff(x(t),t) - 5*t*diff(y(t),t) + 15*x(t) + 8*y(t))
    sol10 = [Eq(x(t), -C1*(-2*sqrt(-346/(3*(S(4333)/4 + 5*sqrt(70771857)/36)**(S(1)/3)) + 4 + 2*(S(4333)/4 + \
    5*sqrt(70771857)/36)**(S(1)/3)) + 13 + 2*sqrt(-284/sqrt(-346/(3*(S(4333)/4 + 5*sqrt(70771857)/36)**(S(1)/3)) + \
    4 + 2*(S(4333)/4 + 5*sqrt(70771857)/36)**(S(1)/3)) - 2*(S(4333)/4 + 5*sqrt(70771857)/36)**(S(1)/3) + 8 + \
    346/(3*(S(4333)/4 + 5*sqrt(70771857)/36)**(S(1)/3))))*exp((-sqrt(-346/(3*(S(4333)/4 + 5*sqrt(70771857)/36)**(S(1)/3)) + \
    4 + 2*(S(4333)/4 + 5*sqrt(70771857)/36)**(S(1)/3))/2 + 1 + sqrt(-284/sqrt(-346/(3*(S(4333)/4 + \
    5*sqrt(70771857)/36)**(S(1)/3)) + 4 + 2*(S(4333)/4 + 5*sqrt(70771857)/36)**(S(1)/3)) - 2*(S(4333)/4 + \
    5*sqrt(70771857)/36)**(S(1)/3) + 8 + 346/(3*(S(4333)/4 + 5*sqrt(70771857)/36)**(S(1)/3)))/2)*log(t)) - \
    C2*(-2*sqrt(-346/(3*(S(4333)/4 + 5*sqrt(70771857)/36)**(S(1)/3)) + 4 + 2*(S(4333)/4 + 5*sqrt(70771857)/36)**(S(1)/3)) + \
    13 - 2*sqrt(-284/sqrt(-346/(3*(S(4333)/4 + 5*sqrt(70771857)/36)**(S(1)/3)) + 4 + 2*(S(4333)/4 + \
    5*sqrt(70771857)/36)**(S(1)/3)) - 2*(S(4333)/4 + 5*sqrt(70771857)/36)**(S(1)/3) + 8 + 346/(3*(S(4333)/4 + \
    5*sqrt(70771857)/36)**(S(1)/3))))*exp((-sqrt(-346/(3*(S(4333)/4 + 5*sqrt(70771857)/36)**(S(1)/3)) + 4 + \
    2*(S(4333)/4 + 5*sqrt(70771857)/36)**(S(1)/3))/2 + 1 - sqrt(-284/sqrt(-346/(3*(S(4333)/4 + 5*sqrt(70771857)/36)**(S(1)/3)) + \
    4 + 2*(S(4333)/4 + 5*sqrt(70771857)/36)**(S(1)/3)) - 2*(S(4333)/4 + 5*sqrt(70771857)/36)**(S(1)/3) + 8 + 346/(3*(S(4333)/4 + \
    5*sqrt(70771857)/36)**(S(1)/3)))/2)*log(t)) - C3*t**(1 + sqrt(-346/(3*(S(4333)/4 + 5*sqrt(70771857)/36)**(S(1)/3)) + 4 + \
    2*(S(4333)/4 + 5*sqrt(70771857)/36)**(S(1)/3))/2 + sqrt(-2*(S(4333)/4 + 5*sqrt(70771857)/36)**(S(1)/3) + 8 + 346/(3*(S(4333)/4 + \
    5*sqrt(70771857)/36)**(S(1)/3)) + 284/sqrt(-346/(3*(S(4333)/4 + 5*sqrt(70771857)/36)**(S(1)/3)) + 4 + 2*(S(4333)/4 + \
    5*sqrt(70771857)/36)**(S(1)/3)))/2)*(2*sqrt(-346/(3*(S(4333)/4 + 5*sqrt(70771857)/36)**(S(1)/3)) + 4 + 2*(S(4333)/4 + \
    5*sqrt(70771857)/36)**(S(1)/3)) + 13 + 2*sqrt(-2*(S(4333)/4 + 5*sqrt(70771857)/36)**(S(1)/3) + 8 + 346/(3*(S(4333)/4 + \
    5*sqrt(70771857)/36)**(S(1)/3)) + 284/sqrt(-346/(3*(S(4333)/4 + 5*sqrt(70771857)/36)**(S(1)/3)) + 4 + 2*(S(4333)/4 + \
    5*sqrt(70771857)/36)**(S(1)/3)))) - C4*t**(-sqrt(-2*(S(4333)/4 + 5*sqrt(70771857)/36)**(S(1)/3) + 8 + 346/(3*(S(4333)/4 + \
    5*sqrt(70771857)/36)**(S(1)/3)) + 284/sqrt(-346/(3*(S(4333)/4 + 5*sqrt(70771857)/36)**(S(1)/3)) + 4 + 2*(S(4333)/4 + \
    5*sqrt(70771857)/36)**(S(1)/3)))/2 + 1 + sqrt(-346/(3*(S(4333)/4 + 5*sqrt(70771857)/36)**(S(1)/3)) + 4 + 2*(S(4333)/4 + \
    5*sqrt(70771857)/36)**(S(1)/3))/2)*(-2*sqrt(-2*(S(4333)/4 + 5*sqrt(70771857)/36)**(S(1)/3) + 8 + 346/(3*(S(4333)/4 + \
    5*sqrt(70771857)/36)**(S(1)/3)) + 284/sqrt(-346/(3*(S(4333)/4 + 5*sqrt(70771857)/36)**(S(1)/3)) + 4 + 2*(S(4333)/4 + \
    5*sqrt(70771857)/36)**(S(1)/3))) + 2*sqrt(-346/(3*(S(4333)/4 + 5*sqrt(70771857)/36)**(S(1)/3)) + 4 + 2*(S(4333)/4 + \
    5*sqrt(70771857)/36)**(S(1)/3)) + 13)), Eq(y(t), C1*(-sqrt(-346/(3*(S(4333)/4 + 5*sqrt(70771857)/36)**(S(1)/3)) + 4 + \
    2*(S(4333)/4 + 5*sqrt(70771857)/36)**(S(1)/3)) + 14 + (-sqrt(-346/(3*(S(4333)/4 + 5*sqrt(70771857)/36)**(S(1)/3)) + 4 + \
    2*(S(4333)/4 + 5*sqrt(70771857)/36)**(S(1)/3))/2 + 1 + sqrt(-284/sqrt(-346/(3*(S(4333)/4 + 5*sqrt(70771857)/36)**(S(1)/3)) + \
    4 + 2*(S(4333)/4 + 5*sqrt(70771857)/36)**(S(1)/3)) - 2*(S(4333)/4 + 5*sqrt(70771857)/36)**(S(1)/3) + 8 + 346/(3*(S(4333)/4 + \
    5*sqrt(70771857)/36)**(S(1)/3)))/2)**2 + sqrt(-284/sqrt(-346/(3*(S(4333)/4 + 5*sqrt(70771857)/36)**(S(1)/3)) + 4 + \
    2*(S(4333)/4 + 5*sqrt(70771857)/36)**(S(1)/3)) - 2*(S(4333)/4 + 5*sqrt(70771857)/36)**(S(1)/3) + 8 + 346/(3*(S(4333)/4 + \
    5*sqrt(70771857)/36)**(S(1)/3))))*exp((-sqrt(-346/(3*(S(4333)/4 + 5*sqrt(70771857)/36)**(S(1)/3)) + 4 + 2*(S(4333)/4 + \
    5*sqrt(70771857)/36)**(S(1)/3))/2 + 1 + sqrt(-284/sqrt(-346/(3*(S(4333)/4 + 5*sqrt(70771857)/36)**(S(1)/3)) + 4 + \
    2*(S(4333)/4 + 5*sqrt(70771857)/36)**(S(1)/3)) - 2*(S(4333)/4 + 5*sqrt(70771857)/36)**(S(1)/3) + 8 + 346/(3*(S(4333)/4 + \
    5*sqrt(70771857)/36)**(S(1)/3)))/2)*log(t)) + C2*(-sqrt(-346/(3*(S(4333)/4 + 5*sqrt(70771857)/36)**(S(1)/3)) + 4 + \
    2*(S(4333)/4 + 5*sqrt(70771857)/36)**(S(1)/3)) + 14 - sqrt(-284/sqrt(-346/(3*(S(4333)/4 + 5*sqrt(70771857)/36)**(S(1)/3)) + \
    4 + 2*(S(4333)/4 + 5*sqrt(70771857)/36)**(S(1)/3)) - 2*(S(4333)/4 + 5*sqrt(70771857)/36)**(S(1)/3) + 8 + 346/(3*(S(4333)/4 + \
    5*sqrt(70771857)/36)**(S(1)/3))) + (-sqrt(-346/(3*(S(4333)/4 + 5*sqrt(70771857)/36)**(S(1)/3)) + 4 + 2*(S(4333)/4 + \
    5*sqrt(70771857)/36)**(S(1)/3))/2 + 1 - sqrt(-284/sqrt(-346/(3*(S(4333)/4 + 5*sqrt(70771857)/36)**(S(1)/3)) + 4 + \
    2*(S(4333)/4 + 5*sqrt(70771857)/36)**(S(1)/3)) - 2*(S(4333)/4 + 5*sqrt(70771857)/36)**(S(1)/3) + 8 + 346/(3*(S(4333)/4 + \
    5*sqrt(70771857)/36)**(S(1)/3)))/2)**2)*exp((-sqrt(-346/(3*(S(4333)/4 + 5*sqrt(70771857)/36)**(S(1)/3)) + 4 + 2*(S(4333)/4 + \
    5*sqrt(70771857)/36)**(S(1)/3))/2 + 1 - sqrt(-284/sqrt(-346/(3*(S(4333)/4 + 5*sqrt(70771857)/36)**(S(1)/3)) + 4 + \
    2*(S(4333)/4 + 5*sqrt(70771857)/36)**(S(1)/3)) - 2*(S(4333)/4 + 5*sqrt(70771857)/36)**(S(1)/3) + 8 + 346/(3*(S(4333)/4 + \
    5*sqrt(70771857)/36)**(S(1)/3)))/2)*log(t)) + C3*t**(1 + sqrt(-346/(3*(S(4333)/4 + 5*sqrt(70771857)/36)**(S(1)/3)) + 4 + \
    2*(S(4333)/4 + 5*sqrt(70771857)/36)**(S(1)/3))/2 + sqrt(-2*(S(4333)/4 + 5*sqrt(70771857)/36)**(S(1)/3) + 8 + 346/(3*(S(4333)/4 + \
    5*sqrt(70771857)/36)**(S(1)/3)) + 284/sqrt(-346/(3*(S(4333)/4 + 5*sqrt(70771857)/36)**(S(1)/3)) + 4 + 2*(S(4333)/4 + \
    5*sqrt(70771857)/36)**(S(1)/3)))/2)*(sqrt(-346/(3*(S(4333)/4 + 5*sqrt(70771857)/36)**(S(1)/3)) + 4 + 2*(S(4333)/4 + \
    5*sqrt(70771857)/36)**(S(1)/3)) + sqrt(-2*(S(4333)/4 + 5*sqrt(70771857)/36)**(S(1)/3) + 8 + 346/(3*(S(4333)/4 + \
    5*sqrt(70771857)/36)**(S(1)/3)) + 284/sqrt(-346/(3*(S(4333)/4 + 5*sqrt(70771857)/36)**(S(1)/3)) + 4 + 2*(S(4333)/4 + \
    5*sqrt(70771857)/36)**(S(1)/3))) + 14 + (1 + sqrt(-346/(3*(S(4333)/4 + 5*sqrt(70771857)/36)**(S(1)/3)) + 4 + 2*(S(4333)/4 + \
    5*sqrt(70771857)/36)**(S(1)/3))/2 + sqrt(-2*(S(4333)/4 + 5*sqrt(70771857)/36)**(S(1)/3) + 8 + 346/(3*(S(4333)/4 + \
    5*sqrt(70771857)/36)**(S(1)/3)) + 284/sqrt(-346/(3*(S(4333)/4 + 5*sqrt(70771857)/36)**(S(1)/3)) + 4 + 2*(S(4333)/4 + \
    5*sqrt(70771857)/36)**(S(1)/3)))/2)**2) + C4*t**(-sqrt(-2*(S(4333)/4 + 5*sqrt(70771857)/36)**(S(1)/3) + 8 + \
    346/(3*(S(4333)/4 + 5*sqrt(70771857)/36)**(S(1)/3)) + 284/sqrt(-346/(3*(S(4333)/4 + 5*sqrt(70771857)/36)**(S(1)/3)) + \
    4 + 2*(S(4333)/4 + 5*sqrt(70771857)/36)**(S(1)/3)))/2 + 1 + sqrt(-346/(3*(S(4333)/4 + 5*sqrt(70771857)/36)**(S(1)/3)) + \
    4 + 2*(S(4333)/4 + 5*sqrt(70771857)/36)**(S(1)/3))/2)*(-sqrt(-2*(S(4333)/4 + 5*sqrt(70771857)/36)**(S(1)/3) + \
    8 + 346/(3*(S(4333)/4 + 5*sqrt(70771857)/36)**(S(1)/3)) + 284/sqrt(-346/(3*(S(4333)/4 + 5*sqrt(70771857)/36)**(S(1)/3)) + \
    4 + 2*(S(4333)/4 + 5*sqrt(70771857)/36)**(S(1)/3))) + (-sqrt(-2*(S(4333)/4 + 5*sqrt(70771857)/36)**(S(1)/3) + 8 + \
    346/(3*(S(4333)/4 + 5*sqrt(70771857)/36)**(S(1)/3)) + 284/sqrt(-346/(3*(S(4333)/4 + 5*sqrt(70771857)/36)**(S(1)/3)) + \
    4 + 2*(S(4333)/4 + 5*sqrt(70771857)/36)**(S(1)/3)))/2 + 1 + sqrt(-346/(3*(S(4333)/4 + 5*sqrt(70771857)/36)**(S(1)/3)) + \
    4 + 2*(S(4333)/4 + 5*sqrt(70771857)/36)**(S(1)/3))/2)**2 + sqrt(-346/(3*(S(4333)/4 + \
    5*sqrt(70771857)/36)**(S(1)/3)) + 4 + 2*(S(4333)/4 + 5*sqrt(70771857)/36)**(S(1)/3)) + 14))]
    assert dsolve(eq10) == sol10
    # FIXME: assert checksysodesol(eq10, sol10) == (True, [0, 0]) # this hangs or at least takes a while...


def test_linear_3eq_order1():
    x, y, z = symbols('x, y, z', cls=Function)
    t = Symbol('t')
    eq1 = (Eq(diff(x(t),t), 21*x(t)), Eq(diff(y(t),t), 17*x(t)+3*y(t)), Eq(diff(z(t),t), 5*x(t)+7*y(t)+9*z(t)))
    sol1 = [Eq(x(t), C1*exp(21*t)), Eq(y(t), 17*C1*exp(21*t)/18 + C2*exp(3*t)), \
    Eq(z(t), 209*C1*exp(21*t)/216 - 7*C2*exp(3*t)/6 + C3*exp(9*t))]
    assert checksysodesol(eq1, sol1) == (True, [0, 0, 0])

    eq2 = (Eq(diff(x(t),t),3*y(t)-11*z(t)),Eq(diff(y(t),t),7*z(t)-3*x(t)),Eq(diff(z(t),t),11*x(t)-7*y(t)))
    sol2 = [Eq(x(t), 7*C0 + sqrt(179)*C1*cos(sqrt(179)*t) + (77*C1/3 + 130*C2/3)*sin(sqrt(179)*t)), \
    Eq(y(t), 11*C0 + sqrt(179)*C2*cos(sqrt(179)*t) + (-58*C1/3 - 77*C2/3)*sin(sqrt(179)*t)), \
    Eq(z(t), 3*C0 + sqrt(179)*(-7*C1/3 - 11*C2/3)*cos(sqrt(179)*t) + (11*C1 - 7*C2)*sin(sqrt(179)*t))]
    assert checksysodesol(eq2, sol2) == (True, [0, 0, 0])

    eq3 = (Eq(3*diff(x(t),t),4*5*(y(t)-z(t))),Eq(4*diff(y(t),t),3*5*(z(t)-x(t))),Eq(5*diff(z(t),t),3*4*(x(t)-y(t))))
    sol3 = [Eq(x(t), C0 + 5*sqrt(2)*C1*cos(5*sqrt(2)*t) + (12*C1/5 + 164*C2/15)*sin(5*sqrt(2)*t)), \
    Eq(y(t), C0 + 5*sqrt(2)*C2*cos(5*sqrt(2)*t) + (-51*C1/10 - 12*C2/5)*sin(5*sqrt(2)*t)), \
    Eq(z(t), C0 + 5*sqrt(2)*(-9*C1/25 - 16*C2/25)*cos(5*sqrt(2)*t) + (12*C1/5 - 12*C2/5)*sin(5*sqrt(2)*t))]
    assert checksysodesol(eq3, sol3) == (True, [0, 0, 0])

    f = t**3 + log(t)
    g = t**2 + sin(t)
    eq4 = (Eq(diff(x(t),t),(4*f+g)*x(t)-f*y(t)-2*f*z(t)), Eq(diff(y(t),t),2*f*x(t)+(f+g)*y(t)-2*f*z(t)), Eq(diff(z(t),t),5*f*x(t)+f*y(t)+(-3*f+g)*z(t)))
    sol4 = [Eq(x(t), (C1*exp(-2*Integral(t**3 + log(t), t)) + C2*(sqrt(3)*sin(sqrt(3)*Integral(t**3 + log(t), t))/6 \
    + cos(sqrt(3)*Integral(t**3 + log(t), t))/2) + C3*(sin(sqrt(3)*Integral(t**3 + log(t), t))/2 - \
    sqrt(3)*cos(sqrt(3)*Integral(t**3 + log(t), t))/6))*exp(Integral(-t**2 - sin(t), t))), Eq(y(t), \
    (C2*(sqrt(3)*sin(sqrt(3)*Integral(t**3 + log(t), t))/6 + cos(sqrt(3)*Integral(t**3 + log(t), t))/2) + \
    C3*(sin(sqrt(3)*Integral(t**3 + log(t), t))/2 - sqrt(3)*cos(sqrt(3)*Integral(t**3 + log(t), t))/6))*\
    exp(Integral(-t**2 - sin(t), t))), Eq(z(t), (C1*exp(-2*Integral(t**3 + log(t), t)) + C2*cos(sqrt(3)*\
    Integral(t**3 + log(t), t)) + C3*sin(sqrt(3)*Integral(t**3 + log(t), t)))*exp(Integral(-t**2 - sin(t), t)))]
    assert dsolve(eq4) == sol4
    # FIXME: assert checksysodesol(eq4, sol4) == (True, [0, 0, 0])  # this one fails

    eq5 = (Eq(diff(x(t),t),4*x(t) - z(t)),Eq(diff(y(t),t),2*x(t)+2*y(t)-z(t)),Eq(diff(z(t),t),3*x(t)+y(t)))
    sol5 = [Eq(x(t), C1*exp(2*t) + C2*t*exp(2*t) + C2*exp(2*t) + C3*t**2*exp(2*t)/2 + C3*t*exp(2*t) + C3*exp(2*t)), \
    Eq(y(t), C1*exp(2*t) + C2*t*exp(2*t) + C2*exp(2*t) + C3*t**2*exp(2*t)/2 + C3*t*exp(2*t)), \
    Eq(z(t), 2*C1*exp(2*t) + 2*C2*t*exp(2*t) + C2*exp(2*t) + C3*t**2*exp(2*t) + C3*t*exp(2*t) + C3*exp(2*t))]
    assert checksysodesol(eq5, sol5) == (True, [0, 0, 0])

    eq6 = (Eq(diff(x(t),t),4*x(t) - y(t) - 2*z(t)),Eq(diff(y(t),t),2*x(t) + y(t)- 2*z(t)),Eq(diff(z(t),t),5*x(t)-3*z(t)))
    sol6 = [Eq(x(t), C1*exp(2*t) + C2*(-sin(t)/5 + 3*cos(t)/5) + C3*(3*sin(t)/5 + cos(t)/5)),
            Eq(y(t), C2*(-sin(t)/5 + 3*cos(t)/5) + C3*(3*sin(t)/5 + cos(t)/5)),
            Eq(z(t), C1*exp(2*t) + C2*cos(t) + C3*sin(t))]
    assert checksysodesol(eq5, sol5) == (True, [0, 0, 0])


def test_linear_3eq_order1_nonhomog():
    e = [Eq(diff(f(x), x), -9*f(x) - 4*g(x)),
         Eq(diff(g(x), x), -4*g(x)),
         Eq(diff(h(x), x), h(x) + exp(x))]
    raises(NotImplementedError, lambda: dsolve(e))


@XFAIL
def test_linear_3eq_order1_diagonal():
    # code makes assumptions about coefficients being nonzero, breaks when assumptions are not true
    e = [Eq(diff(f(x), x), f(x)),
         Eq(diff(g(x), x), g(x)),
         Eq(diff(h(x), x), h(x))]
    s1 = [Eq(f(x), C1*exp(x)), Eq(g(x), C2*exp(x)), Eq(h(x), C3*exp(x))]
    s = dsolve(e)
    assert s == s1
    assert checksysodesol(e, s1) == (True, [0, 0, 0])


def test_nonlinear_2eq_order1():
    x, y, z = symbols('x, y, z', cls=Function)
    t = Symbol('t')
    eq1 = (Eq(diff(x(t),t),x(t)*y(t)**3), Eq(diff(y(t),t),y(t)**5))
    sol1 = [
        Eq(x(t), C1*exp((-1/(4*C2 + 4*t))**(-S(1)/4))),
        Eq(y(t), -(-1/(4*C2 + 4*t))**(S(1)/4)),
        Eq(x(t), C1*exp(-1/(-1/(4*C2 + 4*t))**(S(1)/4))),
        Eq(y(t), (-1/(4*C2 + 4*t))**(S(1)/4)),
        Eq(x(t), C1*exp(-I/(-1/(4*C2 + 4*t))**(S(1)/4))),
        Eq(y(t), -I*(-1/(4*C2 + 4*t))**(S(1)/4)),
        Eq(x(t), C1*exp(I/(-1/(4*C2 + 4*t))**(S(1)/4))),
        Eq(y(t), I*(-1/(4*C2 + 4*t))**(S(1)/4))]
    assert dsolve(eq1) == sol1
    assert checksysodesol(eq1, sol1) == (True, [0, 0])

    eq2 = (Eq(diff(x(t),t), exp(3*x(t))*y(t)**3),Eq(diff(y(t),t), y(t)**5))
    sol2 = [
        Eq(x(t), -log(C1 - 3/(-1/(4*C2 + 4*t))**(S(1)/4))/3),
        Eq(y(t), -(-1/(4*C2 + 4*t))**(S(1)/4)),
        Eq(x(t), -log(C1 + 3/(-1/(4*C2 + 4*t))**(S(1)/4))/3),
        Eq(y(t), (-1/(4*C2 + 4*t))**(S(1)/4)),
        Eq(x(t), -log(C1 + 3*I/(-1/(4*C2 + 4*t))**(S(1)/4))/3),
        Eq(y(t), -I*(-1/(4*C2 + 4*t))**(S(1)/4)),
        Eq(x(t), -log(C1 - 3*I/(-1/(4*C2 + 4*t))**(S(1)/4))/3),
        Eq(y(t), I*(-1/(4*C2 + 4*t))**(S(1)/4))]
    assert dsolve(eq2) == sol2
    assert checksysodesol(eq2, sol2) == (True, [0, 0])

    eq3 = (Eq(diff(x(t),t), y(t)*x(t)), Eq(diff(y(t),t), x(t)**3))
    tt = S(2)/3
    sol3 = [
        Eq(x(t), 6**tt/(6*(-sinh(sqrt(C1)*(C2 + t)/2)/sqrt(C1))**tt)),
        Eq(y(t), sqrt(C1 + C1/sinh(sqrt(C1)*(C2 + t)/2)**2)/3)]
    assert dsolve(eq3) == sol3
    # FIXME: assert checksysodesol(eq3, sol3) == (True, [0, 0])

    eq4 = (Eq(diff(x(t),t),x(t)*y(t)*sin(t)**2), Eq(diff(y(t),t),y(t)**2*sin(t)**2))
    sol4 = set([Eq(x(t), -2*exp(C1)/(C2*exp(C1) + t - sin(2*t)/2)), Eq(y(t), -2/(C1 + t - sin(2*t)/2))])
    assert dsolve(eq4) == sol4
    # FIXME: assert checksysodesol(eq4, sol4) == (True, [0, 0])

    eq5 = (Eq(x(t),t*diff(x(t),t)+diff(x(t),t)*diff(y(t),t)), Eq(y(t),t*diff(y(t),t)+diff(y(t),t)**2))
    sol5 = set([Eq(x(t), C1*C2 + C1*t), Eq(y(t), C2**2 + C2*t)])
    assert dsolve(eq5) == sol5
    assert checksysodesol(eq5, sol5) == (True, [0, 0])

    eq6 = (Eq(diff(x(t),t),x(t)**2*y(t)**3), Eq(diff(y(t),t),y(t)**5))
    sol6 = [
        Eq(x(t), 1/(C1 - 1/(-1/(4*C2 + 4*t))**(S(1)/4))),
        Eq(y(t), -(-1/(4*C2 + 4*t))**(S(1)/4)),
        Eq(x(t), 1/(C1 + (-1/(4*C2 + 4*t))**(-S(1)/4))),
        Eq(y(t), (-1/(4*C2 + 4*t))**(S(1)/4)),
        Eq(x(t), 1/(C1 + I/(-1/(4*C2 + 4*t))**(S(1)/4))),
        Eq(y(t), -I*(-1/(4*C2 + 4*t))**(S(1)/4)),
        Eq(x(t), 1/(C1 - I/(-1/(4*C2 + 4*t))**(S(1)/4))),
        Eq(y(t), I*(-1/(4*C2 + 4*t))**(S(1)/4))]
    assert dsolve(eq6) == sol6
    assert checksysodesol(eq6, sol6) == (True, [0, 0])


def test_checksysodesol():
    x, y, z = symbols('x, y, z', cls=Function)
    t = Symbol('t')
    eq = (Eq(diff(x(t),t), 9*y(t)), Eq(diff(y(t),t), 12*x(t)))
    sol = [Eq(x(t), 9*C1*exp(-6*sqrt(3)*t) + 9*C2*exp(6*sqrt(3)*t)), \
    Eq(y(t), -6*sqrt(3)*C1*exp(-6*sqrt(3)*t) + 6*sqrt(3)*C2*exp(6*sqrt(3)*t))]
    assert checksysodesol(eq, sol) == (True, [0, 0])

    eq = (Eq(diff(x(t),t), 2*x(t) + 4*y(t)), Eq(diff(y(t),t), 12*x(t) + 41*y(t)))
    sol = [Eq(x(t), 4*C1*exp(t*(-sqrt(1713)/2 + S(43)/2)) + 4*C2*exp(t*(sqrt(1713)/2 + \
    S(43)/2))), Eq(y(t), C1*(-sqrt(1713)/2 + S(39)/2)*exp(t*(-sqrt(1713)/2 + \
    S(43)/2)) + C2*(S(39)/2 + sqrt(1713)/2)*exp(t*(sqrt(1713)/2 + S(43)/2)))]
    assert checksysodesol(eq, sol) == (True, [0, 0])

    eq = (Eq(diff(x(t),t), x(t) + y(t)), Eq(diff(y(t),t), -2*x(t) + 2*y(t)))
    sol = [Eq(x(t), (C1*sin(sqrt(7)*t/2) + C2*cos(sqrt(7)*t/2))*exp(3*t/2)), \
    Eq(y(t), ((C1/2 - sqrt(7)*C2/2)*sin(sqrt(7)*t/2) + (sqrt(7)*C1/2 + \
    C2/2)*cos(sqrt(7)*t/2))*exp(3*t/2))]
    assert checksysodesol(eq, sol) == (True, [0, 0])

    eq = (Eq(diff(x(t),t), x(t) + y(t) + 9), Eq(diff(y(t),t), 2*x(t) + 5*y(t) + 23))
    sol = [Eq(x(t), C1*exp(t*(-sqrt(6) + 3)) + C2*exp(t*(sqrt(6) + 3)) - \
    S(22)/3), Eq(y(t), C1*(-sqrt(6) + 2)*exp(t*(-sqrt(6) + 3)) + C2*(2 + \
    sqrt(6))*exp(t*(sqrt(6) + 3)) - S(5)/3)]
    assert checksysodesol(eq, sol) == (True, [0, 0])

    eq = (Eq(diff(x(t),t), x(t) + y(t) + 81), Eq(diff(y(t),t), -2*x(t) + y(t) + 23))
    sol = [Eq(x(t), (C1*sin(sqrt(2)*t) + C2*cos(sqrt(2)*t))*exp(t) - S(58)/3), \
    Eq(y(t), (sqrt(2)*C1*cos(sqrt(2)*t) - sqrt(2)*C2*sin(sqrt(2)*t))*exp(t) - S(185)/3)]
    assert checksysodesol(eq, sol) == (True, [0, 0])

    eq = (Eq(diff(x(t),t), 5*t*x(t) + 2*y(t)), Eq(diff(y(t),t), 2*x(t) + 5*t*y(t)))
    sol = [Eq(x(t), (C1*exp((Integral(2, t).doit())) + C2*exp(-(Integral(2, t)).doit()))*\
    exp((Integral(5*t, t)).doit())), Eq(y(t), (C1*exp((Integral(2, t)).doit()) - \
    C2*exp(-(Integral(2, t)).doit()))*exp((Integral(5*t, t)).doit()))]
    assert checksysodesol(eq, sol) == (True, [0, 0])

    eq = (Eq(diff(x(t),t), 5*t*x(t) + t**2*y(t)), Eq(diff(y(t),t), -t**2*x(t) + 5*t*y(t)))
    sol = [Eq(x(t), (C1*cos((Integral(t**2, t)).doit()) + C2*sin((Integral(t**2, t)).doit()))*\
    exp((Integral(5*t, t)).doit())), Eq(y(t), (-C1*sin((Integral(t**2, t)).doit()) + \
    C2*cos((Integral(t**2, t)).doit()))*exp((Integral(5*t, t)).doit()))]
    assert checksysodesol(eq, sol) == (True, [0, 0])

    eq = (Eq(diff(x(t),t), 5*t*x(t) + t**2*y(t)), Eq(diff(y(t),t), -t**2*x(t) + (5*t+9*t**2)*y(t)))
    sol = [Eq(x(t), (C1*exp((-sqrt(77)/2 + S(9)/2)*(Integral(t**2, t)).doit()) + \
    C2*exp((sqrt(77)/2 + S(9)/2)*(Integral(t**2, t)).doit()))*exp((Integral(5*t, t)).doit())), \
    Eq(y(t), (C1*(-sqrt(77)/2 + S(9)/2)*exp((-sqrt(77)/2 + S(9)/2)*(Integral(t**2, t)).doit()) + \
    C2*(sqrt(77)/2 + S(9)/2)*exp((sqrt(77)/2 + S(9)/2)*(Integral(t**2, t)).doit()))*exp((Integral(5*t, t)).doit()))]
    assert checksysodesol(eq, sol) == (True, [0, 0])

    eq = (Eq(diff(x(t),t,t), 5*x(t) + 43*y(t)), Eq(diff(y(t),t,t), x(t) + 9*y(t)))
    root0 = -sqrt(-sqrt(47) + 7)
    root1 = sqrt(-sqrt(47) + 7)
    root2 = -sqrt(sqrt(47) + 7)
    root3 = sqrt(sqrt(47) + 7)
    sol = [Eq(x(t), 43*C1*exp(t*root0) + 43*C2*exp(t*root1) + 43*C3*exp(t*root2) + 43*C4*exp(t*root3)), \
    Eq(y(t), C1*(root0**2 - 5)*exp(t*root0) + C2*(root1**2 - 5)*exp(t*root1) + \
    C3*(root2**2 - 5)*exp(t*root2) + C4*(root3**2 - 5)*exp(t*root3))]
    assert checksysodesol(eq, sol) == (True, [0, 0])

    eq = (Eq(diff(x(t),t,t), 8*x(t)+3*y(t)+31), Eq(diff(y(t),t,t), 9*x(t)+7*y(t)+12))
    root0 = -sqrt(-sqrt(109)/2 + S(15)/2)
    root1 = sqrt(-sqrt(109)/2 + S(15)/2)
    root2 = -sqrt(sqrt(109)/2 + S(15)/2)
    root3 = sqrt(sqrt(109)/2 + S(15)/2)
    sol = [Eq(x(t), 3*C1*exp(t*root0) + 3*C2*exp(t*root1) + 3*C3*exp(t*root2) + 3*C4*exp(t*root3) - S(181)/29), \
    Eq(y(t), C1*(root0**2 - 8)*exp(t*root0) + C2*(root1**2 - 8)*exp(t*root1) + \
    C3*(root2**2 - 8)*exp(t*root2) + C4*(root3**2 - 8)*exp(t*root3) + S(183)/29)]
    assert checksysodesol(eq, sol) == (True, [0, 0])

    eq = (Eq(diff(x(t),t,t) - 9*diff(y(t),t) + 7*x(t),0), Eq(diff(y(t),t,t) + 9*diff(x(t),t) + 7*y(t),0))
    sol = [Eq(x(t), C1*cos(t*(S(9)/2 + sqrt(109)/2)) + C2*sin(t*(S(9)/2 + sqrt(109)/2)) + \
    C3*cos(t*(-sqrt(109)/2 + S(9)/2)) + C4*sin(t*(-sqrt(109)/2 + S(9)/2))), Eq(y(t), -C1*sin(t*(S(9)/2 + sqrt(109)/2)) \
    + C2*cos(t*(S(9)/2 + sqrt(109)/2)) - C3*sin(t*(-sqrt(109)/2 + S(9)/2)) + C4*cos(t*(-sqrt(109)/2 + S(9)/2)))]
    assert checksysodesol(eq, sol) == (True, [0, 0])

    eq = (Eq(diff(x(t),t,t), 9*t*diff(y(t),t)-9*y(t)), Eq(diff(y(t),t,t),7*t*diff(x(t),t)-7*x(t)))
    I1 = sqrt(6)*7**(S(1)/4)*sqrt(pi)*erfi(sqrt(6)*7**(S(1)/4)*t/2)/2 - exp(3*sqrt(7)*t**2/2)/t
    I2 = -sqrt(6)*7**(S(1)/4)*sqrt(pi)*erf(sqrt(6)*7**(S(1)/4)*t/2)/2 - exp(-3*sqrt(7)*t**2/2)/t
    sol = [Eq(x(t), C3*t + t*(9*C1*I1 + 9*C2*I2)), Eq(y(t), C4*t + t*(3*sqrt(7)*C1*I1 - 3*sqrt(7)*C2*I2))]
    assert checksysodesol(eq, sol) == (True, [0, 0])

    eq = (Eq(diff(x(t),t), 21*x(t)), Eq(diff(y(t),t), 17*x(t)+3*y(t)), Eq(diff(z(t),t), 5*x(t)+7*y(t)+9*z(t)))
    sol = [Eq(x(t), C1*exp(21*t)), Eq(y(t), 17*C1*exp(21*t)/18 + C2*exp(3*t)), \
    Eq(z(t), 209*C1*exp(21*t)/216 - 7*C2*exp(3*t)/6 + C3*exp(9*t))]
    assert checksysodesol(eq, sol) == (True, [0, 0, 0])

    eq = (Eq(diff(x(t),t),3*y(t)-11*z(t)),Eq(diff(y(t),t),7*z(t)-3*x(t)),Eq(diff(z(t),t),11*x(t)-7*y(t)))
    sol = [Eq(x(t), 7*C0 + sqrt(179)*C1*cos(sqrt(179)*t) + (77*C1/3 + 130*C2/3)*sin(sqrt(179)*t)), \
    Eq(y(t), 11*C0 + sqrt(179)*C2*cos(sqrt(179)*t) + (-58*C1/3 - 77*C2/3)*sin(sqrt(179)*t)), \
    Eq(z(t), 3*C0 + sqrt(179)*(-7*C1/3 - 11*C2/3)*cos(sqrt(179)*t) + (11*C1 - 7*C2)*sin(sqrt(179)*t))]
    assert checksysodesol(eq, sol) == (True, [0, 0, 0])

    eq = (Eq(3*diff(x(t),t),4*5*(y(t)-z(t))),Eq(4*diff(y(t),t),3*5*(z(t)-x(t))),Eq(5*diff(z(t),t),3*4*(x(t)-y(t))))
    sol = [Eq(x(t), C0 + 5*sqrt(2)*C1*cos(5*sqrt(2)*t) + (12*C1/5 + 164*C2/15)*sin(5*sqrt(2)*t)), \
    Eq(y(t), C0 + 5*sqrt(2)*C2*cos(5*sqrt(2)*t) + (-51*C1/10 - 12*C2/5)*sin(5*sqrt(2)*t)), \
    Eq(z(t), C0 + 5*sqrt(2)*(-9*C1/25 - 16*C2/25)*cos(5*sqrt(2)*t) + (12*C1/5 - 12*C2/5)*sin(5*sqrt(2)*t))]
    assert checksysodesol(eq, sol) == (True, [0, 0, 0])

    eq = (Eq(diff(x(t),t),4*x(t) - z(t)),Eq(diff(y(t),t),2*x(t)+2*y(t)-z(t)),Eq(diff(z(t),t),3*x(t)+y(t)))
    sol = [Eq(x(t), C1*exp(2*t) + C2*t*exp(2*t) + C2*exp(2*t) + C3*t**2*exp(2*t)/2 + C3*t*exp(2*t) + C3*exp(2*t)), \
    Eq(y(t), C1*exp(2*t) + C2*t*exp(2*t) + C2*exp(2*t) + C3*t**2*exp(2*t)/2 + C3*t*exp(2*t)), \
    Eq(z(t), 2*C1*exp(2*t) + 2*C2*t*exp(2*t) + C2*exp(2*t) + C3*t**2*exp(2*t) + C3*t*exp(2*t) + C3*exp(2*t))]
    assert checksysodesol(eq, sol) == (True, [0, 0, 0])

    eq = (Eq(diff(x(t),t),4*x(t) - y(t) - 2*z(t)),Eq(diff(y(t),t),2*x(t) + y(t)- 2*z(t)),Eq(diff(z(t),t),5*x(t)-3*z(t)))
    sol = [Eq(x(t), C1*exp(2*t) + C2*(-sin(t) + 3*cos(t)) + C3*(3*sin(t) + cos(t))), \
    Eq(y(t), C2*(-sin(t) + 3*cos(t)) + C3*(3*sin(t) + cos(t))), Eq(z(t), C1*exp(2*t) + 5*C2*cos(t) + 5*C3*sin(t))]
    assert checksysodesol(eq, sol) == (True, [0, 0, 0])

    eq = (Eq(diff(x(t),t),x(t)*y(t)**3), Eq(diff(y(t),t),y(t)**5))
    sol = [Eq(x(t), C1*exp((-1/(4*C2 + 4*t))**(-S(1)/4))), Eq(y(t), -(-1/(4*C2 + 4*t))**(S(1)/4)), \
    Eq(x(t), C1*exp(-1/(-1/(4*C2 + 4*t))**(S(1)/4))), Eq(y(t), (-1/(4*C2 + 4*t))**(S(1)/4)), \
    Eq(x(t), C1*exp(-I/(-1/(4*C2 + 4*t))**(S(1)/4))), Eq(y(t), -I*(-1/(4*C2 + 4*t))**(S(1)/4)), \
    Eq(x(t), C1*exp(I/(-1/(4*C2 + 4*t))**(S(1)/4))), Eq(y(t), I*(-1/(4*C2 + 4*t))**(S(1)/4))]
    assert checksysodesol(eq, sol) == (True, [0, 0])

    eq = (Eq(diff(x(t),t), exp(3*x(t))*y(t)**3),Eq(diff(y(t),t), y(t)**5))
    sol = [Eq(x(t), -log(C1 - 3/(-1/(4*C2 + 4*t))**(S(1)/4))/3), Eq(y(t), -(-1/(4*C2 + 4*t))**(S(1)/4)), \
    Eq(x(t), -log(C1 + 3/(-1/(4*C2 + 4*t))**(S(1)/4))/3), Eq(y(t), (-1/(4*C2 + 4*t))**(S(1)/4)), \
    Eq(x(t), -log(C1 + 3*I/(-1/(4*C2 + 4*t))**(S(1)/4))/3), Eq(y(t), -I*(-1/(4*C2 + 4*t))**(S(1)/4)), \
    Eq(x(t), -log(C1 - 3*I/(-1/(4*C2 + 4*t))**(S(1)/4))/3), Eq(y(t), I*(-1/(4*C2 + 4*t))**(S(1)/4))]
    assert checksysodesol(eq, sol) == (True, [0, 0])

    eq = (Eq(x(t),t*diff(x(t),t)+diff(x(t),t)*diff(y(t),t)), Eq(y(t),t*diff(y(t),t)+diff(y(t),t)**2))
    sol = set([Eq(x(t), C1*C2 + C1*t), Eq(y(t), C2**2 + C2*t)])
    assert checksysodesol(eq, sol) == (True, [0, 0])


@slow
def test_nonlinear_3eq_order1():
    x, y, z = symbols('x, y, z', cls=Function)
    t, u = symbols('t u')
    eq1 = (4*diff(x(t),t) + 2*y(t)*z(t), 3*diff(y(t),t) - z(t)*x(t), 5*diff(z(t),t) - x(t)*y(t))
    sol1 = [Eq(4*Integral(1/(sqrt(-4*u**2 - 3*C1 + C2)*sqrt(-4*u**2 + 5*C1 - C2)), (u, x(t))),
        C3 - sqrt(15)*t/15), Eq(3*Integral(1/(sqrt(-6*u**2 - C1 + 5*C2)*sqrt(3*u**2 + C1 - 4*C2)),
        (u, y(t))), C3 + sqrt(5)*t/10), Eq(5*Integral(1/(sqrt(-10*u**2 - 3*C1 + C2)*
        sqrt(5*u**2 + 4*C1 - C2)), (u, z(t))), C3 + sqrt(3)*t/6)]
    assert [i.dummy_eq(j) for i, j in zip(dsolve(eq1), sol1)]
    # FIXME: assert checksysodesol(eq1, sol1) == (True, [0, 0, 0])

    eq2 = (4*diff(x(t),t) + 2*y(t)*z(t)*sin(t), 3*diff(y(t),t) - z(t)*x(t)*sin(t), 5*diff(z(t),t) - x(t)*y(t)*sin(t))
    sol2 = [Eq(3*Integral(1/(sqrt(-6*u**2 - C1 + 5*C2)*sqrt(3*u**2 + C1 - 4*C2)), (u, x(t))), C3 +
        sqrt(5)*cos(t)/10), Eq(4*Integral(1/(sqrt(-4*u**2 - 3*C1 + C2)*sqrt(-4*u**2 + 5*C1 - C2)),
        (u, y(t))), C3 - sqrt(15)*cos(t)/15), Eq(5*Integral(1/(sqrt(-10*u**2 - 3*C1 + C2)*
        sqrt(5*u**2 + 4*C1 - C2)), (u, z(t))), C3 + sqrt(3)*cos(t)/6)]
    assert [i.dummy_eq(j) for i, j in zip(dsolve(eq2), sol2)]
    # FIXME: assert checksysodesol(eq2, sol2) == (True, [0, 0, 0])


@slow
def test_checkodesol():
    from sympy import Ei
    # For the most part, checkodesol is well tested in the tests below.
    # These tests only handle cases not checked below.
    raises(ValueError, lambda: checkodesol(f(x, y).diff(x), Eq(f(x, y), x)))
    raises(ValueError, lambda: checkodesol(f(x).diff(x), Eq(f(x, y),
           x), f(x, y)))
    assert checkodesol(f(x).diff(x), Eq(f(x, y), x)) == \
        (False, -f(x).diff(x) + f(x, y).diff(x) - 1)
    assert checkodesol(f(x).diff(x), Eq(f(x), x)) is not True
    assert checkodesol(f(x).diff(x), Eq(f(x), x)) == (False, 1)
    sol1 = Eq(f(x)**5 + 11*f(x) - 2*f(x) + x, 0)
    assert checkodesol(diff(sol1.lhs, x), sol1) == (True, 0)
    assert checkodesol(diff(sol1.lhs, x)*exp(f(x)), sol1) == (True, 0)
    assert checkodesol(diff(sol1.lhs, x, 2), sol1) == (True, 0)
    assert checkodesol(diff(sol1.lhs, x, 2)*exp(f(x)), sol1) == (True, 0)
    assert checkodesol(diff(sol1.lhs, x, 3), sol1) == (True, 0)
    assert checkodesol(diff(sol1.lhs, x, 3)*exp(f(x)), sol1) == (True, 0)
    assert checkodesol(diff(sol1.lhs, x, 3), Eq(f(x), x*log(x))) == \
        (False, 60*x**4*((log(x) + 1)**2 + log(x))*(
        log(x) + 1)*log(x)**2 - 5*x**4*log(x)**4 - 9)
    assert checkodesol(diff(exp(f(x)) + x, x)*x, Eq(exp(f(x)) + x, 0)) == \
        (True, 0)
    assert checkodesol(diff(exp(f(x)) + x, x)*x, Eq(exp(f(x)) + x, 0),
        solve_for_func=False) == (True, 0)
    assert checkodesol(f(x).diff(x, 2), [Eq(f(x), C1 + C2*x),
        Eq(f(x), C2 + C1*x), Eq(f(x), C1*x + C2*x**2)]) == \
        [(True, 0), (True, 0), (False, C2)]
    assert checkodesol(f(x).diff(x, 2), set([Eq(f(x), C1 + C2*x),
        Eq(f(x), C2 + C1*x), Eq(f(x), C1*x + C2*x**2)])) == \
        set([(True, 0), (True, 0), (False, C2)])
    assert checkodesol(f(x).diff(x) - 1/f(x)/2, Eq(f(x)**2, x)) == \
        [(True, 0), (True, 0)]
    assert checkodesol(f(x).diff(x) - f(x), Eq(C1*exp(x), f(x))) == (True, 0)
    # Based on test_1st_homogeneous_coeff_ode2_eq3sol.  Make sure that
    # checkodesol tries back substituting f(x) when it can.
    eq3 = x*exp(f(x)/x) + f(x) - x*f(x).diff(x)
    sol3 = Eq(f(x), log(log(C1/x)**(-x)))
    assert not checkodesol(eq3, sol3)[1].has(f(x))
    # This case was failing intermittently depending on hash-seed:
    eqn = Eq(Derivative(x*Derivative(f(x), x), x)/x, exp(x))
    sol = Eq(f(x), C1 + C2*log(x) + exp(x) - Ei(x))
    assert checkodesol(eqn, sol, order=2, solve_for_func=False)[0]

@slow
def test_dsolve_options():
    eq = x*f(x).diff(x) + f(x)
    a = dsolve(eq, hint='all')
    b = dsolve(eq, hint='all', simplify=False)
    c = dsolve(eq, hint='all_Integral')
    keys = ['1st_exact', '1st_exact_Integral', '1st_homogeneous_coeff_best',
        '1st_homogeneous_coeff_subs_dep_div_indep',
        '1st_homogeneous_coeff_subs_dep_div_indep_Integral',
        '1st_homogeneous_coeff_subs_indep_div_dep',
        '1st_homogeneous_coeff_subs_indep_div_dep_Integral', '1st_linear',
        '1st_linear_Integral', 'almost_linear', 'almost_linear_Integral',
        'best', 'best_hint', 'default', 'lie_group',
        'nth_linear_euler_eq_homogeneous', 'order',
        'separable', 'separable_Integral']
    Integral_keys = ['1st_exact_Integral',
        '1st_homogeneous_coeff_subs_dep_div_indep_Integral',
        '1st_homogeneous_coeff_subs_indep_div_dep_Integral', '1st_linear_Integral',
        'almost_linear_Integral', 'best', 'best_hint', 'default',
        'nth_linear_euler_eq_homogeneous',
        'order', 'separable_Integral']
    assert sorted(a.keys()) == keys
    assert a['order'] == ode_order(eq, f(x))
    assert a['best'] == Eq(f(x), C1/x)
    assert dsolve(eq, hint='best') == Eq(f(x), C1/x)
    assert a['default'] == 'separable'
    assert a['best_hint'] == 'separable'
    assert not a['1st_exact'].has(Integral)
    assert not a['separable'].has(Integral)
    assert not a['1st_homogeneous_coeff_best'].has(Integral)
    assert not a['1st_homogeneous_coeff_subs_dep_div_indep'].has(Integral)
    assert not a['1st_homogeneous_coeff_subs_indep_div_dep'].has(Integral)
    assert not a['1st_linear'].has(Integral)
    assert a['1st_linear_Integral'].has(Integral)
    assert a['1st_exact_Integral'].has(Integral)
    assert a['1st_homogeneous_coeff_subs_dep_div_indep_Integral'].has(Integral)
    assert a['1st_homogeneous_coeff_subs_indep_div_dep_Integral'].has(Integral)
    assert a['separable_Integral'].has(Integral)
    assert sorted(b.keys()) == keys
    assert b['order'] == ode_order(eq, f(x))
    assert b['best'] == Eq(f(x), C1/x)
    assert dsolve(eq, hint='best', simplify=False) == Eq(f(x), C1/x)
    assert b['default'] == 'separable'
    assert b['best_hint'] == '1st_linear'
    assert a['separable'] != b['separable']
    assert a['1st_homogeneous_coeff_subs_dep_div_indep'] != \
        b['1st_homogeneous_coeff_subs_dep_div_indep']
    assert a['1st_homogeneous_coeff_subs_indep_div_dep'] != \
        b['1st_homogeneous_coeff_subs_indep_div_dep']
    assert not b['1st_exact'].has(Integral)
    assert not b['separable'].has(Integral)
    assert not b['1st_homogeneous_coeff_best'].has(Integral)
    assert not b['1st_homogeneous_coeff_subs_dep_div_indep'].has(Integral)
    assert not b['1st_homogeneous_coeff_subs_indep_div_dep'].has(Integral)
    assert not b['1st_linear'].has(Integral)
    assert b['1st_linear_Integral'].has(Integral)
    assert b['1st_exact_Integral'].has(Integral)
    assert b['1st_homogeneous_coeff_subs_dep_div_indep_Integral'].has(Integral)
    assert b['1st_homogeneous_coeff_subs_indep_div_dep_Integral'].has(Integral)
    assert b['separable_Integral'].has(Integral)
    assert sorted(c.keys()) == Integral_keys
    raises(ValueError, lambda: dsolve(eq, hint='notarealhint'))
    raises(ValueError, lambda: dsolve(eq, hint='Liouville'))
    assert dsolve(f(x).diff(x) - 1/f(x)**2, hint='all')['best'] == \
        dsolve(f(x).diff(x) - 1/f(x)**2, hint='best')
    assert dsolve(f(x) + f(x).diff(x) + sin(x).diff(x) + 1, f(x),
                  hint="1st_linear_Integral") == \
        Eq(f(x), (C1 + Integral((-sin(x).diff(x) - 1)*
                exp(Integral(1, x)), x))*exp(-Integral(1, x)))


def test_classify_ode():
    assert classify_ode(f(x).diff(x, 2), f(x)) == \
        (
        'nth_algebraic',
        'nth_linear_constant_coeff_homogeneous',
        'nth_linear_euler_eq_homogeneous',
        'Liouville',
        '2nd_power_series_ordinary',
        'nth_algebraic_Integral',
        'Liouville_Integral',
        )
    assert classify_ode(f(x), f(x)) == ()
    assert classify_ode(Eq(f(x).diff(x), 0), f(x)) == (
        'nth_algebraic',
        'separable',
        '1st_linear', '1st_homogeneous_coeff_best',
        '1st_homogeneous_coeff_subs_indep_div_dep',
        '1st_homogeneous_coeff_subs_dep_div_indep',
        '1st_power_series', 'lie_group',
        'nth_linear_constant_coeff_homogeneous',
        'nth_linear_euler_eq_homogeneous',
        'nth_algebraic_Integral',
        'separable_Integral',
        '1st_linear_Integral',
        '1st_homogeneous_coeff_subs_indep_div_dep_Integral',
        '1st_homogeneous_coeff_subs_dep_div_indep_Integral')
    assert classify_ode(f(x).diff(x)**2, f(x)) == (
        'nth_algebraic',
        'lie_group',
        'nth_algebraic_Integral')
    # issue 4749: f(x) should be cleared from highest derivative before classifying
    a = classify_ode(Eq(f(x).diff(x) + f(x), x), f(x))
    b = classify_ode(f(x).diff(x)*f(x) + f(x)*f(x) - x*f(x), f(x))
    c = classify_ode(f(x).diff(x)/f(x) + f(x)/f(x) - x/f(x), f(x))
    assert a == ('1st_linear',
        'Bernoulli',
        'almost_linear',
        '1st_power_series', "lie_group",
        'nth_linear_constant_coeff_undetermined_coefficients',
        'nth_linear_constant_coeff_variation_of_parameters',
        '1st_linear_Integral',
        'Bernoulli_Integral',
        'almost_linear_Integral',
        'nth_linear_constant_coeff_variation_of_parameters_Integral')
    assert b == c != ()
    assert classify_ode(
        2*x*f(x)*f(x).diff(x) + (1 + x)*f(x)**2 - exp(x), f(x)
    ) == ('Bernoulli', 'almost_linear', 'lie_group',
        'Bernoulli_Integral', 'almost_linear_Integral')
    assert 'Riccati_special_minus2' in \
        classify_ode(2*f(x).diff(x) + f(x)**2 - f(x)/x + 3*x**(-2), f(x))
    raises(ValueError, lambda: classify_ode(x + f(x, y).diff(x).diff(
        y), f(x, y)))
    # issue 5176
    k = Symbol('k')
    assert classify_ode(f(x).diff(x)/(k*f(x) + k*x*f(x)) + 2*f(x)/(k*f(x) +
        k*x*f(x)) + x*f(x).diff(x)/(k*f(x) + k*x*f(x)) + z, f(x)) == \
        ('separable', '1st_exact', '1st_power_series', 'lie_group',
         'separable_Integral', '1st_exact_Integral')
    # preprocessing
    ans = ('nth_algebraic', 'separable', '1st_exact', '1st_linear', 'Bernoulli',
        '1st_homogeneous_coeff_best',
        '1st_homogeneous_coeff_subs_indep_div_dep',
        '1st_homogeneous_coeff_subs_dep_div_indep',
        '1st_power_series', 'lie_group',
        'nth_linear_constant_coeff_undetermined_coefficients',
        'nth_linear_euler_eq_nonhomogeneous_undetermined_coefficients',
        'nth_linear_constant_coeff_variation_of_parameters',
        'nth_linear_euler_eq_nonhomogeneous_variation_of_parameters',
        'nth_algebraic_Integral',
        'separable_Integral', '1st_exact_Integral',
        '1st_linear_Integral',
        'Bernoulli_Integral',
        '1st_homogeneous_coeff_subs_indep_div_dep_Integral',
        '1st_homogeneous_coeff_subs_dep_div_indep_Integral',
        'nth_linear_constant_coeff_variation_of_parameters_Integral',
        'nth_linear_euler_eq_nonhomogeneous_variation_of_parameters_Integral')
    #     w/o f(x) given
    assert classify_ode(diff(f(x) + x, x) + diff(f(x), x)) == ans
    #     w/ f(x) and prep=True
    assert classify_ode(diff(f(x) + x, x) + diff(f(x), x), f(x),
                        prep=True) == ans

    assert classify_ode(Eq(2*x**3*f(x).diff(x), 0), f(x)) == \
        ('nth_algebraic', 'separable', '1st_linear', '1st_power_series',
         'lie_group', 'nth_linear_euler_eq_homogeneous',
         'nth_algebraic_Integral', 'separable_Integral',
         '1st_linear_Integral')

    assert classify_ode(Eq(2*f(x)**3*f(x).diff(x), 0), f(x)) == \
        ('nth_algebraic', 'separable', '1st_power_series', 'lie_group',
                'nth_algebraic_Integral', 'separable_Integral')
    # test issue 13864
    assert classify_ode(Eq(diff(f(x), x) - f(x)**x, 0), f(x)) == \
        ('1st_power_series', 'lie_group')
    assert isinstance(classify_ode(Eq(f(x), 5), f(x), dict=True), dict)


def test_classify_ode_ics():
    # Dummy
    eq = f(x).diff(x, x) - f(x)

    # Not f(0) or f'(0)
    ics = {x: 1}
    raises(ValueError, lambda: classify_ode(eq, f(x), ics=ics))


    ############################
    # f(0) type (AppliedUndef) #
    ############################


    # Wrong function
    ics = {g(0): 1}
    raises(ValueError, lambda: classify_ode(eq, f(x), ics=ics))

    # Contains x
    ics = {f(x): 1}
    raises(ValueError, lambda: classify_ode(eq, f(x), ics=ics))

    # Too many args
    ics = {f(0, 0): 1}
    raises(ValueError, lambda: classify_ode(eq, f(x), ics=ics))

    # point contains f
    # XXX: Should be NotImplementedError
    ics = {f(0): f(1)}
    raises(ValueError, lambda: classify_ode(eq, f(x), ics=ics))

    # Does not raise
    ics = {f(0): 1}
    classify_ode(eq, f(x), ics=ics)


    #####################
    # f'(0) type (Subs) #
    #####################

    # Wrong function
    ics = {g(x).diff(x).subs(x, 0): 1}
    raises(ValueError, lambda: classify_ode(eq, f(x), ics=ics))

    # Contains x
    ics = {f(y).diff(y).subs(y, x): 1}
    raises(ValueError, lambda: classify_ode(eq, f(x), ics=ics))

    # Wrong variable
    ics = {f(y).diff(y).subs(y, 0): 1}
    raises(ValueError, lambda: classify_ode(eq, f(x), ics=ics))

    # Too many args
    ics = {f(x, y).diff(x).subs(x, 0): 1}
    raises(ValueError, lambda: classify_ode(eq, f(x), ics=ics))

    # Derivative wrt wrong vars
    ics = {Derivative(f(x), x, y).subs(x, 0): 1}
    raises(ValueError, lambda: classify_ode(eq, f(x), ics=ics))

    # point contains f
    # XXX: Should be NotImplementedError
    ics = {f(x).diff(x).subs(x, 0): f(0)}
    raises(ValueError, lambda: classify_ode(eq, f(x), ics=ics))

    # Does not raise
    ics = {f(x).diff(x).subs(x, 0): 1}
    classify_ode(eq, f(x), ics=ics)

    ###########################
    # f'(y) type (Derivative) #
    ###########################

    # Wrong function
    ics = {g(x).diff(x).subs(x, y): 1}
    raises(ValueError, lambda: classify_ode(eq, f(x), ics=ics))

    # Contains x
    ics = {f(y).diff(y).subs(y, x): 1}
    raises(ValueError, lambda: classify_ode(eq, f(x), ics=ics))

    # Too many args
    ics = {f(x, y).diff(x).subs(x, y): 1}
    raises(ValueError, lambda: classify_ode(eq, f(x), ics=ics))

    # Derivative wrt wrong vars
    ics = {Derivative(f(x), x, z).subs(x, y): 1}
    raises(ValueError, lambda: classify_ode(eq, f(x), ics=ics))

    # point contains f
    # XXX: Should be NotImplementedError
    ics = {f(x).diff(x).subs(x, y): f(0)}
    raises(ValueError, lambda: classify_ode(eq, f(x), ics=ics))

    # Does not raise
    ics = {f(x).diff(x).subs(x, y): 1}
    classify_ode(eq, f(x), ics=ics)

def test_classify_sysode():
    # Here x is assumed to be x(t) and y as y(t) for simplicity.
    # Similarly diff(x,t) and diff(y,y) is assumed to be x1 and y1 respectively.
    k, l, m, n = symbols('k, l, m, n', Integer=True)
    k1, k2, k3, l1, l2, l3, m1, m2, m3 = symbols('k1, k2, k3, l1, l2, l3, m1, m2, m3', Integer=True)
    P, Q, R, p, q, r = symbols('P, Q, R, p, q, r', cls=Function)
    P1, P2, P3, Q1, Q2, R1, R2 = symbols('P1, P2, P3, Q1, Q2, R1, R2', cls=Function)
    x, y, z = symbols('x, y, z', cls=Function)
    t = symbols('t')
    x1 = diff(x(t),t) ; y1 = diff(y(t),t) ; z1 = diff(z(t),t)
    x2 = diff(x(t),t,t) ; y2 = diff(y(t),t,t) ; z2 = diff(z(t),t,t)

    eq1 = (Eq(diff(x(t),t), 5*t*x(t) + 2*y(t)), Eq(diff(y(t),t), 2*x(t) + 5*t*y(t)))
    sol1 = {'no_of_equation': 2, 'func_coeff': {(0, x(t), 0): -5*t, (1, x(t), 1): 0, (0, x(t), 1): 1, \
    (1, y(t), 0): -5*t, (1, x(t), 0): -2, (0, y(t), 1): 0, (0, y(t), 0): -2, (1, y(t), 1): 1}, \
    'type_of_equation': 'type3', 'func': [x(t), y(t)], 'is_linear': True, 'eq': [-5*t*x(t) - 2*y(t) + \
    Derivative(x(t), t), -5*t*y(t) - 2*x(t) + Derivative(y(t), t)], 'order': {y(t): 1, x(t): 1}}
    assert classify_sysode(eq1) == sol1

    eq2 = (Eq(x2, k*x(t) - l*y1), Eq(y2, l*x1 + k*y(t)))
    sol2 = {'order': {y(t): 2, x(t): 2}, 'type_of_equation': 'type3', 'is_linear': True, 'eq': \
    [-k*x(t) + l*Derivative(y(t), t) + Derivative(x(t), t, t), -k*y(t) - l*Derivative(x(t), t) + \
    Derivative(y(t), t, t)], 'no_of_equation': 2, 'func_coeff': {(0, y(t), 0): 0, (0, x(t), 2): 1, \
    (1, y(t), 1): 0, (1, y(t), 2): 1, (1, x(t), 2): 0, (0, y(t), 2): 0, (0, x(t), 0): -k, (1, x(t), 1): \
    -l, (0, x(t), 1): 0, (0, y(t), 1): l, (1, x(t), 0): 0, (1, y(t), 0): -k}, 'func': [x(t), y(t)]}
    assert classify_sysode(eq2) == sol2

    eq3 = (Eq(x2+4*x1+3*y1+9*x(t)+7*y(t), 11*exp(I*t)), Eq(y2+5*x1+8*y1+3*x(t)+12*y(t), 2*exp(I*t)))
    sol3 = {'no_of_equation': 2, 'func_coeff': {(1, x(t), 2): 0, (0, y(t), 2): 0, (0, x(t), 0): 9, \
    (1, x(t), 1): 5, (0, x(t), 1): 4, (0, y(t), 1): 3, (1, x(t), 0): 3, (1, y(t), 0): 12, (0, y(t), 0): 7, \
    (0, x(t), 2): 1, (1, y(t), 2): 1, (1, y(t), 1): 8}, 'type_of_equation': 'type4', 'func': [x(t), y(t)], \
    'is_linear': True, 'eq': [9*x(t) + 7*y(t) - 11*exp(I*t) + 4*Derivative(x(t), t) + 3*Derivative(y(t), t) + \
    Derivative(x(t), t, t), 3*x(t) + 12*y(t) - 2*exp(I*t) + 5*Derivative(x(t), t) + 8*Derivative(y(t), t) + \
    Derivative(y(t), t, t)], 'order': {y(t): 2, x(t): 2}}
    assert classify_sysode(eq3) == sol3

    eq4 = (Eq((4*t**2 + 7*t + 1)**2*x2, 5*x(t) + 35*y(t)), Eq((4*t**2 + 7*t + 1)**2*y2, x(t) + 9*y(t)))
    sol4 = {'no_of_equation': 2, 'func_coeff': {(1, x(t), 2): 0, (0, y(t), 2): 0, (0, x(t), 0): -5, \
    (1, x(t), 1): 0, (0, x(t), 1): 0, (0, y(t), 1): 0, (1, x(t), 0): -1, (1, y(t), 0): -9, (0, y(t), 0): -35, \
    (0, x(t), 2): 16*t**4 + 56*t**3 + 57*t**2 + 14*t + 1, (1, y(t), 2): 16*t**4 + 56*t**3 + 57*t**2 + 14*t + 1, \
    (1, y(t), 1): 0}, 'type_of_equation': 'type10', 'func': [x(t), y(t)], 'is_linear': True, \
    'eq': [(4*t**2 + 7*t + 1)**2*Derivative(x(t), t, t) - 5*x(t) - 35*y(t), (4*t**2 + 7*t + 1)**2*Derivative(y(t), t, t)\
    - x(t) - 9*y(t)], 'order': {y(t): 2, x(t): 2}}
    assert classify_sysode(eq4) == sol4

    eq5 = (Eq(diff(x(t),t), x(t) + y(t) + 9), Eq(diff(y(t),t), 2*x(t) + 5*y(t) + 23))
    sol5 = {'no_of_equation': 2, 'func_coeff': {(0, x(t), 0): -1, (1, x(t), 1): 0, (0, x(t), 1): 1, (1, y(t), 0): -5, \
    (1, x(t), 0): -2, (0, y(t), 1): 0, (0, y(t), 0): -1, (1, y(t), 1): 1}, 'type_of_equation': 'type2', \
    'func': [x(t), y(t)], 'is_linear': True, 'eq': [-x(t) - y(t) + Derivative(x(t), t) - 9, -2*x(t) - 5*y(t) + \
    Derivative(y(t), t) - 23], 'order': {y(t): 1, x(t): 1}}
    assert classify_sysode(eq5) == sol5

    eq6 = (Eq(x1, exp(k*x(t))*P(x(t),y(t))), Eq(y1,r(y(t))*P(x(t),y(t))))
    sol6 = {'no_of_equation': 2, 'func_coeff': {(0, x(t), 0): 0, (1, x(t), 1): 0, (0, x(t), 1): 1, (1, y(t), 0): 0, \
    (1, x(t), 0): 0, (0, y(t), 1): 0, (0, y(t), 0): 0, (1, y(t), 1): 1}, 'type_of_equation': 'type2', 'func': \
    [x(t), y(t)], 'is_linear': False, 'eq': [-P(x(t), y(t))*exp(k*x(t)) + Derivative(x(t), t), -P(x(t), \
    y(t))*r(y(t)) + Derivative(y(t), t)], 'order': {y(t): 1, x(t): 1}}
    assert classify_sysode(eq6) == sol6

    eq7 = (Eq(x1, x(t)**2+y(t)/x(t)), Eq(y1, x(t)/y(t)))
    sol7 = {'no_of_equation': 2, 'func_coeff': {(0, x(t), 0): 0, (1, x(t), 1): 0, (0, x(t), 1): 1, (1, y(t), 0): 0, \
    (1, x(t), 0): -1/y(t), (0, y(t), 1): 0, (0, y(t), 0): -1/x(t), (1, y(t), 1): 1}, 'type_of_equation': 'type3', \
    'func': [x(t), y(t)], 'is_linear': False, 'eq': [-x(t)**2 + Derivative(x(t), t) - y(t)/x(t), -x(t)/y(t) + \
    Derivative(y(t), t)], 'order': {y(t): 1, x(t): 1}}
    assert classify_sysode(eq7) == sol7

    eq8 = (Eq(x1, P1(x(t))*Q1(y(t))*R(x(t),y(t),t)), Eq(y1, P1(x(t))*Q1(y(t))*R(x(t),y(t),t)))
    sol8 = {'func': [x(t), y(t)], 'is_linear': False, 'type_of_equation': 'type4', 'eq': \
    [-P1(x(t))*Q1(y(t))*R(x(t), y(t), t) + Derivative(x(t), t), -P1(x(t))*Q1(y(t))*R(x(t), y(t), t) + \
    Derivative(y(t), t)], 'func_coeff': {(0, y(t), 1): 0, (1, y(t), 1): 1, (1, x(t), 1): 0, (0, y(t), 0): 0, \
    (1, x(t), 0): 0, (0, x(t), 0): 0, (1, y(t), 0): 0, (0, x(t), 1): 1}, 'order': {y(t): 1, x(t): 1}, 'no_of_equation': 2}
    assert classify_sysode(eq8) == sol8

    eq9 = (Eq(x1,3*y(t)-11*z(t)),Eq(y1,7*z(t)-3*x(t)),Eq(z1,11*x(t)-7*y(t)))
    sol9 = {'no_of_equation': 3, 'func_coeff': {(1, y(t), 0): 0, (2, y(t), 1): 0, (2, z(t), 1): 1, \
    (0, x(t), 0): 0, (2, x(t), 1): 0, (1, x(t), 1): 0, (2, y(t), 0): 7, (0, x(t), 1): 1, (1, z(t), 1): 0, \
    (0, y(t), 1): 0, (1, x(t), 0): 3, (0, z(t), 0): 11, (0, y(t), 0): -3, (1, z(t), 0): -7, (0, z(t), 1): 0, \
    (2, x(t), 0): -11, (2, z(t), 0): 0, (1, y(t), 1): 1}, 'type_of_equation': 'type2', 'func': [x(t), y(t), z(t)], \
    'is_linear': True, 'eq': [-3*y(t) + 11*z(t) + Derivative(x(t), t), 3*x(t) - 7*z(t) + Derivative(y(t), t), \
    -11*x(t) + 7*y(t) + Derivative(z(t), t)], 'order': {z(t): 1, y(t): 1, x(t): 1}}
    assert classify_sysode(eq9) == sol9

    eq10 = (x2 + log(t)*(t*x1 - x(t)) + exp(t)*(t*y1 - y(t)), y2 + (t**2)*(t*x1 - x(t)) + (t)*(t*y1 - y(t)))
    sol10 = {'no_of_equation': 2, 'func_coeff': {(1, x(t), 2): 0, (0, y(t), 2): 0, (0, x(t), 0): -log(t), \
    (1, x(t), 1): t**3, (0, x(t), 1): t*log(t), (0, y(t), 1): t*exp(t), (1, x(t), 0): -t**2, (1, y(t), 0): -t, \
    (0, y(t), 0): -exp(t), (0, x(t), 2): 1, (1, y(t), 2): 1, (1, y(t), 1): t**2}, 'type_of_equation': 'type11', \
    'func': [x(t), y(t)], 'is_linear': True, 'eq': [(t*Derivative(x(t), t) - x(t))*log(t) + (t*Derivative(y(t), t) - \
    y(t))*exp(t) + Derivative(x(t), t, t), t**2*(t*Derivative(x(t), t) - x(t)) + t*(t*Derivative(y(t), t) - y(t)) \
    + Derivative(y(t), t, t)], 'order': {y(t): 2, x(t): 2}}
    assert classify_sysode(eq10) == sol10

    eq11 = (Eq(x1,x(t)*y(t)**3), Eq(y1,y(t)**5))
    sol11 = {'no_of_equation': 2, 'func_coeff': {(0, x(t), 0): -y(t)**3, (1, x(t), 1): 0, (0, x(t), 1): 1, \
    (1, y(t), 0): 0, (1, x(t), 0): 0, (0, y(t), 1): 0, (0, y(t), 0): 0, (1, y(t), 1): 1}, 'type_of_equation': \
    'type1', 'func': [x(t), y(t)], 'is_linear': False, 'eq': [-x(t)*y(t)**3 + Derivative(x(t), t), \
    -y(t)**5 + Derivative(y(t), t)], 'order': {y(t): 1, x(t): 1}}
    assert classify_sysode(eq11) == sol11

    eq12 = (Eq(x1, y(t)), Eq(y1, x(t)))
    sol12 = {'no_of_equation': 2, 'func_coeff': {(0, x(t), 0): 0, (1, x(t), 1): 0, (0, x(t), 1): 1, (1, y(t), 0): 0, \
    (1, x(t), 0): -1, (0, y(t), 1): 0, (0, y(t), 0): -1, (1, y(t), 1): 1}, 'type_of_equation': 'type1', 'func': \
    [x(t), y(t)], 'is_linear': True, 'eq': [-y(t) + Derivative(x(t), t), -x(t) + Derivative(y(t), t)], 'order': {y(t): 1, x(t): 1}}
    assert classify_sysode(eq12) == sol12

    eq13 = (Eq(x1,x(t)*y(t)*sin(t)**2), Eq(y1,y(t)**2*sin(t)**2))
    sol13 = {'no_of_equation': 2, 'func_coeff': {(0, x(t), 0): -y(t)*sin(t)**2, (1, x(t), 1): 0, (0, x(t), 1): 1, \
    (1, y(t), 0): 0, (1, x(t), 0): 0, (0, y(t), 1): 0, (0, y(t), 0): -x(t)*sin(t)**2, (1, y(t), 1): 1}, \
    'type_of_equation': 'type4', 'func': [x(t), y(t)], 'is_linear': False, 'eq': [-x(t)*y(t)*sin(t)**2 + \
    Derivative(x(t), t), -y(t)**2*sin(t)**2 + Derivative(y(t), t)], 'order': {y(t): 1, x(t): 1}}
    assert classify_sysode(eq13) == sol13

    eq14 = (Eq(x1, 21*x(t)), Eq(y1, 17*x(t)+3*y(t)), Eq(z1, 5*x(t)+7*y(t)+9*z(t)))
    sol14 = {'no_of_equation': 3, 'func_coeff': {(1, y(t), 0): -3, (2, y(t), 1): 0, (2, z(t), 1): 1, \
    (0, x(t), 0): -21, (2, x(t), 1): 0, (1, x(t), 1): 0, (2, y(t), 0): -7, (0, x(t), 1): 1, (1, z(t), 1): 0, \
    (0, y(t), 1): 0, (1, x(t), 0): -17, (0, z(t), 0): 0, (0, y(t), 0): 0, (1, z(t), 0): 0, (0, z(t), 1): 0, \
    (2, x(t), 0): -5, (2, z(t), 0): -9, (1, y(t), 1): 1}, 'type_of_equation': 'type1', 'func': [x(t), y(t), z(t)], \
    'is_linear': True, 'eq': [-21*x(t) + Derivative(x(t), t), -17*x(t) - 3*y(t) + Derivative(y(t), t), -5*x(t) - \
    7*y(t) - 9*z(t) + Derivative(z(t), t)], 'order': {z(t): 1, y(t): 1, x(t): 1}}
    assert classify_sysode(eq14) == sol14

    eq15 = (Eq(x1,4*x(t)+5*y(t)+2*z(t)),Eq(y1,x(t)+13*y(t)+9*z(t)),Eq(z1,32*x(t)+41*y(t)+11*z(t)))
    sol15 = {'no_of_equation': 3, 'func_coeff': {(1, y(t), 0): -13, (2, y(t), 1): 0, (2, z(t), 1): 1, \
    (0, x(t), 0): -4, (2, x(t), 1): 0, (1, x(t), 1): 0, (2, y(t), 0): -41, (0, x(t), 1): 1, (1, z(t), 1): 0, \
    (0, y(t), 1): 0, (1, x(t), 0): -1, (0, z(t), 0): -2, (0, y(t), 0): -5, (1, z(t), 0): -9, (0, z(t), 1): 0, \
    (2, x(t), 0): -32, (2, z(t), 0): -11, (1, y(t), 1): 1}, 'type_of_equation': 'type6', 'func': \
    [x(t), y(t), z(t)], 'is_linear': True, 'eq': [-4*x(t) - 5*y(t) - 2*z(t) + Derivative(x(t), t), -x(t) - 13*y(t) - \
    9*z(t) + Derivative(y(t), t), -32*x(t) - 41*y(t) - 11*z(t) + Derivative(z(t), t)], 'order': {z(t): 1, y(t): 1, x(t): 1}}
    assert classify_sysode(eq15) == sol15

    eq16 = (Eq(3*x1,4*5*(y(t)-z(t))),Eq(4*y1,3*5*(z(t)-x(t))),Eq(5*z1,3*4*(x(t)-y(t))))
    sol16 = {'no_of_equation': 3, 'func_coeff': {(1, y(t), 0): 0, (2, y(t), 1): 0, (2, z(t), 1): 5, \
    (0, x(t), 0): 0, (2, x(t), 1): 0, (1, x(t), 1): 0, (2, y(t), 0): 12, (0, x(t), 1): 3, (1, z(t), 1): 0, \
    (0, y(t), 1): 0, (1, x(t), 0): 15, (0, z(t), 0): 20, (0, y(t), 0): -20, (1, z(t), 0): -15, (0, z(t), 1): 0, \
    (2, x(t), 0): -12, (2, z(t), 0): 0, (1, y(t), 1): 4}, 'type_of_equation': 'type3', 'func': [x(t), y(t), z(t)], \
    'is_linear': True, 'eq': [-20*y(t) + 20*z(t) + 3*Derivative(x(t), t), 15*x(t) - 15*z(t) + 4*Derivative(y(t), t), \
    -12*x(t) + 12*y(t) + 5*Derivative(z(t), t)], 'order': {z(t): 1, y(t): 1, x(t): 1}}
    assert classify_sysode(eq16) == sol16

    # issue 8193: funcs parameter for classify_sysode has to actually work
    assert classify_sysode(eq1, funcs=[x(t), y(t)]) == sol1


def test_solve_ics():
    # Basic tests that things work from dsolve.
    assert dsolve(f(x).diff(x) - 1/f(x), f(x), ics={f(1): 2}) == \
        Eq(f(x), sqrt(2 * x + 2))
    assert dsolve(f(x).diff(x) - f(x), f(x), ics={f(0): 1}) == Eq(f(x), exp(x))
    assert dsolve(f(x).diff(x) - f(x), f(x), ics={f(x).diff(x).subs(x, 0): 1}) == Eq(f(x), exp(x))
    assert dsolve(f(x).diff(x, x) + f(x), f(x), ics={f(0): 1,
        f(x).diff(x).subs(x, 0): 1}) == Eq(f(x), sin(x) + cos(x))
    assert dsolve([f(x).diff(x) - f(x) + g(x), g(x).diff(x) - g(x) - f(x)],
        [f(x), g(x)], ics={f(0): 1, g(0): 0}) == [Eq(f(x), exp(x)*cos(x)),
            Eq(g(x), exp(x)*sin(x))]

    # Test cases where dsolve returns two solutions.
    eq = (x**2*f(x)**2 - x).diff(x)
    assert dsolve(eq, f(x), ics={f(1): 0}) == [Eq(f(x),
        -sqrt(x - 1)/x), Eq(f(x), sqrt(x - 1)/x)]
    assert dsolve(eq, f(x), ics={f(x).diff(x).subs(x, 1): 0}) == [Eq(f(x),
        -sqrt(x - S(1)/2)/x), Eq(f(x), sqrt(x - S(1)/2)/x)]

    eq = cos(f(x)) - (x*sin(f(x)) - f(x)**2)*f(x).diff(x)
    assert dsolve(eq, f(x),
        ics={f(0):1}, hint='1st_exact', simplify=False) == Eq(x*cos(f(x)) + f(x)**3/3, S(1)/3)
    assert dsolve(eq, f(x),
        ics={f(0):1}, hint='1st_exact', simplify=True) == Eq(x*cos(f(x)) + f(x)**3/3, S(1)/3)

    assert solve_ics([Eq(f(x), C1*exp(x))], [f(x)], [C1], {f(0): 1}) == {C1: 1}
    assert solve_ics([Eq(f(x), C1*sin(x) + C2*cos(x))], [f(x)], [C1, C2],
        {f(0): 1, f(pi/2): 1}) == {C1: 1, C2: 1}

    assert solve_ics([Eq(f(x), C1*sin(x) + C2*cos(x))], [f(x)], [C1, C2],
        {f(0): 1, f(x).diff(x).subs(x, 0): 1}) == {C1: 1, C2: 1}

    assert solve_ics([Eq(f(x), C1*sin(x) + C2*cos(x))], [f(x)], [C1, C2], {f(0): 1}) == \
        {C2: 1}

    # Some more complicated tests Refer to PR #16098

    assert dsolve(f(x).diff(x)*(f(x).diff(x, 2)-x), ics={f(0):0, f(x).diff(x).subs(x, 1):0}) == \
        [Eq(f(x), 0), Eq(f(x), x ** 3 / 6 - x / 2)]
    assert dsolve(f(x).diff(x)*(f(x).diff(x, 2)-x), ics={f(0):0}) == \
        [Eq(f(x), 0), Eq(f(x), C2*x + x**3/6)]

    K, r, f0 = symbols('K r f0')
    sol = Eq(f(x), -K*f0*exp(r*x)/((K - f0)*(-f0*exp(r*x)/(K - f0) - 1)))
    assert (dsolve(Eq(f(x).diff(x), r * f(x) * (1 - f(x) / K)), f(x), ics={f(0): f0})) == sol


    #Order dependent issues Refer to PR #16098
    assert dsolve(f(x).diff(x)*(f(x).diff(x, 2)-x), ics={f(x).diff(x).subs(x,0):0, f(0):0}) == \
        [Eq(f(x), 0), Eq(f(x), x ** 3 / 6)]
    assert dsolve(f(x).diff(x)*(f(x).diff(x, 2)-x), ics={f(0):0, f(x).diff(x).subs(x,0):0}) == \
        [Eq(f(x), 0), Eq(f(x), x ** 3 / 6)]

    # XXX: Ought to be ValueError
    raises(ValueError, lambda: solve_ics([Eq(f(x), C1*sin(x) + C2*cos(x))], [f(x)], [C1, C2], {f(0): 1, f(pi): 1}))

    # Degenerate case. f'(0) is identically 0.
    raises(ValueError, lambda: solve_ics([Eq(f(x), sqrt(C1 - x**2))], [f(x)], [C1], {f(x).diff(x).subs(x, 0): 0}))

    EI, q, L = symbols('EI q L')

    # eq = Eq(EI*diff(f(x), x, 4), q)
    sols = [Eq(f(x), C1 + C2*x + C3*x**2 + C4*x**3 + q*x**4/(24*EI))]
    funcs = [f(x)]
    constants = [C1, C2, C3, C4]
    # Test both cases, Derivative (the default from f(x).diff(x).subs(x, L)),
    # and Subs
    ics1 = {f(0): 0,
        f(x).diff(x).subs(x, 0): 0,
        f(L).diff(L, 2): 0,
        f(L).diff(L, 3): 0}
    ics2 = {f(0): 0,
        f(x).diff(x).subs(x, 0): 0,
        Subs(f(x).diff(x, 2), x, L): 0,
        Subs(f(x).diff(x, 3), x, L): 0}

    solved_constants1 = solve_ics(sols, funcs, constants, ics1)
    solved_constants2 = solve_ics(sols, funcs, constants, ics2)
    assert solved_constants1 == solved_constants2 == {
        C1: 0,
        C2: 0,
        C3: L**2*q/(4*EI),
        C4: -L*q/(6*EI)}

def test_ode_order():
    f = Function('f')
    g = Function('g')
    x = Symbol('x')
    assert ode_order(3*x*exp(f(x)), f(x)) == 0
    assert ode_order(x*diff(f(x), x) + 3*x*f(x) - sin(x)/x, f(x)) == 1
    assert ode_order(x**2*f(x).diff(x, x) + x*diff(f(x), x) - f(x), f(x)) == 2
    assert ode_order(diff(x*exp(f(x)), x, x), f(x)) == 2
    assert ode_order(diff(x*diff(x*exp(f(x)), x, x), x), f(x)) == 3
    assert ode_order(diff(f(x), x, x), g(x)) == 0
    assert ode_order(diff(f(x), x, x)*diff(g(x), x), f(x)) == 2
    assert ode_order(diff(f(x), x, x)*diff(g(x), x), g(x)) == 1
    assert ode_order(diff(x*diff(x*exp(f(x)), x, x), x), g(x)) == 0
    # issue 5835: ode_order has to also work for unevaluated derivatives
    # (ie, without using doit()).
    assert ode_order(Derivative(x*f(x), x), f(x)) == 1
    assert ode_order(x*sin(Derivative(x*f(x)**2, x, x)), f(x)) == 2
    assert ode_order(Derivative(x*Derivative(x*exp(f(x)), x, x), x), g(x)) == 0
    assert ode_order(Derivative(f(x), x, x), g(x)) == 0
    assert ode_order(Derivative(x*exp(f(x)), x, x), f(x)) == 2
    assert ode_order(Derivative(f(x), x, x)*Derivative(g(x), x), g(x)) == 1
    assert ode_order(Derivative(x*Derivative(f(x), x, x), x), f(x)) == 3
    assert ode_order(
        x*sin(Derivative(x*Derivative(f(x), x)**2, x, x)), f(x)) == 3


# In all tests below, checkodesol has the order option set to prevent
# superfluous calls to ode_order(), and the solve_for_func flag set to False
# because dsolve() already tries to solve for the function, unless the
# simplify=False option is set.
def test_old_ode_tests():
    # These are simple tests from the old ode module
    eq1 = Eq(f(x).diff(x), 0)
    eq2 = Eq(3*f(x).diff(x) - 5, 0)
    eq3 = Eq(3*f(x).diff(x), 5)
    eq4 = Eq(9*f(x).diff(x, x) + f(x), 0)
    eq5 = Eq(9*f(x).diff(x, x), f(x))
    # Type: a(x)f'(x)+b(x)*f(x)+c(x)=0
    eq6 = Eq(x**2*f(x).diff(x) + 3*x*f(x) - sin(x)/x, 0)
    eq7 = Eq(f(x).diff(x, x) - 3*diff(f(x), x) + 2*f(x), 0)
    # Type: 2nd order, constant coefficients (two real different roots)
    eq8 = Eq(f(x).diff(x, x) - 4*diff(f(x), x) + 4*f(x), 0)
    # Type: 2nd order, constant coefficients (two real equal roots)
    eq9 = Eq(f(x).diff(x, x) + 2*diff(f(x), x) + 3*f(x), 0)
    # Type: 2nd order, constant coefficients (two complex roots)
    eq10 = Eq(3*f(x).diff(x) - 1, 0)
    eq11 = Eq(x*f(x).diff(x) - 1, 0)
    sol1 = Eq(f(x), C1)
    sol2 = Eq(f(x), C1 + 5*x/3)
    sol3 = Eq(f(x), C1 + 5*x/3)
    sol4 = Eq(f(x), C1*sin(x/3) + C2*cos(x/3))
    sol5 = Eq(f(x), C1*exp(-x/3) + C2*exp(x/3))
    sol6 = Eq(f(x), (C1 - cos(x))/x**3)
    sol7 = Eq(f(x), (C1 + C2*exp(x))*exp(x))
    sol8 = Eq(f(x), (C1 + C2*x)*exp(2*x))
    sol9 = Eq(f(x), (C1*sin(x*sqrt(2)) + C2*cos(x*sqrt(2)))*exp(-x))
    sol10 = Eq(f(x), C1 + x/3)
    sol11 = Eq(f(x), C1 + log(x))
    assert dsolve(eq1) == sol1
    assert dsolve(eq1.lhs) == sol1
    assert dsolve(eq2) == sol2
    assert dsolve(eq3) == sol3
    assert dsolve(eq4) == sol4
    assert dsolve(eq5) == sol5
    assert dsolve(eq6) == sol6
    assert dsolve(eq7) == sol7
    assert dsolve(eq8) == sol8
    assert dsolve(eq9) == sol9
    assert dsolve(eq10) == sol10
    assert dsolve(eq11) == sol11
    assert checkodesol(eq1, sol1, order=1, solve_for_func=False)[0]
    assert checkodesol(eq2, sol2, order=1, solve_for_func=False)[0]
    assert checkodesol(eq3, sol3, order=1, solve_for_func=False)[0]
    assert checkodesol(eq4, sol4, order=2, solve_for_func=False)[0]
    assert checkodesol(eq5, sol5, order=2, solve_for_func=False)[0]
    assert checkodesol(eq6, sol6, order=1, solve_for_func=False)[0]
    assert checkodesol(eq7, sol7, order=2, solve_for_func=False)[0]
    assert checkodesol(eq8, sol8, order=2, solve_for_func=False)[0]
    assert checkodesol(eq9, sol9, order=2, solve_for_func=False)[0]
    assert checkodesol(eq10, sol10, order=1, solve_for_func=False)[0]
    assert checkodesol(eq11, sol11, order=1, solve_for_func=False)[0]


def test_1st_linear():
    # Type: first order linear form f'(x)+p(x)f(x)=q(x)
    eq = Eq(f(x).diff(x) + x*f(x), x**2)
    sol = Eq(f(x), (C1 + x*exp(x**2/2)
                    - sqrt(2)*sqrt(pi)*erfi(sqrt(2)*x/2)/2)*exp(-x**2/2))
    assert dsolve(eq, hint='1st_linear') == sol
    assert checkodesol(eq, sol, order=1, solve_for_func=False)[0]


def test_Bernoulli():
    # Type: Bernoulli, f'(x) + p(x)*f(x) == q(x)*f(x)**n
    eq = Eq(x*f(x).diff(x) + f(x) - f(x)**2, 0)
    sol = dsolve(eq, f(x), hint='Bernoulli')
    assert sol == Eq(f(x), 1/(x*(C1 + 1/x)))
    assert checkodesol(eq, sol, order=1, solve_for_func=False)[0]


def test_Riccati_special_minus2():
    # Type: Riccati special alpha = -2, a*dy/dx + b*y**2 + c*y/x +d/x**2
    eq = 2*f(x).diff(x) + f(x)**2 - f(x)/x + 3*x**(-2)
    sol = dsolve(eq, f(x), hint='Riccati_special_minus2')
    assert checkodesol(eq, sol, order=1, solve_for_func=False)[0]


@slow
def test_1st_exact1():
    # Type: Exact differential equation, p(x,f) + q(x,f)*f' == 0,
    # where dp/df == dq/dx
    eq1 = sin(x)*cos(f(x)) + cos(x)*sin(f(x))*f(x).diff(x)
    eq2 = (2*x*f(x) + 1)/f(x) + (f(x) - x)/f(x)**2*f(x).diff(x)
    eq3 = 2*x + f(x)*cos(x) + (2*f(x) + sin(x) - sin(f(x)))*f(x).diff(x)
    eq4 = cos(f(x)) - (x*sin(f(x)) - f(x)**2)*f(x).diff(x)
    eq5 = 2*x*f(x) + (x**2 + f(x)**2)*f(x).diff(x)
    sol1 = [Eq(f(x), -acos(C1/cos(x)) + 2*pi), Eq(f(x), acos(C1/cos(x)))]
    sol2 = Eq(f(x), exp(C1 - x**2 + LambertW(-x*exp(-C1 + x**2))))
    sol2b = Eq(log(f(x)) + x/f(x) + x**2, C1)
    sol3 = Eq(f(x)*sin(x) + cos(f(x)) + x**2 + f(x)**2, C1)
    sol4 = Eq(x*cos(f(x)) + f(x)**3/3, C1)
    sol5 = Eq(x**2*f(x) + f(x)**3/3, C1)
    assert dsolve(eq1, f(x), hint='1st_exact') == sol1
    assert dsolve(eq2, f(x), hint='1st_exact') == sol2
    assert dsolve(eq3, f(x), hint='1st_exact') == sol3
    assert dsolve(eq4, hint='1st_exact') == sol4
    assert dsolve(eq5, hint='1st_exact', simplify=False) == sol5
    assert checkodesol(eq1, sol1, order=1, solve_for_func=False)[0]
    # issue 5080 blocks the testing of this solution
    # FIXME: assert checkodesol(eq2, sol2, order=1, solve_for_func=False)[0]
    assert checkodesol(eq2, sol2b, order=1, solve_for_func=False)[0]
    assert checkodesol(eq3, sol3, order=1, solve_for_func=False)[0]
    assert checkodesol(eq4, sol4, order=1, solve_for_func=False)[0]
    assert checkodesol(eq5, sol5, order=1, solve_for_func=False)[0]


@slow
@XFAIL
def test_1st_exact2():
    """
    This is an exact equation that fails under the exact engine. It is caught
    by first order homogeneous albeit with a much contorted solution.  The
    exact engine fails because of a poorly simplified integral of q(0,y)dy,
    where q is the function multiplying f'.  The solutions should be
    Eq(sqrt(x**2+f(x)**2)**3+y**3, C1).  The equation below is
    equivalent, but it is so complex that checkodesol fails, and takes a long
    time to do so.
    """
    if ON_TRAVIS:
        skip("Too slow for travis.")
    eq = (x*sqrt(x**2 + f(x)**2) - (x**2*f(x)/(f(x) -
          sqrt(x**2 + f(x)**2)))*f(x).diff(x))
    sol = dsolve(eq)
    assert sol == Eq(log(x),
        C1 - 9*sqrt(1 + f(x)**2/x**2)*asinh(f(x)/x)/(-27*f(x)/x +
        27*sqrt(1 + f(x)**2/x**2)) - 9*sqrt(1 + f(x)**2/x**2)*
        log(1 - sqrt(1 + f(x)**2/x**2)*f(x)/x + 2*f(x)**2/x**2)/
        (-27*f(x)/x + 27*sqrt(1 + f(x)**2/x**2)) +
        9*asinh(f(x)/x)*f(x)/(x*(-27*f(x)/x + 27*sqrt(1 + f(x)**2/x**2))) +
        9*f(x)*log(1 - sqrt(1 + f(x)**2/x**2)*f(x)/x + 2*f(x)**2/x**2)/
        (x*(-27*f(x)/x + 27*sqrt(1 + f(x)**2/x**2))))
    assert checkodesol(eq, sol, order=1, solve_for_func=False)[0]


def test_separable1():
    # test_separable1-5 are from Ordinary Differential Equations, Tenenbaum and
    # Pollard, pg. 55
    eq1 = f(x).diff(x) - f(x)
    eq2 = x*f(x).diff(x) - f(x)
    eq3 = f(x).diff(x) + sin(x)
    eq4 = f(x)**2 + 1 - (x**2 + 1)*f(x).diff(x)
    eq5 = f(x).diff(x)/tan(x) - f(x) - 2
    eq6 = f(x).diff(x) * (1 - sin(f(x))) - 1
    sol1 = Eq(f(x), C1*exp(x))
    sol2 = Eq(f(x), C1*x)
    sol3 = Eq(f(x), C1 + cos(x))
    sol4 = Eq(f(x), tan(C1 + atan(x)))
    sol5 = Eq(f(x), C1/cos(x) - 2)
    sol6 = Eq(-x + f(x) + cos(f(x)), C1)
    assert dsolve(eq1, hint='separable') == sol1
    assert dsolve(eq2, hint='separable') == sol2
    assert dsolve(eq3, hint='separable') == sol3
    assert dsolve(eq4, hint='separable') == sol4
    assert dsolve(eq5, hint='separable') == sol5
    assert dsolve(eq6, hint='separable') == sol6
    assert checkodesol(eq1, sol1, order=1, solve_for_func=False)[0]
    assert checkodesol(eq2, sol2, order=1, solve_for_func=False)[0]
    assert checkodesol(eq3, sol3, order=1, solve_for_func=False)[0]
    assert checkodesol(eq4, sol4, order=1, solve_for_func=False)[0]
    assert checkodesol(eq5, sol5, order=1, solve_for_func=False)[0]
    assert checkodesol(eq6, sol6, order=1, solve_for_func=False)[0]


@slow
def test_separable2():
    a = Symbol('a')
    eq6 = f(x)*x**2*f(x).diff(x) - f(x)**3 - 2*x**2*f(x).diff(x)
    eq7 = f(x)**2 - 1 - (2*f(x) + x*f(x))*f(x).diff(x)
    eq8 = x*log(x)*f(x).diff(x) + sqrt(1 + f(x)**2)
    eq9 = exp(x + 1)*tan(f(x)) + cos(f(x))*f(x).diff(x)
    eq10 = (x*cos(f(x)) + x**2*sin(f(x))*f(x).diff(x) -
            a**2*sin(f(x))*f(x).diff(x))
    sol6 = Eq(Integral((u - 2)/u**3, (u, f(x))),
        C1 + Integral(x**(-2), x))
    sol7 = Eq(-log(-1 + f(x)**2)/2, C1 - log(2 + x))
    sol8 = Eq(asinh(f(x)), C1 - log(log(x)))
    # integrate cannot handle the integral on the lhs (cos/tan)
    sol9 = Eq(Integral(cos(u)/tan(u), (u, f(x))),
        C1 + Integral(-exp(1)*exp(x), x))
    sol10 = Eq(-log(cos(f(x))), C1 - log(- a**2 + x**2)/2)
    assert dsolve(eq6, hint='separable_Integral').dummy_eq(sol6)
    assert dsolve(eq7, hint='separable', simplify=False) == sol7
    assert dsolve(eq8, hint='separable', simplify=False) == sol8
    assert dsolve(eq9, hint='separable_Integral').dummy_eq(sol9)
    assert dsolve(eq10, hint='separable', simplify=False) == sol10
    assert checkodesol(eq6, sol6, order=1, solve_for_func=False)[0]
    assert checkodesol(eq7, sol7, order=1, solve_for_func=False)[0]
    assert checkodesol(eq8, sol8, order=1, solve_for_func=False)[0]
    assert checkodesol(eq9, sol9, order=1, solve_for_func=False)[0]
    assert checkodesol(eq10, sol10, order=1, solve_for_func=False)[0]


def test_separable3():
    eq11 = f(x).diff(x) - f(x)*tan(x)
    eq12 = (x - 1)*cos(f(x))*f(x).diff(x) - 2*x*sin(f(x))
    eq13 = f(x).diff(x) - f(x)*log(f(x))/tan(x)
    sol11 = Eq(f(x), C1/cos(x))
    sol12 = Eq(log(sin(f(x))), C1 + 2*x + 2*log(x - 1))
    sol13 = Eq(log(log(f(x))), C1 + log(sin(x)))
    assert dsolve(eq11, hint='separable') == sol11
    assert dsolve(eq12, hint='separable', simplify=False) == sol12
    assert dsolve(eq13, hint='separable', simplify=False) == sol13
    assert checkodesol(eq11, sol11, order=1, solve_for_func=False)[0]
    assert checkodesol(eq12, sol12, order=1, solve_for_func=False)[0]
    assert checkodesol(eq13, sol13, order=1, solve_for_func=False)[0]


def test_separable4():
    # This has a slow integral (1/((1 + y**2)*atan(y))), so we isolate it.
    eq14 = x*f(x).diff(x) + (1 + f(x)**2)*atan(f(x))
    sol14 = Eq(log(atan(f(x))), C1 - log(x))
    assert dsolve(eq14, hint='separable', simplify=False) == sol14
    assert checkodesol(eq14, sol14, order=1, solve_for_func=False)[0]


def test_separable5():
    eq15 = f(x).diff(x) + x*(f(x) + 1)
    eq16 = exp(f(x)**2)*(x**2 + 2*x + 1) + (x*f(x) + f(x))*f(x).diff(x)
    eq17 = f(x).diff(x) + f(x)
    eq18 = sin(x)*cos(2*f(x)) + cos(x)*sin(2*f(x))*f(x).diff(x)
    eq19 = (1 - x)*f(x).diff(x) - x*(f(x) + 1)
    eq20 = f(x)*diff(f(x), x) + x - 3*x*f(x)**2
    eq21 = f(x).diff(x) - exp(x + f(x))
    sol15 = Eq(f(x), -1 + C1*exp(-x**2/2))
    sol16 = Eq(-exp(-f(x)**2)/2, C1 - x - x**2/2)
    sol17 = Eq(f(x), C1*exp(-x))
    sol18 = Eq(-log(cos(2*f(x)))/2, C1 + log(cos(x)))
    sol19 = Eq(f(x), (C1*exp(-x) - x + 1)/(x - 1))
    sol20 = Eq(log(-1 + 3*f(x)**2)/6, C1 + x**2/2)
    sol21 = Eq(-exp(-f(x)), C1 + exp(x))
    assert dsolve(eq15, hint='separable') == sol15
    assert dsolve(eq16, hint='separable', simplify=False) == sol16
    assert dsolve(eq17, hint='separable') == sol17
    assert dsolve(eq18, hint='separable', simplify=False) == sol18
    assert dsolve(eq19, hint='separable') == sol19
    assert dsolve(eq20, hint='separable', simplify=False) == sol20
    assert dsolve(eq21, hint='separable', simplify=False) == sol21
    assert checkodesol(eq15, sol15, order=1, solve_for_func=False)[0]
    assert checkodesol(eq16, sol16, order=1, solve_for_func=False)[0]
    assert checkodesol(eq17, sol17, order=1, solve_for_func=False)[0]
    assert checkodesol(eq18, sol18, order=1, solve_for_func=False)[0]
    assert checkodesol(eq19, sol19, order=1, solve_for_func=False)[0]
    assert checkodesol(eq20, sol20, order=1, solve_for_func=False)[0]
    assert checkodesol(eq21, sol21, order=1, solve_for_func=False)[0]


def test_separable_1_5_checkodesol():
    eq12 = (x - 1)*cos(f(x))*f(x).diff(x) - 2*x*sin(f(x))
    sol12 = Eq(-log(1 - cos(f(x))**2)/2, C1 - 2*x - 2*log(1 - x))
    assert checkodesol(eq12, sol12, order=1, solve_for_func=False)[0]


def test_homogeneous_order():
    assert homogeneous_order(exp(y/x) + tan(y/x), x, y) == 0
    assert homogeneous_order(x**2 + sin(x)*cos(y), x, y) is None
    assert homogeneous_order(x - y - x*sin(y/x), x, y) == 1
    assert homogeneous_order((x*y + sqrt(x**4 + y**4) + x**2*(log(x) - log(y)))/
        (pi*x**Rational(2, 3)*sqrt(y)**3), x, y) == Rational(-1, 6)
    assert homogeneous_order(y/x*cos(y/x) - x/y*sin(y/x) + cos(y/x), x, y) == 0
    assert homogeneous_order(f(x), x, f(x)) == 1
    assert homogeneous_order(f(x)**2, x, f(x)) == 2
    assert homogeneous_order(x*y*z, x, y) == 2
    assert homogeneous_order(x*y*z, x, y, z) == 3
    assert homogeneous_order(x**2*f(x)/sqrt(x**2 + f(x)**2), f(x)) is None
    assert homogeneous_order(f(x, y)**2, x, f(x, y), y) == 2
    assert homogeneous_order(f(x, y)**2, x, f(x), y) is None
    assert homogeneous_order(f(x, y)**2, x, f(x, y)) is None
    assert homogeneous_order(f(y, x)**2, x, y, f(x, y)) is None
    assert homogeneous_order(f(y), f(x), x) is None
    assert homogeneous_order(-f(x)/x + 1/sin(f(x)/ x), f(x), x) == 0
    assert homogeneous_order(log(1/y) + log(x**2), x, y) is None
    assert homogeneous_order(log(1/y) + log(x), x, y) == 0
    assert homogeneous_order(log(x/y), x, y) == 0
    assert homogeneous_order(2*log(1/y) + 2*log(x), x, y) == 0
    a = Symbol('a')
    assert homogeneous_order(a*log(1/y) + a*log(x), x, y) == 0
    assert homogeneous_order(f(x).diff(x), x, y) is None
    assert homogeneous_order(-f(x).diff(x) + x, x, y) is None
    assert homogeneous_order(O(x), x, y) is None
    assert homogeneous_order(x + O(x**2), x, y) is None
    assert homogeneous_order(x**pi, x) == pi
    assert homogeneous_order(x**x, x) is None
    raises(ValueError, lambda: homogeneous_order(x*y))


@slow
def test_1st_homogeneous_coeff_ode():
    # Type: First order homogeneous, y'=f(y/x)
    eq1 = f(x)/x*cos(f(x)/x) - (x/f(x)*sin(f(x)/x) + cos(f(x)/x))*f(x).diff(x)
    eq2 = x*f(x).diff(x) - f(x) - x*sin(f(x)/x)
    eq3 = f(x) + (x*log(f(x)/x) - 2*x)*diff(f(x), x)
    eq4 = 2*f(x)*exp(x/f(x)) + f(x)*f(x).diff(x) - 2*x*exp(x/f(x))*f(x).diff(x)
    eq5 = 2*x**2*f(x) + f(x)**3 + (x*f(x)**2 - 2*x**3)*f(x).diff(x)
    eq6 = x*exp(f(x)/x) - f(x)*sin(f(x)/x) + x*sin(f(x)/x)*f(x).diff(x)
    eq7 = (x + sqrt(f(x)**2 - x*f(x)))*f(x).diff(x) - f(x)
    eq8 = x + f(x) - (x - f(x))*f(x).diff(x)

    sol1 = Eq(log(x), C1 - log(f(x)*sin(f(x)/x)/x))
    sol2 = Eq(log(x), log(C1) + log(cos(f(x)/x) - 1)/2 - log(cos(f(x)/x) + 1)/2)
    sol3 = Eq(f(x), -exp(C1)*LambertW(-x*exp(-C1 + 1)))
    sol4 = Eq(log(f(x)), C1 - 2*exp(x/f(x)))
    sol5 = Eq(f(x), exp(2*C1 + LambertW(-2*x**4*exp(-4*C1))/2)/x)
    sol6 = Eq(log(x), C1 + exp(-f(x)/x)*sin(f(x)/x)/2 + exp(-f(x)/x)*cos(f(x)/x)/2)
    sol7 = Eq(log(f(x)), C1 - 2*sqrt(-x/f(x) + 1))
    sol8 = Eq(log(x), C1 - log(sqrt(1 + f(x)**2/x**2)) + atan(f(x)/x))

    # indep_div_dep actually has a simpler solution for eq2,
    # but it runs too slow
    assert dsolve(eq1, hint='1st_homogeneous_coeff_subs_dep_div_indep') == sol1
    assert dsolve(eq2, hint='1st_homogeneous_coeff_subs_dep_div_indep', simplify=False) == sol2
    assert dsolve(eq3, hint='1st_homogeneous_coeff_best') == sol3
    assert dsolve(eq4, hint='1st_homogeneous_coeff_best') == sol4
    assert dsolve(eq5, hint='1st_homogeneous_coeff_best') == sol5
    assert dsolve(eq6, hint='1st_homogeneous_coeff_subs_dep_div_indep') == sol6
    assert dsolve(eq7, hint='1st_homogeneous_coeff_best') == sol7
    assert dsolve(eq8, hint='1st_homogeneous_coeff_best') == sol8

    # FIXME: sol3 and sol5 don't work with checkodesol (because of LambertW?)
    # previous code was testing with these other solutions:
    sol3b = Eq(-f(x)/(1 + log(x/f(x))), C1)
    sol5b = Eq(log(C1*x*sqrt(1/x)*sqrt(f(x))) + x**2/(2*f(x)**2), 0)
    assert checkodesol(eq1, sol1, order=1, solve_for_func=False)[0]
    assert checkodesol(eq2, sol2, order=1, solve_for_func=False)[0]
    assert checkodesol(eq3, sol3b, order=1, solve_for_func=False)[0]
    assert checkodesol(eq4, sol4, order=1, solve_for_func=False)[0]
    assert checkodesol(eq5, sol5b, order=1, solve_for_func=False)[0]
    assert checkodesol(eq6, sol6, order=1, solve_for_func=False)[0]
    assert checkodesol(eq8, sol8, order=1, solve_for_func=False)[0]


def test_1st_homogeneous_coeff_ode_check2():
    eq2 = x*f(x).diff(x) - f(x) - x*sin(f(x)/x)
    sol2 = Eq(x/tan(f(x)/(2*x)), C1)
    assert checkodesol(eq2, sol2, order=1, solve_for_func=False)[0]


@XFAIL
def test_1st_homogeneous_coeff_ode_check3():
    skip('This is a known issue.')
    # checker cannot determine that the following expression is zero:
    # (False,
    #   x*(log(exp(-LambertW(C1*x))) +
    #   LambertW(C1*x))*exp(-LambertW(C1*x) + 1))
    # This is blocked by issue 5080.
    eq3 = f(x) + (x*log(f(x)/x) - 2*x)*diff(f(x), x)
    sol3a = Eq(f(x), x*exp(1 - LambertW(C1*x)))
    assert checkodesol(eq3, sol3a, solve_for_func=True)[0]
    # Checker can't verify this form either
    # (False,
    #   C1*(log(C1*LambertW(C2*x)/x) + LambertW(C2*x) - 1)*LambertW(C2*x))
    # It is because a = W(a)*exp(W(a)), so log(a) == log(W(a)) + W(a) and C2 =
    # -E/C1 (which can be verified by solving with simplify=False).
    sol3b = Eq(f(x), C1*LambertW(C2*x))
    assert checkodesol(eq3, sol3b, solve_for_func=True)[0]


def test_1st_homogeneous_coeff_ode_check7():
    eq7 = (x + sqrt(f(x)**2 - x*f(x)))*f(x).diff(x) - f(x)
    sol7 = Eq(log(C1*f(x)) + 2*sqrt(1 - x/f(x)), 0)
    assert checkodesol(eq7, sol7, order=1, solve_for_func=False)[0]


def test_1st_homogeneous_coeff_ode2():
    eq1 = f(x).diff(x) - f(x)/x + 1/sin(f(x)/x)
    eq2 = x**2 + f(x)**2 - 2*x*f(x)*f(x).diff(x)
    eq3 = x*exp(f(x)/x) + f(x) - x*f(x).diff(x)
    sol1 = [Eq(f(x), x*(-acos(C1 + log(x)) + 2*pi)), Eq(f(x), x*acos(C1 + log(x)))]
    sol2 = Eq(log(f(x)), log(C1) + log(x/f(x)) - log(x**2/f(x)**2 - 1))
    sol3 = Eq(f(x), log((1/(C1 - log(x)))**x))
    # specific hints are applied for speed reasons
    assert dsolve(eq1, hint='1st_homogeneous_coeff_subs_dep_div_indep') == sol1
    assert dsolve(eq2, hint='1st_homogeneous_coeff_best', simplify=False) == sol2
    assert dsolve(eq3, hint='1st_homogeneous_coeff_subs_dep_div_indep') == sol3

    # FIXME: sol3 doesn't work with checkodesol (because of **x?)
    # previous code was testing with this other solution:
    sol3b = Eq(f(x), log(log(C1/x)**(-x)))
    assert checkodesol(eq1, sol1, order=1, solve_for_func=False)[0]
    assert checkodesol(eq2, sol2, order=1, solve_for_func=False)[0]
    assert checkodesol(eq3, sol3b, order=1, solve_for_func=False)[0]


def test_1st_homogeneous_coeff_ode_check9():
    _u2 = Dummy('u2')
    __a = Dummy('a')
    eq9 = f(x)**2 + (x*sqrt(f(x)**2 - x**2) - x*f(x))*f(x).diff(x)
    sol9 = Eq(-Integral(-1/(-(1 - sqrt(1 - _u2**2))*_u2 + _u2), (_u2, __a,
        x/f(x))) + log(C1*f(x)), 0)
    assert checkodesol(eq9, sol9, order=1, solve_for_func=False)[0]


def test_1st_homogeneous_coeff_ode3():
    # The standard integration engine cannot handle one of the integrals
    # involved (see issue 4551).  meijerg code comes up with an answer, but in
    # unconventional form.
    # checkodesol fails for this equation, so its test is in
    # test_1st_homogeneous_coeff_ode_check9 above. It has to compare string
    # expressions because u2 is a dummy variable.
    eq = f(x)**2 + (x*sqrt(f(x)**2 - x**2) - x*f(x))*f(x).diff(x)
    sol = Eq(log(f(x)), C1 + Piecewise(
            (acosh(f(x)/x), abs(f(x)**2)/x**2 > 1),
            (-I*asin(f(x)/x), True)))
    assert dsolve(eq, hint='1st_homogeneous_coeff_subs_indep_div_dep') == sol


def test_1st_homogeneous_coeff_corner_case():
    eq1 = f(x).diff(x) - f(x)/x
    c1 = classify_ode(eq1, f(x))
    eq2 = x*f(x).diff(x) - f(x)
    c2 = classify_ode(eq2, f(x))
    sdi = "1st_homogeneous_coeff_subs_dep_div_indep"
    sid = "1st_homogeneous_coeff_subs_indep_div_dep"
    assert sid not in c1 and sdi not in c1
    assert sid not in c2 and sdi not in c2


@slow
def test_nth_linear_constant_coeff_homogeneous():
    # From Exercise 20, in Ordinary Differential Equations,
    #                      Tenenbaum and Pollard, pg. 220
    a = Symbol('a', positive=True)
    k = Symbol('k', real=True)
    eq1 = f(x).diff(x, 2) + 2*f(x).diff(x)
    eq2 = f(x).diff(x, 2) - 3*f(x).diff(x) + 2*f(x)
    eq3 = f(x).diff(x, 2) - f(x)
    eq4 = f(x).diff(x, 3) + f(x).diff(x, 2) - 6*f(x).diff(x)
    eq5 = 6*f(x).diff(x, 2) - 11*f(x).diff(x) + 4*f(x)
    eq6 = Eq(f(x).diff(x, 2) + 2*f(x).diff(x) - f(x), 0)
    eq7 = diff(f(x), x, 3) + diff(f(x), x, 2) - 10*diff(f(x), x) - 6*f(x)
    eq8 = f(x).diff(x, 4) - f(x).diff(x, 3) - 4*f(x).diff(x, 2) + \
        4*f(x).diff(x)
    eq9 = f(x).diff(x, 4) + 4*f(x).diff(x, 3) + f(x).diff(x, 2) - \
        4*f(x).diff(x) - 2*f(x)
    eq10 = f(x).diff(x, 4) - a**2*f(x)
    eq11 = f(x).diff(x, 2) - 2*k*f(x).diff(x) - 2*f(x)
    eq12 = f(x).diff(x, 2) + 4*k*f(x).diff(x) - 12*k**2*f(x)
    eq13 = f(x).diff(x, 4)
    eq14 = f(x).diff(x, 2) + 4*f(x).diff(x) + 4*f(x)
    eq15 = 3*f(x).diff(x, 3) + 5*f(x).diff(x, 2) + f(x).diff(x) - f(x)
    eq16 = f(x).diff(x, 3) - 6*f(x).diff(x, 2) + 12*f(x).diff(x) - 8*f(x)
    eq17 = f(x).diff(x, 2) - 2*a*f(x).diff(x) + a**2*f(x)
    eq18 = f(x).diff(x, 4) + 3*f(x).diff(x, 3)
    eq19 = f(x).diff(x, 4) - 2*f(x).diff(x, 2)
    eq20 = f(x).diff(x, 4) + 2*f(x).diff(x, 3) - 11*f(x).diff(x, 2) - \
        12*f(x).diff(x) + 36*f(x)
    eq21 = 36*f(x).diff(x, 4) - 37*f(x).diff(x, 2) + 4*f(x).diff(x) + 5*f(x)
    eq22 = f(x).diff(x, 4) - 8*f(x).diff(x, 2) + 16*f(x)
    eq23 = f(x).diff(x, 2) - 2*f(x).diff(x) + 5*f(x)
    eq24 = f(x).diff(x, 2) - f(x).diff(x) + f(x)
    eq25 = f(x).diff(x, 4) + 5*f(x).diff(x, 2) + 6*f(x)
    eq26 = f(x).diff(x, 2) - 4*f(x).diff(x) + 20*f(x)
    eq27 = f(x).diff(x, 4) + 4*f(x).diff(x, 2) + 4*f(x)
    eq28 = f(x).diff(x, 3) + 8*f(x)
    eq29 = f(x).diff(x, 4) + 4*f(x).diff(x, 2)
    eq30 = f(x).diff(x, 5) + 2*f(x).diff(x, 3) + f(x).diff(x)
    eq31 = f(x).diff(x, 4) + f(x).diff(x, 2) + f(x)
    eq32 = f(x).diff(x, 4) + 4*f(x).diff(x, 2) + f(x)
    sol1 = Eq(f(x), C1 + C2*exp(-2*x))
    sol2 = Eq(f(x), (C1 + C2*exp(x))*exp(x))
    sol3 = Eq(f(x), C1*exp(x) + C2*exp(-x))
    sol4 = Eq(f(x), C1 + C2*exp(-3*x) + C3*exp(2*x))
    sol5 = Eq(f(x), C1*exp(x/2) + C2*exp(4*x/3))
    sol6 = Eq(f(x), C1*exp(x*(-1 + sqrt(2))) + C2*exp(x*(-sqrt(2) - 1)))
    sol7 = Eq(f(x),
        C1*exp(3*x) + C2*exp(x*(-2 - sqrt(2))) + C3*exp(x*(-2 + sqrt(2))))
    sol8 = Eq(f(x), C1 + C2*exp(x) + C3*exp(-2*x) + C4*exp(2*x))
    sol9 = Eq(f(x),
        C1*exp(x) + C2*exp(-x) + C3*exp(x*(-2 + sqrt(2))) +
        C4*exp(x*(-2 - sqrt(2))))
    sol10 = Eq(f(x),
        C1*sin(x*sqrt(a)) + C2*cos(x*sqrt(a)) + C3*exp(x*sqrt(a)) +
        C4*exp(-x*sqrt(a)))
    sol11 = Eq(f(x),
        C1*exp(x*(k - sqrt(k**2 + 2))) + C2*exp(x*(k + sqrt(k**2 + 2))))
    sol12 = Eq(f(x), C1*exp(-6*k*x) + C2*exp(2*k*x))
    sol13 = Eq(f(x), C1 + C2*x + C3*x**2 + C4*x**3)
    sol14 = Eq(f(x), (C1 + C2*x)*exp(-2*x))
    sol15 = Eq(f(x), (C1 + C2*x)*exp(-x) + C3*exp(x/3))
    sol16 = Eq(f(x), (C1 + C2*x + C3*x**2)*exp(2*x))
    sol17 = Eq(f(x), (C1 + C2*x)*exp(a*x))
    sol18 = Eq(f(x), C1 + C2*x + C3*x**2 + C4*exp(-3*x))
    sol19 = Eq(f(x), C1 + C2*x + C3*exp(x*sqrt(2)) + C4*exp(-x*sqrt(2)))
    sol20 = Eq(f(x), (C1 + C2*x)*exp(-3*x) + (C3 + C4*x)*exp(2*x))
    sol21 = Eq(f(x), C1*exp(x/2) + C2*exp(-x) + C3*exp(-x/3) + C4*exp(5*x/6))
    sol22 = Eq(f(x), (C1 + C2*x)*exp(-2*x) + (C3 + C4*x)*exp(2*x))
    sol23 = Eq(f(x), (C1*sin(2*x) + C2*cos(2*x))*exp(x))
    sol24 = Eq(f(x), (C1*sin(x*sqrt(3)/2) + C2*cos(x*sqrt(3)/2))*exp(x/2))
    sol25 = Eq(f(x),
        C1*cos(x*sqrt(3)) + C2*sin(x*sqrt(3)) + C3*sin(x*sqrt(2)) +
        C4*cos(x*sqrt(2)))
    sol26 = Eq(f(x), (C1*sin(4*x) + C2*cos(4*x))*exp(2*x))
    sol27 = Eq(f(x), (C1 + C2*x)*sin(x*sqrt(2)) + (C3 + C4*x)*cos(x*sqrt(2)))
    sol28 = Eq(f(x),
        (C1*sin(x*sqrt(3)) + C2*cos(x*sqrt(3)))*exp(x) + C3*exp(-2*x))
    sol29 = Eq(f(x), C1 + C2*sin(2*x) + C3*cos(2*x) + C4*x)
    sol30 = Eq(f(x), C1 + (C2 + C3*x)*sin(x) + (C4 + C5*x)*cos(x))
    sol31 = Eq(f(x), (C1*sin(sqrt(3)*x/2) + C2*cos(sqrt(3)*x/2))/sqrt(exp(x))
                   + (C3*sin(sqrt(3)*x/2) + C4*cos(sqrt(3)*x/2))*sqrt(exp(x)))
    sol32 = Eq(f(x), C1*sin(x*sqrt(-sqrt(3) + 2)) + C2*sin(x*sqrt(sqrt(3) + 2))
                   + C3*cos(x*sqrt(-sqrt(3) + 2)) + C4*cos(x*sqrt(sqrt(3) + 2)))
    sol1s = constant_renumber(sol1)
    sol2s = constant_renumber(sol2)
    sol3s = constant_renumber(sol3)
    sol4s = constant_renumber(sol4)
    sol5s = constant_renumber(sol5)
    sol6s = constant_renumber(sol6)
    sol7s = constant_renumber(sol7)
    sol8s = constant_renumber(sol8)
    sol9s = constant_renumber(sol9)
    sol10s = constant_renumber(sol10)
    sol11s = constant_renumber(sol11)
    sol12s = constant_renumber(sol12)
    sol13s = constant_renumber(sol13)
    sol14s = constant_renumber(sol14)
    sol15s = constant_renumber(sol15)
    sol16s = constant_renumber(sol16)
    sol17s = constant_renumber(sol17)
    sol18s = constant_renumber(sol18)
    sol19s = constant_renumber(sol19)
    sol20s = constant_renumber(sol20)
    sol21s = constant_renumber(sol21)
    sol22s = constant_renumber(sol22)
    sol23s = constant_renumber(sol23)
    sol24s = constant_renumber(sol24)
    sol25s = constant_renumber(sol25)
    sol26s = constant_renumber(sol26)
    sol27s = constant_renumber(sol27)
    sol28s = constant_renumber(sol28)
    sol29s = constant_renumber(sol29)
    sol30s = constant_renumber(sol30)
    assert dsolve(eq1) in (sol1, sol1s)
    assert dsolve(eq2) in (sol2, sol2s)
    assert dsolve(eq3) in (sol3, sol3s)
    assert dsolve(eq4) in (sol4, sol4s)
    assert dsolve(eq5) in (sol5, sol5s)
    assert dsolve(eq6) in (sol6, sol6s)
    assert dsolve(eq7) in (sol7, sol7s)
    assert dsolve(eq8) in (sol8, sol8s)
    assert dsolve(eq9) in (sol9, sol9s)
    assert dsolve(eq10) in (sol10, sol10s)
    assert dsolve(eq11) in (sol11, sol11s)
    assert dsolve(eq12) in (sol12, sol12s)
    assert dsolve(eq13) in (sol13, sol13s)
    assert dsolve(eq14) in (sol14, sol14s)
    assert dsolve(eq15) in (sol15, sol15s)
    assert dsolve(eq16) in (sol16, sol16s)
    assert dsolve(eq17) in (sol17, sol17s)
    assert dsolve(eq18) in (sol18, sol18s)
    assert dsolve(eq19) in (sol19, sol19s)
    assert dsolve(eq20) in (sol20, sol20s)
    assert dsolve(eq21) in (sol21, sol21s)
    assert dsolve(eq22) in (sol22, sol22s)
    assert dsolve(eq23) in (sol23, sol23s)
    assert dsolve(eq24) in (sol24, sol24s)
    assert dsolve(eq25) in (sol25, sol25s)
    assert dsolve(eq26) in (sol26, sol26s)
    assert dsolve(eq27) in (sol27, sol27s)
    assert dsolve(eq28) in (sol28, sol28s)
    assert dsolve(eq29) in (sol29, sol29s)
    assert dsolve(eq30) in (sol30, sol30s)
    assert dsolve(eq31) in (sol31,)
    assert dsolve(eq32) in (sol32,)
    assert checkodesol(eq1, sol1, order=2, solve_for_func=False)[0]
    assert checkodesol(eq2, sol2, order=2, solve_for_func=False)[0]
    assert checkodesol(eq3, sol3, order=2, solve_for_func=False)[0]
    assert checkodesol(eq4, sol4, order=3, solve_for_func=False)[0]
    assert checkodesol(eq5, sol5, order=2, solve_for_func=False)[0]
    assert checkodesol(eq6, sol6, order=2, solve_for_func=False)[0]
    assert checkodesol(eq7, sol7, order=3, solve_for_func=False)[0]
    assert checkodesol(eq8, sol8, order=4, solve_for_func=False)[0]
    assert checkodesol(eq9, sol9, order=4, solve_for_func=False)[0]
    assert checkodesol(eq10, sol10, order=4, solve_for_func=False)[0]
    assert checkodesol(eq11, sol11, order=2, solve_for_func=False)[0]
    assert checkodesol(eq12, sol12, order=2, solve_for_func=False)[0]
    assert checkodesol(eq13, sol13, order=4, solve_for_func=False)[0]
    assert checkodesol(eq14, sol14, order=2, solve_for_func=False)[0]
    assert checkodesol(eq15, sol15, order=3, solve_for_func=False)[0]
    assert checkodesol(eq16, sol16, order=3, solve_for_func=False)[0]
    assert checkodesol(eq17, sol17, order=2, solve_for_func=False)[0]
    assert checkodesol(eq18, sol18, order=4, solve_for_func=False)[0]
    assert checkodesol(eq19, sol19, order=4, solve_for_func=False)[0]
    assert checkodesol(eq20, sol20, order=4, solve_for_func=False)[0]
    assert checkodesol(eq21, sol21, order=4, solve_for_func=False)[0]
    assert checkodesol(eq22, sol22, order=4, solve_for_func=False)[0]
    assert checkodesol(eq23, sol23, order=2, solve_for_func=False)[0]
    assert checkodesol(eq24, sol24, order=2, solve_for_func=False)[0]
    assert checkodesol(eq25, sol25, order=4, solve_for_func=False)[0]
    assert checkodesol(eq26, sol26, order=2, solve_for_func=False)[0]
    assert checkodesol(eq27, sol27, order=4, solve_for_func=False)[0]
    assert checkodesol(eq28, sol28, order=3, solve_for_func=False)[0]
    assert checkodesol(eq29, sol29, order=4, solve_for_func=False)[0]
    assert checkodesol(eq30, sol30, order=5, solve_for_func=False)[0]
    assert checkodesol(eq31, sol31, order=4, solve_for_func=False)[0]
    assert checkodesol(eq32, sol32, order=4, solve_for_func=False)[0]

    # Issue #15237
    eqn = Derivative(x*f(x), x, x, x)
    hint = 'nth_linear_constant_coeff_homogeneous'
    raises(ValueError, lambda: dsolve(eqn, f(x), hint, prep=True))
    raises(ValueError, lambda: dsolve(eqn, f(x), hint, prep=False))


def test_nth_linear_constant_coeff_homogeneous_rootof():
    # One real root, two complex conjugate pairs
    eq = f(x).diff(x, 5) + 11*f(x).diff(x) - 2*f(x)
    r1, r2, r3, r4, r5 = [rootof(x**5 + 11*x - 2, n) for n in range(5)]
    sol = Eq(f(x),
            C5*exp(r1*x)
            + exp(re(r2)*x) * (C1*sin(im(r2)*x) + C2*cos(im(r2)*x))
            + exp(re(r4)*x) * (C3*sin(im(r4)*x) + C4*cos(im(r4)*x))
            )
    assert dsolve(eq) == sol
    # FIXME: assert checkodesol(eq, sol) == (True, [0])  # Hangs...

    # Three real roots, one complex conjugate pair
    eq = f(x).diff(x,5) - 3*f(x).diff(x) + f(x)
    r1, r2, r3, r4, r5 = [rootof(x**5 - 3*x + 1, n) for n in range(5)]
    sol = Eq(f(x),
            C3*exp(r1*x) + C4*exp(r2*x) + C5*exp(r3*x)
            + exp(re(r4)*x) * (C1*sin(im(r4)*x) + C2*cos(im(r4)*x))
            )
    assert dsolve(eq) == sol
    # FIXME: assert checkodesol(eq, sol) == (True, [0])  # Hangs...

    # Five distinct real roots
    eq = f(x).diff(x,5) - 100*f(x).diff(x,3) + 1000*f(x).diff(x) + f(x)
    r1, r2, r3, r4, r5 = [rootof(x**5 - 100*x**3 + 1000*x + 1, n) for n in range(5)]
    sol = Eq(f(x), C1*exp(r1*x) + C2*exp(r2*x) + C3*exp(r3*x) + C4*exp(r4*x) + C5*exp(r5*x))
    assert dsolve(eq) == sol
    # FIXME: assert checkodesol(eq, sol) == (True, [0])  # Hangs...

    # Rational root and unsolvable quintic
    eq = f(x).diff(x, 6) - 6*f(x).diff(x, 5) + 5*f(x).diff(x, 4) + 10*f(x).diff(x) - 50 * f(x)
    r2, r3, r4, r5, r6 = [rootof(x**5 - x**4 + 10, n) for n in range(5)]
    sol = Eq(f(x),
          C5*exp(5*x)
        + C6*exp(x*r2)
        + exp(re(r3)*x) * (C1*sin(im(r3)*x) + C2*cos(im(r3)*x))
        + exp(re(r5)*x) * (C3*sin(im(r5)*x) + C4*cos(im(r5)*x))
            )
    assert dsolve(eq) == sol
    # FIXME: assert checkodesol(eq, sol) == (True, [0])  # Hangs...

    # Five double roots (this is (x**5 - x + 1)**2)
    eq = f(x).diff(x, 10) - 2*f(x).diff(x, 6) + 2*f(x).diff(x, 5) + f(x).diff(x, 2) - 2*f(x).diff(x, 1) + f(x)
    r1, r2, r3, r4, r5 = [rootof(x**5 - x + 1, n) for n in range(5)]
    sol = Eq(f(x),
              (C1 + C2 *x)*exp(r1*x)
            + exp(re(r2)*x) * ((C3 + C4*x)*sin(im(r2)*x) + (C5 + C6 *x)*cos(im(r2)*x))
            + exp(re(r4)*x) * ((C7 + C8*x)*sin(im(r4)*x) + (C9 + C10*x)*cos(im(r4)*x))
            )
    assert dsolve(eq) == sol
    # FIXME: assert checkodesol(eq, sol) == (True, [0])  # Hangs...


def test_nth_linear_constant_coeff_homogeneous_irrational():
    our_hint='nth_linear_constant_coeff_homogeneous'

    eq = Eq(sqrt(2) * f(x).diff(x,x,x) + f(x).diff(x), 0)
    sol = Eq(f(x), C1 + C2*sin(2**(S(3)/4)*x/2) + C3*cos(2**(S(3)/4)*x/2))
    assert our_hint in classify_ode(eq)
    assert dsolve(eq, f(x), hint=our_hint) == sol
    assert dsolve(eq, f(x)) == sol
    assert checkodesol(eq, sol, order=3, solve_for_func=False)[0]

    E = exp(1)
    eq = Eq(E * f(x).diff(x,x,x) + f(x).diff(x), 0)
    sol = Eq(f(x), C1 + C2*sin(x/sqrt(E)) + C3*cos(x/sqrt(E)))
    assert our_hint in classify_ode(eq)
    assert dsolve(eq, f(x), hint=our_hint) == sol
    assert dsolve(eq, f(x)) == sol
    assert checkodesol(eq, sol, order=3, solve_for_func=False)[0]

    eq = Eq(pi * f(x).diff(x,x,x) + f(x).diff(x), 0)
    sol = Eq(f(x), C1 + C2*sin(x/sqrt(pi)) + C3*cos(x/sqrt(pi)))
    assert our_hint in classify_ode(eq)
    assert dsolve(eq, f(x), hint=our_hint) == sol
    assert dsolve(eq, f(x)) == sol
    assert checkodesol(eq, sol, order=3, solve_for_func=False)[0]

    eq = Eq(I * f(x).diff(x,x,x) + f(x).diff(x), 0)
    sol = Eq(f(x), C1 + C2*exp(-sqrt(I)*x) + C3*exp(sqrt(I)*x))
    assert our_hint in classify_ode(eq)
    assert dsolve(eq, f(x), hint=our_hint) == sol
    assert dsolve(eq, f(x)) == sol
    assert checkodesol(eq, sol, order=3, solve_for_func=False)[0]


@XFAIL
@slow
def test_nth_linear_constant_coeff_homogeneous_rootof_sol():
    if ON_TRAVIS:
        skip("Too slow for travis.")
    eq = f(x).diff(x, 5) + 11*f(x).diff(x) - 2*f(x)
    sol = Eq(f(x),
        C1*exp(x*rootof(x**5 + 11*x - 2, 0)) +
        C2*exp(x*rootof(x**5 + 11*x - 2, 1)) +
        C3*exp(x*rootof(x**5 + 11*x - 2, 2)) +
        C4*exp(x*rootof(x**5 + 11*x - 2, 3)) +
        C5*exp(x*rootof(x**5 + 11*x - 2, 4)))
    assert checkodesol(eq, sol, order=5, solve_for_func=False)[0]


@XFAIL
def test_noncircularized_real_imaginary_parts():
    # If this passes, lines numbered 3878-3882 (at the time of this commit)
    # of sympy/solvers/ode.py for nth_linear_constant_coeff_homogeneous
    # should be removed.
    y = sqrt(1+x)
    i, r = im(y), re(y)
    assert not (i.has(atan2) and r.has(atan2))


@XFAIL
def test_collect_respecting_exponentials():
    # If this test passes, lines 1306-1311 (at the time of this commit)
    # of sympy/solvers/ode.py should be removed.
    sol = 1 + exp(x/2)
    assert sol == collect( sol, exp(x/3))


def test_undetermined_coefficients_match():
    assert _undetermined_coefficients_match(g(x), x) == {'test': False}
    assert _undetermined_coefficients_match(sin(2*x + sqrt(5)), x) == \
        {'test': True, 'trialset':
            set([cos(2*x + sqrt(5)), sin(2*x + sqrt(5))])}
    assert _undetermined_coefficients_match(sin(x)*cos(x), x) == \
        {'test': False}
    s = set([cos(x), x*cos(x), x**2*cos(x), x**2*sin(x), x*sin(x), sin(x)])
    assert _undetermined_coefficients_match(sin(x)*(x**2 + x + 1), x) == \
        {'test': True, 'trialset': s}
    assert _undetermined_coefficients_match(
        sin(x)*x**2 + sin(x)*x + sin(x), x) == {'test': True, 'trialset': s}
    assert _undetermined_coefficients_match(
        exp(2*x)*sin(x)*(x**2 + x + 1), x
    ) == {
        'test': True, 'trialset': set([exp(2*x)*sin(x), x**2*exp(2*x)*sin(x),
        cos(x)*exp(2*x), x**2*cos(x)*exp(2*x), x*cos(x)*exp(2*x),
        x*exp(2*x)*sin(x)])}
    assert _undetermined_coefficients_match(1/sin(x), x) == {'test': False}
    assert _undetermined_coefficients_match(log(x), x) == {'test': False}
    assert _undetermined_coefficients_match(2**(x)*(x**2 + x + 1), x) == \
        {'test': True, 'trialset': set([2**x, x*2**x, x**2*2**x])}
    assert _undetermined_coefficients_match(x**y, x) == {'test': False}
    assert _undetermined_coefficients_match(exp(x)*exp(2*x + 1), x) == \
        {'test': True, 'trialset': set([exp(1 + 3*x)])}
    assert _undetermined_coefficients_match(sin(x)*(x**2 + x + 1), x) == \
        {'test': True, 'trialset': set([x*cos(x), x*sin(x), x**2*cos(x),
        x**2*sin(x), cos(x), sin(x)])}
    assert _undetermined_coefficients_match(sin(x)*(x + sin(x)), x) == \
        {'test': False}
    assert _undetermined_coefficients_match(sin(x)*(x + sin(2*x)), x) == \
        {'test': False}
    assert _undetermined_coefficients_match(sin(x)*tan(x), x) == \
        {'test': False}
    assert _undetermined_coefficients_match(
        x**2*sin(x)*exp(x) + x*sin(x) + x, x
    ) == {
        'test': True, 'trialset': set([x**2*cos(x)*exp(x), x, cos(x), S(1),
        exp(x)*sin(x), sin(x), x*exp(x)*sin(x), x*cos(x), x*cos(x)*exp(x),
        x*sin(x), cos(x)*exp(x), x**2*exp(x)*sin(x)])}
    assert _undetermined_coefficients_match(4*x*sin(x - 2), x) == {
        'trialset': set([x*cos(x - 2), x*sin(x - 2), cos(x - 2), sin(x - 2)]),
        'test': True,
    }
    assert _undetermined_coefficients_match(2**x*x, x) == \
        {'test': True, 'trialset': set([2**x, x*2**x])}
    assert _undetermined_coefficients_match(2**x*exp(2*x), x) == \
        {'test': True, 'trialset': set([2**x*exp(2*x)])}
    assert _undetermined_coefficients_match(exp(-x)/x, x) == \
        {'test': False}
    # Below are from Ordinary Differential Equations,
    #                Tenenbaum and Pollard, pg. 231
    assert _undetermined_coefficients_match(S(4), x) == \
        {'test': True, 'trialset': set([S(1)])}
    assert _undetermined_coefficients_match(12*exp(x), x) == \
        {'test': True, 'trialset': set([exp(x)])}
    assert _undetermined_coefficients_match(exp(I*x), x) == \
        {'test': True, 'trialset': set([exp(I*x)])}
    assert _undetermined_coefficients_match(sin(x), x) == \
        {'test': True, 'trialset': set([cos(x), sin(x)])}
    assert _undetermined_coefficients_match(cos(x), x) == \
        {'test': True, 'trialset': set([cos(x), sin(x)])}
    assert _undetermined_coefficients_match(8 + 6*exp(x) + 2*sin(x), x) == \
        {'test': True, 'trialset': set([S(1), cos(x), sin(x), exp(x)])}
    assert _undetermined_coefficients_match(x**2, x) == \
        {'test': True, 'trialset': set([S(1), x, x**2])}
    assert _undetermined_coefficients_match(9*x*exp(x) + exp(-x), x) == \
        {'test': True, 'trialset': set([x*exp(x), exp(x), exp(-x)])}
    assert _undetermined_coefficients_match(2*exp(2*x)*sin(x), x) == \
        {'test': True, 'trialset': set([exp(2*x)*sin(x), cos(x)*exp(2*x)])}
    assert _undetermined_coefficients_match(x - sin(x), x) == \
        {'test': True, 'trialset': set([S(1), x, cos(x), sin(x)])}
    assert _undetermined_coefficients_match(x**2 + 2*x, x) == \
        {'test': True, 'trialset': set([S(1), x, x**2])}
    assert _undetermined_coefficients_match(4*x*sin(x), x) == \
        {'test': True, 'trialset': set([x*cos(x), x*sin(x), cos(x), sin(x)])}
    assert _undetermined_coefficients_match(x*sin(2*x), x) == \
        {'test': True, 'trialset':
            set([x*cos(2*x), x*sin(2*x), cos(2*x), sin(2*x)])}
    assert _undetermined_coefficients_match(x**2*exp(-x), x) == \
        {'test': True, 'trialset': set([x*exp(-x), x**2*exp(-x), exp(-x)])}
    assert _undetermined_coefficients_match(2*exp(-x) - x**2*exp(-x), x) == \
        {'test': True, 'trialset': set([x*exp(-x), x**2*exp(-x), exp(-x)])}
    assert _undetermined_coefficients_match(exp(-2*x) + x**2, x) == \
        {'test': True, 'trialset': set([S(1), x, x**2, exp(-2*x)])}
    assert _undetermined_coefficients_match(x*exp(-x), x) == \
        {'test': True, 'trialset': set([x*exp(-x), exp(-x)])}
    assert _undetermined_coefficients_match(x + exp(2*x), x) == \
        {'test': True, 'trialset': set([S(1), x, exp(2*x)])}
    assert _undetermined_coefficients_match(sin(x) + exp(-x), x) == \
        {'test': True, 'trialset': set([cos(x), sin(x), exp(-x)])}
    assert _undetermined_coefficients_match(exp(x), x) == \
        {'test': True, 'trialset': set([exp(x)])}
    # converted from sin(x)**2
    assert _undetermined_coefficients_match(S(1)/2 - cos(2*x)/2, x) == \
        {'test': True, 'trialset': set([S(1), cos(2*x), sin(2*x)])}
    # converted from exp(2*x)*sin(x)**2
    assert _undetermined_coefficients_match(
        exp(2*x)*(S(1)/2 + cos(2*x)/2), x
    ) == {
        'test': True, 'trialset': set([exp(2*x)*sin(2*x), cos(2*x)*exp(2*x),
        exp(2*x)])}
    assert _undetermined_coefficients_match(2*x + sin(x) + cos(x), x) == \
        {'test': True, 'trialset': set([S(1), x, cos(x), sin(x)])}
    # converted from sin(2*x)*sin(x)
    assert _undetermined_coefficients_match(cos(x)/2 - cos(3*x)/2, x) == \
        {'test': True, 'trialset': set([cos(x), cos(3*x), sin(x), sin(3*x)])}
    assert _undetermined_coefficients_match(cos(x**2), x) == {'test': False}
    assert _undetermined_coefficients_match(2**(x**2), x) == {'test': False}


@slow
def test_nth_linear_constant_coeff_undetermined_coefficients():
    hint = 'nth_linear_constant_coeff_undetermined_coefficients'
    g = exp(-x)
    f2 = f(x).diff(x, 2)
    c = 3*f(x).diff(x, 3) + 5*f2 + f(x).diff(x) - f(x) - x
    eq1 = c - x*g
    eq2 = c - g
    # 3-27 below are from Ordinary Differential Equations,
    #                     Tenenbaum and Pollard, pg. 231
    eq3 = f2 + 3*f(x).diff(x) + 2*f(x) - 4
    eq4 = f2 + 3*f(x).diff(x) + 2*f(x) - 12*exp(x)
    eq5 = f2 + 3*f(x).diff(x) + 2*f(x) - exp(I*x)
    eq6 = f2 + 3*f(x).diff(x) + 2*f(x) - sin(x)
    eq7 = f2 + 3*f(x).diff(x) + 2*f(x) - cos(x)
    eq8 = f2 + 3*f(x).diff(x) + 2*f(x) - (8 + 6*exp(x) + 2*sin(x))
    eq9 = f2 + f(x).diff(x) + f(x) - x**2
    eq10 = f2 - 2*f(x).diff(x) - 8*f(x) - 9*x*exp(x) - 10*exp(-x)
    eq11 = f2 - 3*f(x).diff(x) - 2*exp(2*x)*sin(x)
    eq12 = f(x).diff(x, 4) - 2*f2 + f(x) - x + sin(x)
    eq13 = f2 + f(x).diff(x) - x**2 - 2*x
    eq14 = f2 + f(x).diff(x) - x - sin(2*x)
    eq15 = f2 + f(x) - 4*x*sin(x)
    eq16 = f2 + 4*f(x) - x*sin(2*x)
    eq17 = f2 + 2*f(x).diff(x) + f(x) - x**2*exp(-x)
    eq18 = f(x).diff(x, 3) + 3*f2 + 3*f(x).diff(x) + f(x) - 2*exp(-x) + \
        x**2*exp(-x)
    eq19 = f2 + 3*f(x).diff(x) + 2*f(x) - exp(-2*x) - x**2
    eq20 = f2 - 3*f(x).diff(x) + 2*f(x) - x*exp(-x)
    eq21 = f2 + f(x).diff(x) - 6*f(x) - x - exp(2*x)
    eq22 = f2 + f(x) - sin(x) - exp(-x)
    eq23 = f(x).diff(x, 3) - 3*f2 + 3*f(x).diff(x) - f(x) - exp(x)
    # sin(x)**2
    eq24 = f2 + f(x) - S(1)/2 - cos(2*x)/2
    # exp(2*x)*sin(x)**2
    eq25 = f(x).diff(x, 3) - f(x).diff(x) - exp(2*x)*(S(1)/2 - cos(2*x)/2)
    eq26 = (f(x).diff(x, 5) + 2*f(x).diff(x, 3) + f(x).diff(x) - 2*x -
        sin(x) - cos(x))
    # sin(2*x)*sin(x), skip 3127 for now, match bug
    eq27 = f2 + f(x) - cos(x)/2 + cos(3*x)/2
    eq28 = f(x).diff(x) - 1
    sol1 = Eq(f(x),
        -1 - x + (C1 + C2*x - 3*x**2/32 - x**3/24)*exp(-x) + C3*exp(x/3))
    sol2 = Eq(f(x), -1 - x + (C1 + C2*x - x**2/8)*exp(-x) + C3*exp(x/3))
    sol3 = Eq(f(x), 2 + C1*exp(-x) + C2*exp(-2*x))
    sol4 = Eq(f(x), 2*exp(x) + C1*exp(-x) + C2*exp(-2*x))
    sol5 = Eq(f(x), C1*exp(-2*x) + C2*exp(-x) + exp(I*x)/10 - 3*I*exp(I*x)/10)
    sol6 = Eq(f(x), -3*cos(x)/10 + sin(x)/10 + C1*exp(-x) + C2*exp(-2*x))
    sol7 = Eq(f(x), cos(x)/10 + 3*sin(x)/10 + C1*exp(-x) + C2*exp(-2*x))
    sol8 = Eq(f(x),
        4 - 3*cos(x)/5 + sin(x)/5 + exp(x) + C1*exp(-x) + C2*exp(-2*x))
    sol9 = Eq(f(x),
        -2*x + x**2 + (C1*sin(x*sqrt(3)/2) + C2*cos(x*sqrt(3)/2))*exp(-x/2))
    sol10 = Eq(f(x), -x*exp(x) - 2*exp(-x) + C1*exp(-2*x) + C2*exp(4*x))
    sol11 = Eq(f(x), C1 + C2*exp(3*x) + (-3*sin(x) - cos(x))*exp(2*x)/5)
    sol12 = Eq(f(x), x - sin(x)/4 + (C1 + C2*x)*exp(-x) + (C3 + C4*x)*exp(x))
    sol13 = Eq(f(x), C1 + x**3/3 + C2*exp(-x))
    sol14 = Eq(f(x), C1 - x - sin(2*x)/5 - cos(2*x)/10 + x**2/2 + C2*exp(-x))
    sol15 = Eq(f(x), (C1 + x)*sin(x) + (C2 - x**2)*cos(x))
    sol16 = Eq(f(x), (C1 + x/16)*sin(2*x) + (C2 - x**2/8)*cos(2*x))
    sol17 = Eq(f(x), (C1 + C2*x + x**4/12)*exp(-x))
    sol18 = Eq(f(x), (C1 + C2*x + C3*x**2 - x**5/60 + x**3/3)*exp(-x))
    sol19 = Eq(f(x), S(7)/4 - 3*x/2 + x**2/2 + C1*exp(-x) + (C2 - x)*exp(-2*x))
    sol20 = Eq(f(x), C1*exp(x) + C2*exp(2*x) + (6*x + 5)*exp(-x)/36)
    sol21 = Eq(f(x), -S(1)/36 - x/6 + C1*exp(-3*x) + (C2 + x/5)*exp(2*x))
    sol22 = Eq(f(x), C1*sin(x) + (C2 - x/2)*cos(x) + exp(-x)/2)
    sol23 = Eq(f(x), (C1 + C2*x + C3*x**2 + x**3/6)*exp(x))
    sol24 = Eq(f(x), S(1)/2 - cos(2*x)/6 + C1*sin(x) + C2*cos(x))
    sol25 = Eq(f(x), C1 + C2*exp(-x) + C3*exp(x) +
               (-21*sin(2*x) + 27*cos(2*x) + 130)*exp(2*x)/1560)
    sol26 = Eq(f(x),
        C1 + (C2 + C3*x - x**2/8)*sin(x) + (C4 + C5*x + x**2/8)*cos(x) + x**2)
    sol27 = Eq(f(x), cos(3*x)/16 + C1*cos(x) + (C2 + x/4)*sin(x))
    sol28 = Eq(f(x), C1 + x)
    sol1s = constant_renumber(sol1)
    sol2s = constant_renumber(sol2)
    sol3s = constant_renumber(sol3)
    sol4s = constant_renumber(sol4)
    sol5s = constant_renumber(sol5)
    sol6s = constant_renumber(sol6)
    sol7s = constant_renumber(sol7)
    sol8s = constant_renumber(sol8)
    sol9s = constant_renumber(sol9)
    sol10s = constant_renumber(sol10)
    sol11s = constant_renumber(sol11)
    sol12s = constant_renumber(sol12)
    sol13s = constant_renumber(sol13)
    sol14s = constant_renumber(sol14)
    sol15s = constant_renumber(sol15)
    sol16s = constant_renumber(sol16)
    sol17s = constant_renumber(sol17)
    sol18s = constant_renumber(sol18)
    sol19s = constant_renumber(sol19)
    sol20s = constant_renumber(sol20)
    sol21s = constant_renumber(sol21)
    sol22s = constant_renumber(sol22)
    sol23s = constant_renumber(sol23)
    sol24s = constant_renumber(sol24)
    sol25s = constant_renumber(sol25)
    sol26s = constant_renumber(sol26)
    sol27s = constant_renumber(sol27)
    assert dsolve(eq1, hint=hint) in (sol1, sol1s)
    assert dsolve(eq2, hint=hint) in (sol2, sol2s)
    assert dsolve(eq3, hint=hint) in (sol3, sol3s)
    assert dsolve(eq4, hint=hint) in (sol4, sol4s)
    assert dsolve(eq5, hint=hint) in (sol5, sol5s)
    assert dsolve(eq6, hint=hint) in (sol6, sol6s)
    assert dsolve(eq7, hint=hint) in (sol7, sol7s)
    assert dsolve(eq8, hint=hint) in (sol8, sol8s)
    assert dsolve(eq9, hint=hint) in (sol9, sol9s)
    assert dsolve(eq10, hint=hint) in (sol10, sol10s)
    assert dsolve(eq11, hint=hint) in (sol11, sol11s)
    assert dsolve(eq12, hint=hint) in (sol12, sol12s)
    assert dsolve(eq13, hint=hint) in (sol13, sol13s)
    assert dsolve(eq14, hint=hint) in (sol14, sol14s)
    assert dsolve(eq15, hint=hint) in (sol15, sol15s)
    assert dsolve(eq16, hint=hint) in (sol16, sol16s)
    assert dsolve(eq17, hint=hint) in (sol17, sol17s)
    assert dsolve(eq18, hint=hint) in (sol18, sol18s)
    assert dsolve(eq19, hint=hint) in (sol19, sol19s)
    assert dsolve(eq20, hint=hint) in (sol20, sol20s)
    assert dsolve(eq21, hint=hint) in (sol21, sol21s)
    assert dsolve(eq22, hint=hint) in (sol22, sol22s)
    assert dsolve(eq23, hint=hint) in (sol23, sol23s)
    assert dsolve(eq24, hint=hint) in (sol24, sol24s)
    assert dsolve(eq25, hint=hint) in (sol25, sol25s)
    assert dsolve(eq26, hint=hint) in (sol26, sol26s)
    assert dsolve(eq27, hint=hint) in (sol27, sol27s)
    assert dsolve(eq28, hint=hint) == sol28
    assert checkodesol(eq1, sol1, order=3, solve_for_func=False)[0]
    assert checkodesol(eq2, sol2, order=3, solve_for_func=False)[0]
    assert checkodesol(eq3, sol3, order=2, solve_for_func=False)[0]
    assert checkodesol(eq4, sol4, order=2, solve_for_func=False)[0]
    assert checkodesol(eq5, sol5, order=2, solve_for_func=False)[0]
    assert checkodesol(eq6, sol6, order=2, solve_for_func=False)[0]
    assert checkodesol(eq7, sol7, order=2, solve_for_func=False)[0]
    assert checkodesol(eq8, sol8, order=2, solve_for_func=False)[0]
    assert checkodesol(eq9, sol9, order=2, solve_for_func=False)[0]
    assert checkodesol(eq10, sol10, order=2, solve_for_func=False)[0]
    assert checkodesol(eq11, sol11, order=2, solve_for_func=False)[0]
    assert checkodesol(eq12, sol12, order=4, solve_for_func=False)[0]
    assert checkodesol(eq13, sol13, order=2, solve_for_func=False)[0]
    assert checkodesol(eq14, sol14, order=2, solve_for_func=False)[0]
    assert checkodesol(eq15, sol15, order=2, solve_for_func=False)[0]
    assert checkodesol(eq16, sol16, order=2, solve_for_func=False)[0]
    assert checkodesol(eq17, sol17, order=2, solve_for_func=False)[0]
    assert checkodesol(eq18, sol18, order=3, solve_for_func=False)[0]
    assert checkodesol(eq19, sol19, order=2, solve_for_func=False)[0]
    assert checkodesol(eq20, sol20, order=2, solve_for_func=False)[0]
    assert checkodesol(eq21, sol21, order=2, solve_for_func=False)[0]
    assert checkodesol(eq22, sol22, order=2, solve_for_func=False)[0]
    assert checkodesol(eq23, sol23, order=3, solve_for_func=False)[0]
    assert checkodesol(eq24, sol24, order=2, solve_for_func=False)[0]
    assert checkodesol(eq25, sol25, order=3, solve_for_func=False)[0]
    assert checkodesol(eq26, sol26, order=5, solve_for_func=False)[0]
    assert checkodesol(eq27, sol27, order=2, solve_for_func=False)[0]
    assert checkodesol(eq28, sol28, order=1, solve_for_func=False)[0]


def test_issue_5787():
    # This test case is to show the classification of imaginary constants under
    # nth_linear_constant_coeff_undetermined_coefficients
    eq = Eq(diff(f(x), x), I*f(x) + S(1)/2 - I)
    our_hint = 'nth_linear_constant_coeff_undetermined_coefficients'
    assert our_hint in classify_ode(eq)


@XFAIL
def test_nth_linear_constant_coeff_undetermined_coefficients_imaginary_exp():
    # Equivalent to eq26 in
    # test_nth_linear_constant_coeff_undetermined_coefficients above.
    # This fails because the algorithm for undetermined coefficients
    # doesn't know to multiply exp(I*x) by sufficient x because it is linearly
    # dependent on sin(x) and cos(x).
    hint = 'nth_linear_constant_coeff_undetermined_coefficients'
    eq26a = f(x).diff(x, 5) + 2*f(x).diff(x, 3) + f(x).diff(x) - 2*x - exp(I*x)
    sol26 = Eq(f(x),
        C1 + (C2 + C3*x - x**2/8)*sin(x) + (C4 + C5*x + x**2/8)*cos(x) + x**2)
    assert dsolve(eq26a, hint=hint) == sol26
    assert checkodesol(eq26a, sol26, order=5, solve_for_func=False)[0]


@slow
def test_nth_linear_constant_coeff_variation_of_parameters():
    hint = 'nth_linear_constant_coeff_variation_of_parameters'
    g = exp(-x)
    f2 = f(x).diff(x, 2)
    c = 3*f(x).diff(x, 3) + 5*f2 + f(x).diff(x) - f(x) - x
    eq1 = c - x*g
    eq2 = c - g
    eq3 = f(x).diff(x) - 1
    eq4 = f2 + 3*f(x).diff(x) + 2*f(x) - 4
    eq5 = f2 + 3*f(x).diff(x) + 2*f(x) - 12*exp(x)
    eq6 = f2 - 2*f(x).diff(x) - 8*f(x) - 9*x*exp(x) - 10*exp(-x)
    eq7 = f2 + 2*f(x).diff(x) + f(x) - x**2*exp(-x)
    eq8 = f2 - 3*f(x).diff(x) + 2*f(x) - x*exp(-x)
    eq9 = f(x).diff(x, 3) - 3*f2 + 3*f(x).diff(x) - f(x) - exp(x)
    eq10 = f2 + 2*f(x).diff(x) + f(x) - exp(-x)/x
    eq11 = f2 + f(x) - 1/sin(x)*1/cos(x)
    eq12 = f(x).diff(x, 4) - 1/x
    sol1 = Eq(f(x),
        -1 - x + (C1 + C2*x - 3*x**2/32 - x**3/24)*exp(-x) + C3*exp(x/3))
    sol2 = Eq(f(x), -1 - x + (C1 + C2*x - x**2/8)*exp(-x) + C3*exp(x/3))
    sol3 = Eq(f(x), C1 + x)
    sol4 = Eq(f(x), 2 + C1*exp(-x) + C2*exp(-2*x))
    sol5 = Eq(f(x), 2*exp(x) + C1*exp(-x) + C2*exp(-2*x))
    sol6 = Eq(f(x), -x*exp(x) - 2*exp(-x) + C1*exp(-2*x) + C2*exp(4*x))
    sol7 = Eq(f(x), (C1 + C2*x + x**4/12)*exp(-x))
    sol8 = Eq(f(x), C1*exp(x) + C2*exp(2*x) + (6*x + 5)*exp(-x)/36)
    sol9 = Eq(f(x), (C1 + C2*x + C3*x**2 + x**3/6)*exp(x))
    sol10 = Eq(f(x), (C1 + x*(C2 + log(x)))*exp(-x))
    sol11 = Eq(f(x), cos(x)*(C2 - Integral(1/cos(x), x)) + sin(x)*(C1 +
        Integral(1/sin(x), x)))
    sol12 = Eq(f(x), C1 + C2*x + x**3*(C3 + log(x)/6) + C4*x**2)
    sol1s = constant_renumber(sol1)
    sol2s = constant_renumber(sol2)
    sol3s = constant_renumber(sol3)
    sol4s = constant_renumber(sol4)
    sol5s = constant_renumber(sol5)
    sol6s = constant_renumber(sol6)
    sol7s = constant_renumber(sol7)
    sol8s = constant_renumber(sol8)
    sol9s = constant_renumber(sol9)
    sol10s = constant_renumber(sol10)
    sol11s = constant_renumber(sol11)
    sol12s = constant_renumber(sol12)
    assert dsolve(eq1, hint=hint) in (sol1, sol1s)
    assert dsolve(eq2, hint=hint) in (sol2, sol2s)
    assert dsolve(eq3, hint=hint) in (sol3, sol3s)
    assert dsolve(eq4, hint=hint) in (sol4, sol4s)
    assert dsolve(eq5, hint=hint) in (sol5, sol5s)
    assert dsolve(eq6, hint=hint) in (sol6, sol6s)
    assert dsolve(eq7, hint=hint) in (sol7, sol7s)
    assert dsolve(eq8, hint=hint) in (sol8, sol8s)
    assert dsolve(eq9, hint=hint) in (sol9, sol9s)
    assert dsolve(eq10, hint=hint) in (sol10, sol10s)
    assert dsolve(eq11, hint=hint + '_Integral') in (sol11, sol11s)
    assert dsolve(eq12, hint=hint) in (sol12, sol12s)
    assert checkodesol(eq1, sol1, order=3, solve_for_func=False)[0]
    assert checkodesol(eq2, sol2, order=3, solve_for_func=False)[0]
    assert checkodesol(eq3, sol3, order=1, solve_for_func=False)[0]
    assert checkodesol(eq4, sol4, order=2, solve_for_func=False)[0]
    assert checkodesol(eq5, sol5, order=2, solve_for_func=False)[0]
    assert checkodesol(eq6, sol6, order=2, solve_for_func=False)[0]
    assert checkodesol(eq7, sol7, order=2, solve_for_func=False)[0]
    assert checkodesol(eq8, sol8, order=2, solve_for_func=False)[0]
    assert checkodesol(eq9, sol9, order=3, solve_for_func=False)[0]
    assert checkodesol(eq10, sol10, order=2, solve_for_func=False)[0]
    assert checkodesol(eq12, sol12, order=4, solve_for_func=False)[0]


@slow
def test_nth_linear_constant_coeff_variation_of_parameters_simplify_False():
    # solve_variation_of_parameters shouldn't attempt to simplify the
    # Wronskian if simplify=False.  If wronskian() ever gets good enough
    # to simplify the result itself, this test might fail.
    our_hint = 'nth_linear_constant_coeff_variation_of_parameters_Integral'
    eq = f(x).diff(x, 5) + 2*f(x).diff(x, 3) + f(x).diff(x) - 2*x - exp(I*x)
    sol_simp = dsolve(eq, f(x), hint=our_hint, simplify=True)
    sol_nsimp = dsolve(eq, f(x), hint=our_hint, simplify=False)
    assert sol_simp != sol_nsimp
    assert checkodesol(eq, sol_simp, order=5, solve_for_func=False)[0]
    assert checkodesol(eq, sol_nsimp, order=5, solve_for_func=False)[0]

def test_Liouville_ODE():
    hint = 'Liouville'
    # The first part here used to be test_ODE_1() from test_solvers.py
    eq1 = diff(f(x), x)/x + diff(f(x), x, x)/2 - diff(f(x), x)**2/2
    eq1a = diff(x*exp(-f(x)), x, x)
    # compare to test_unexpanded_Liouville_ODE() below
    eq2 = (eq1*exp(-f(x))/exp(f(x))).expand()
    eq3 = diff(f(x), x, x) + 1/f(x)*(diff(f(x), x))**2 + 1/x*diff(f(x), x)
    eq4 = x*diff(f(x), x, x) + x/f(x)*diff(f(x), x)**2 + x*diff(f(x), x)
    eq5 = Eq((x*exp(f(x))).diff(x, x), 0)
    sol1 = Eq(f(x), log(x/(C1 + C2*x)))
    sol1a = Eq(C1 + C2/x - exp(-f(x)), 0)
    sol2 = sol1
    sol3 = set(
        [Eq(f(x), -sqrt(C1 + C2*log(x))),
        Eq(f(x), sqrt(C1 + C2*log(x)))])
    sol4 = set([Eq(f(x), sqrt(C1 + C2*exp(x))*exp(-x/2)),
                Eq(f(x), -sqrt(C1 + C2*exp(x))*exp(-x/2))])
    sol5 = Eq(f(x), log(C1 + C2/x))
    sol1s = constant_renumber(sol1)
    sol2s = constant_renumber(sol2)
    sol3s = constant_renumber(sol3)
    sol4s = constant_renumber(sol4)
    sol5s = constant_renumber(sol5)
    assert dsolve(eq1, hint=hint) in (sol1, sol1s)
    assert dsolve(eq1a, hint=hint) in (sol1, sol1s)
    assert dsolve(eq2, hint=hint) in (sol2, sol2s)
    assert set(dsolve(eq3, hint=hint)) in (sol3, sol3s)
    assert set(dsolve(eq4, hint=hint)) in (sol4, sol4s)
    assert dsolve(eq5, hint=hint) in (sol5, sol5s)
    assert checkodesol(eq1, sol1, order=2, solve_for_func=False)[0]
    assert checkodesol(eq1a, sol1a, order=2, solve_for_func=False)[0]
    assert checkodesol(eq2, sol2, order=2, solve_for_func=False)[0]
    assert checkodesol(eq3, sol3, order=2, solve_for_func=False) == {(True, 0)}
    assert checkodesol(eq4, sol4, order=2, solve_for_func=False) == {(True, 0)}
    assert checkodesol(eq5, sol5, order=2, solve_for_func=False)[0]
    not_Liouville1 = classify_ode(diff(f(x), x)/x + f(x)*diff(f(x), x, x)/2 -
        diff(f(x), x)**2/2, f(x))
    not_Liouville2 = classify_ode(diff(f(x), x)/x + diff(f(x), x, x)/2 -
        x*diff(f(x), x)**2/2, f(x))
    assert hint not in not_Liouville1
    assert hint not in not_Liouville2
    assert hint + '_Integral' not in not_Liouville1
    assert hint + '_Integral' not in not_Liouville2


def test_unexpanded_Liouville_ODE():
    # This is the same as eq1 from test_Liouville_ODE() above.
    eq1 = diff(f(x), x)/x + diff(f(x), x, x)/2 - diff(f(x), x)**2/2
    eq2 = eq1*exp(-f(x))/exp(f(x))
    sol2 = Eq(f(x), log(x/(C1 + C2*x)))
    sol2s = constant_renumber(sol2)
    assert dsolve(eq2) in (sol2, sol2s)
    assert checkodesol(eq2, sol2, order=2, solve_for_func=False)[0]


def test_issue_4785():
    from sympy.abc import A
    eq = x + A*(x + diff(f(x), x) + f(x)) + diff(f(x), x) + f(x) + 2
    assert classify_ode(eq, f(x)) == ('1st_linear', 'almost_linear',
        '1st_power_series', 'lie_group',
        'nth_linear_constant_coeff_undetermined_coefficients',
        'nth_linear_constant_coeff_variation_of_parameters',
        '1st_linear_Integral', 'almost_linear_Integral',
        'nth_linear_constant_coeff_variation_of_parameters_Integral')
    # issue 4864
    eq = (x**2 + f(x)**2)*f(x).diff(x) - 2*x*f(x)
    assert classify_ode(eq, f(x)) == ('1st_exact',
        '1st_homogeneous_coeff_best',
        '1st_homogeneous_coeff_subs_indep_div_dep',
        '1st_homogeneous_coeff_subs_dep_div_indep',
        '1st_power_series',
        'lie_group', '1st_exact_Integral',
        '1st_homogeneous_coeff_subs_indep_div_dep_Integral',
        '1st_homogeneous_coeff_subs_dep_div_indep_Integral')

def test_issue_4825():
    raises(ValueError, lambda: dsolve(f(x, y).diff(x) - y*f(x, y), f(x)))
    assert classify_ode(f(x, y).diff(x) - y*f(x, y), f(x), dict=True) == \
        {'default': None, 'order': 0}
    # See also issue 3793, test Z13.
    raises(ValueError, lambda: dsolve(f(x).diff(x), f(y)))
    assert classify_ode(f(x).diff(x), f(y), dict=True) == \
        {'default': None, 'order': 0}


def test_constant_renumber_order_issue_5308():
    from sympy.utilities.iterables import variations

    eq = f(x).diff(x) - y - x

    assert constant_renumber(C1*x + C2*y) == \
        constant_renumber(C1*y + C2*x) == \
        C1*x + C2*y
    e = C1*(C2 + x)*(C3 + y)
    for a, b, c in variations([C1, C2, C3], 3):
        assert constant_renumber(a*(b + x)*(c + y)) == e


def test_issue_5770():
    k = Symbol("k", real=True)
    t = Symbol('t')
    w = Function('w')
    sol = dsolve(w(t).diff(t, 6) - k**6*w(t), w(t))
    assert len([s for s in sol.free_symbols if s.name.startswith('C')]) == 6
    assert constantsimp((C1*cos(x) + C2*cos(x))*exp(x), set([C1, C2])) == \
        C1*cos(x)*exp(x)
    assert constantsimp(C1*cos(x) + C2*cos(x) + C3*sin(x), set([C1, C2, C3])) == \
        C1*cos(x) + C3*sin(x)
    assert constantsimp(exp(C1 + x), set([C1])) == C1*exp(x)
    assert constantsimp(x + C1 + y, set([C1, y])) == C1 + x
    assert constantsimp(x + C1 + Integral(x, (x, 1, 2)), set([C1])) == C1 + x


def test_issue_5112_5430():
    assert homogeneous_order(-log(x) + acosh(x), x) is None
    assert homogeneous_order(y - log(x), x, y) is None


def test_nth_order_linear_euler_eq_homogeneous():
    x, t, a, b, c = symbols('x t a b c')
    y = Function('y')
    our_hint = "nth_linear_euler_eq_homogeneous"

    eq = diff(f(t), t, 4)*t**4 - 13*diff(f(t), t, 2)*t**2 + 36*f(t)
    assert our_hint in classify_ode(eq)

    eq = a*y(t) + b*t*diff(y(t), t) + c*t**2*diff(y(t), t, 2)
    assert our_hint in classify_ode(eq)

    eq = Eq(-3*diff(f(x), x)*x + 2*x**2*diff(f(x), x, x), 0)
    sol = C1 + C2*x**Rational(5, 2)
    sols = constant_renumber(sol)
    assert our_hint in classify_ode(eq)
    assert dsolve(eq, f(x), hint=our_hint).rhs in (sol, sols)
    assert checkodesol(eq, sol, order=2, solve_for_func=False)[0]

    eq = Eq(3*f(x) - 5*diff(f(x), x)*x + 2*x**2*diff(f(x), x, x), 0)
    sol = C1*sqrt(x) + C2*x**3
    sols = constant_renumber(sol)
    assert our_hint in classify_ode(eq)
    assert dsolve(eq, f(x), hint=our_hint).rhs in (sol, sols)
    assert checkodesol(eq, sol, order=2, solve_for_func=False)[0]

    eq = Eq(4*f(x) + 5*diff(f(x), x)*x + x**2*diff(f(x), x, x), 0)
    sol = (C1 + C2*log(x))/x**2
    sols = constant_renumber(sol)
    assert our_hint in classify_ode(eq)
    assert dsolve(eq, f(x), hint=our_hint).rhs in (sol, sols)
    assert checkodesol(eq, sol, order=2, solve_for_func=False)[0]

    eq = Eq(6*f(x) - 6*diff(f(x), x)*x + 1*x**2*diff(f(x), x, x) + x**3*diff(f(x), x, x, x), 0)
    sol = dsolve(eq, f(x), hint=our_hint)
    sol = C1/x**2 + C2*x + C3*x**3
    sols = constant_renumber(sol)
    assert our_hint in classify_ode(eq)
    assert dsolve(eq, f(x), hint=our_hint).rhs in (sol, sols)
    assert checkodesol(eq, sol, order=2, solve_for_func=False)[0]

    eq = Eq(-125*f(x) + 61*diff(f(x), x)*x - 12*x**2*diff(f(x), x, x) + x**3*diff(f(x), x, x, x), 0)
    sol = x**5*(C1 + C2*log(x) + C3*log(x)**2)
    sols = [sol, constant_renumber(sol)]
    sols += [sols[-1].expand()]
    assert our_hint in classify_ode(eq)
    assert dsolve(eq, f(x), hint=our_hint).rhs in sols
    assert checkodesol(eq, sol, order=2, solve_for_func=False)[0]

    eq = t**2*diff(y(t), t, 2) + t*diff(y(t), t) - 9*y(t)
    sol = C1*t**3 + C2*t**-3
    sols = constant_renumber(sol)
    assert our_hint in classify_ode(eq)
    assert dsolve(eq, y(t), hint=our_hint).rhs in (sol, sols)
    assert checkodesol(eq, sol, order=2, solve_for_func=False)[0]

    eq = sin(x)*x**2*f(x).diff(x, 2) + sin(x)*x*f(x).diff(x) + sin(x)*f(x)
    sol = C1*sin(log(x)) + C2*cos(log(x))
    sols = constant_renumber(sol)
    assert our_hint in classify_ode(eq)
    assert dsolve(eq, f(x), hint=our_hint).rhs in (sol, sols)
    assert checkodesol(eq, sol, order=2, solve_for_func=False)[0]


def test_nth_order_linear_euler_eq_nonhomogeneous_undetermined_coefficients():
    x, t = symbols('x t')
    a, b, c, d = symbols('a b c d', integer=True)
    our_hint = "nth_linear_euler_eq_nonhomogeneous_undetermined_coefficients"

    eq = x**4*diff(f(x), x, 4) - 13*x**2*diff(f(x), x, 2) + 36*f(x) + x
    assert our_hint in classify_ode(eq, f(x))

    eq = a*x**2*diff(f(x), x, 2) + b*x*diff(f(x), x) + c*f(x) + d*log(x)
    assert our_hint in classify_ode(eq, f(x))

    eq = Eq(x**2*diff(f(x), x, x) + x*diff(f(x), x), 1)
    sol =  C1 + C2*log(x) + log(x)**2/2
    sols = constant_renumber(sol)
    assert our_hint in classify_ode(eq, f(x))
    assert dsolve(eq, f(x), hint=our_hint).rhs in (sol, sols)
    assert checkodesol(eq, sol, order=2, solve_for_func=False)[0]

    eq = Eq(x**2*diff(f(x), x, x) - 2*x*diff(f(x), x) + 2*f(x), x**3)
    sol = x*(C1 + C2*x + Rational(1, 2)*x**2)
    sols = constant_renumber(sol)
    assert our_hint in classify_ode(eq, f(x))
    assert dsolve(eq, f(x), hint=our_hint).rhs in (sol, sols)
    assert checkodesol(eq, sol, order=2, solve_for_func=False)[0]

    eq = Eq(x**2*diff(f(x), x, x) - x*diff(f(x), x) - 3*f(x), log(x)/x)
    sol =  C1/x + C2*x**3 - Rational(1, 16)*log(x)/x - Rational(1, 8)*log(x)**2/x
    sols = constant_renumber(sol)
    assert our_hint in classify_ode(eq, f(x))
    assert dsolve(eq, f(x), hint=our_hint).rhs.expand() in (sol, sols)
    assert checkodesol(eq, sol, order=2, solve_for_func=False)[0]

    eq = Eq(x**2*diff(f(x), x, x) + 3*x*diff(f(x), x) - 8*f(x), log(x)**3 - log(x))
    sol = C1/x**4 + C2*x**2 - Rational(1,8)*log(x)**3 - Rational(3,32)*log(x)**2 - Rational(1,64)*log(x) - Rational(7, 256)
    sols = constant_renumber(sol)
    assert our_hint in classify_ode(eq)
    assert dsolve(eq, f(x), hint=our_hint).rhs.expand() in (sol, sols)
    assert checkodesol(eq, sol, order=2, solve_for_func=False)[0]

    eq = Eq(x**3*diff(f(x), x, x, x) - 3*x**2*diff(f(x), x, x) + 6*x*diff(f(x), x) - 6*f(x), log(x))
    sol = C1*x + C2*x**2 + C3*x**3 - Rational(1, 6)*log(x) - Rational(11, 36)
    sols = constant_renumber(sol)
    assert our_hint in classify_ode(eq)
    assert dsolve(eq, f(x), hint=our_hint).rhs.expand() in (sol, sols)
    assert checkodesol(eq, sol, order=2, solve_for_func=False)[0]


def test_nth_order_linear_euler_eq_nonhomogeneous_variation_of_parameters():
    x, t = symbols('x, t')
    a, b, c, d = symbols('a, b, c, d', integer=True)
    our_hint = "nth_linear_euler_eq_nonhomogeneous_variation_of_parameters"

    eq = Eq(x**2*diff(f(x),x,2) - 8*x*diff(f(x),x) + 12*f(x), x**2)
    assert our_hint in classify_ode(eq, f(x))

    eq = Eq(a*x**3*diff(f(x),x,3) + b*x**2*diff(f(x),x,2) + c*x*diff(f(x),x) + d*f(x), x*log(x))
    assert our_hint in classify_ode(eq, f(x))

    eq = Eq(x**2*Derivative(f(x), x, x) - 2*x*Derivative(f(x), x) + 2*f(x), x**4)
    sol = C1*x + C2*x**2 + x**4/6
    sols = constant_renumber(sol)
    assert our_hint in classify_ode(eq)
    assert dsolve(eq, f(x), hint=our_hint).rhs.expand() in (sol, sols)
    assert checkodesol(eq, sol, order=2, solve_for_func=False)[0]

    eq = Eq(3*x**2*diff(f(x), x, x) + 6*x*diff(f(x), x) - 6*f(x), x**3*exp(x))
    sol = C1/x**2 + C2*x + x*exp(x)/3 - 4*exp(x)/3 + 8*exp(x)/(3*x) - 8*exp(x)/(3*x**2)
    sols = constant_renumber(sol)
    assert our_hint in classify_ode(eq)
    assert dsolve(eq, f(x), hint=our_hint).rhs.expand() in (sol, sols)
    assert checkodesol(eq, sol, order=2, solve_for_func=False)[0]

    eq = Eq(x**2*Derivative(f(x), x, x) - 2*x*Derivative(f(x), x) + 2*f(x), x**4*exp(x))
    sol = C1*x + C2*x**2 + x**2*exp(x) - 2*x*exp(x)
    sols = constant_renumber(sol)
    assert our_hint in classify_ode(eq)
    assert dsolve(eq, f(x), hint=our_hint).rhs.expand() in (sol, sols)
    assert checkodesol(eq, sol, order=2, solve_for_func=False)[0]

    eq = x**2*Derivative(f(x), x, x) - 2*x*Derivative(f(x), x) + 2*f(x) - log(x)
    sol = C1*x + C2*x**2 + log(x)/2 + S(3)/4
    sols = constant_renumber(sol)
    assert our_hint in classify_ode(eq)
    assert dsolve(eq, f(x), hint=our_hint).rhs in (sol, sols)
    assert checkodesol(eq, sol, order=2, solve_for_func=False)[0]

    eq = -exp(x) + (x*Derivative(f(x), (x, 2)) + Derivative(f(x), x))/x
    sol = Eq(f(x), C1 + C2*log(x) + exp(x) - Ei(x))
    assert our_hint in classify_ode(eq)
    assert dsolve(eq, f(x), hint=our_hint) == sol
    assert checkodesol(eq, sol, order=2, solve_for_func=False)[0]


def test_issue_5095():
    f = Function('f')
    raises(ValueError, lambda: dsolve(f(x).diff(x)**2, f(x), 'separable'))
    raises(ValueError, lambda: dsolve(f(x).diff(x)**2, f(x), 'fdsjf'))


def test_almost_linear():
    from sympy import Ei
    A = Symbol('A', positive=True)
    our_hint = 'almost_linear'
    f = Function('f')
    d = f(x).diff(x)
    eq = x**2*f(x)**2*d + f(x)**3 + 1
    sol = dsolve(eq, f(x), hint = 'almost_linear')
    assert sol[0].rhs == (C1*exp(3/x) - 1)**(S(1)/3)
    assert checkodesol(eq, sol, order=1, solve_for_func=False)[0]

    eq = x*f(x)*d + 2*x*f(x)**2 + 1
    sol = dsolve(eq, f(x), hint = 'almost_linear')
    assert sol[0].rhs == -sqrt(C1 - 2*Ei(4*x))*exp(-2*x)
    assert checkodesol(eq, sol, order=1, solve_for_func=False)[0]

    eq = x*d + x*f(x) + 1
    sol = dsolve(eq, f(x), hint = 'almost_linear')
    assert sol.rhs == (C1 - Ei(x))*exp(-x)
    assert checkodesol(eq, sol, order=1, solve_for_func=False)[0]
    assert our_hint in classify_ode(eq, f(x))

    eq = x*exp(f(x))*d + exp(f(x)) + 3*x
    sol = dsolve(eq, f(x), hint = 'almost_linear')
    assert sol.rhs == log(C1/x - 3*x/2)
    assert checkodesol(eq, sol, order=1, solve_for_func=False)[0]

    eq = x + A*(x + diff(f(x), x) + f(x)) + diff(f(x), x) + f(x) + 2
    sol = dsolve(eq, f(x), hint = 'almost_linear')
    assert sol.rhs == (C1 + Piecewise(
        (x, Eq(A + 1, 0)), ((-A*x + A - x - 1)*exp(x)/(A + 1), True)))*exp(-x)
    assert checkodesol(eq, sol, order=1, solve_for_func=False)[0]


def test_exact_enhancement():
    f = Function('f')(x)
    df = Derivative(f, x)
    eq = f/x**2 + ((f*x - 1)/x)*df
    sol = [Eq(f, (i*sqrt(C1*x**2 + 1) + 1)/x) for i in (-1, 1)]
    assert set(dsolve(eq, f)) == set(sol)
    assert checkodesol(eq, sol, order=1, solve_for_func=False) == [(True, 0), (True, 0)]

    eq = (x*f - 1) + df*(x**2 - x*f)
    sol = [Eq(f, x - sqrt(C1 + x**2 - 2*log(x))),
           Eq(f, x + sqrt(C1 + x**2 - 2*log(x)))]
    assert set(dsolve(eq, f)) == set(sol)
    assert checkodesol(eq, sol, order=1, solve_for_func=False) == [(True, 0), (True, 0)]

    eq = (x + 2)*sin(f) + df*x*cos(f)
    sol = [Eq(f, -asin(C1*exp(-x)/x**2) + pi),
           Eq(f, asin(C1*exp(-x)/x**2))]
    assert set(dsolve(eq, f)) == set(sol)
    assert checkodesol(eq, sol, order=1, solve_for_func=False) == [(True, 0), (True, 0)]


@slow
def test_separable_reduced():
    f = Function('f')
    x = Symbol('x')
    df = f(x).diff(x)
    eq = (x / f(x))*df  + tan(x**2*f(x) / (x**2*f(x) - 1))
    assert classify_ode(eq) == ('separable_reduced', 'lie_group',
        'separable_reduced_Integral')

    eq = x* df  + f(x)* (1 / (x**2*f(x) - 1))
    assert classify_ode(eq) == ('separable_reduced', 'lie_group',
        'separable_reduced_Integral')
    sol = dsolve(eq, hint = 'separable_reduced', simplify=False)
    assert sol.lhs ==  log(x**2*f(x))/3 + log(x**2*f(x) - S(3)/2)/6
    assert sol.rhs == C1 + log(x)
    assert checkodesol(eq, sol, order=1, solve_for_func=False)[0]

    eq = f(x).diff(x) + (f(x) / (x**4*f(x) - x))
    assert classify_ode(eq) == ('separable_reduced', 'lie_group',
        'separable_reduced_Integral')
    sol = dsolve(eq, hint = 'separable_reduced')
    # FIXME: This one hangs
    #assert checkodesol(eq, sol, order=1, solve_for_func=False) == [(True, 0)] * 4
    assert len(sol) == 4

    eq = x*df + f(x)*(x**2*f(x))
    sol = dsolve(eq, hint = 'separable_reduced', simplify=False)
    assert sol == Eq(log(x**2*f(x))/2 - log(x**2*f(x) - 2)/2, C1 + log(x))
    assert checkodesol(eq, sol, order=1, solve_for_func=False)[0]


def test_homogeneous_function():
    f = Function('f')
    eq1 = tan(x + f(x))
    eq2 = sin((3*x)/(4*f(x)))
    eq3 = cos(3*x/4*f(x))
    eq4 = log((3*x + 4*f(x))/(5*f(x) + 7*x))
    eq5 = exp((2*x**2)/(3*f(x)**2))
    eq6 = log((3*x + 4*f(x))/(5*f(x) + 7*x) + exp((2*x**2)/(3*f(x)**2)))
    eq7 = sin((3*x)/(5*f(x) + x**2))
    assert homogeneous_order(eq1, x, f(x)) == None
    assert homogeneous_order(eq2, x, f(x)) == 0
    assert homogeneous_order(eq3, x, f(x)) == None
    assert homogeneous_order(eq4, x, f(x)) == 0
    assert homogeneous_order(eq5, x, f(x)) == 0
    assert homogeneous_order(eq6, x, f(x)) == 0
    assert homogeneous_order(eq7, x, f(x)) == None


def test_linear_coeff_match():
    from sympy.solvers.ode import _linear_coeff_match
    n, d = z*(2*x + 3*f(x) + 5), z*(7*x + 9*f(x) + 11)
    rat = n/d
    eq1 = sin(rat) + cos(rat.expand())
    eq2 = rat
    eq3 = log(sin(rat))
    ans = (4, -S(13)/3)
    assert _linear_coeff_match(eq1, f(x)) == ans
    assert _linear_coeff_match(eq2, f(x)) == ans
    assert _linear_coeff_match(eq3, f(x)) == ans

    # no c
    eq4 = (3*x)/f(x)
    # not x and f(x)
    eq5 = (3*x + 2)/x
    # denom will be zero
    eq6 = (3*x + 2*f(x) + 1)/(3*x + 2*f(x) + 5)
    # not rational coefficient
    eq7 = (3*x + 2*f(x) + sqrt(2))/(3*x + 2*f(x) + 5)
    assert _linear_coeff_match(eq4, f(x)) is None
    assert _linear_coeff_match(eq5, f(x)) is None
    assert _linear_coeff_match(eq6, f(x)) is None
    assert _linear_coeff_match(eq7, f(x)) is None


def test_linear_coefficients():
    f = Function('f')
    sol = Eq(f(x), C1/(x**2 + 6*x + 9) - S(3)/2)
    eq = f(x).diff(x) + (3 + 2*f(x))/(x + 3)
    assert dsolve(eq, hint='linear_coefficients') == sol
    assert checkodesol(eq, sol, order=1, solve_for_func=False)[0]


def test_constantsimp_take_problem():
    c = exp(C1) + 2
    assert len(Poly(constantsimp(exp(C1) + c + c*x, [C1])).gens) == 2


def test_issue_6879():
    f = Function('f')
    eq = Eq(Derivative(f(x), x, 2) - 2*Derivative(f(x), x) + f(x), sin(x))
    sol = (C1 + C2*x)*exp(x) + cos(x)/2
    assert dsolve(eq).rhs == sol
    assert checkodesol(eq, sol, order=1, solve_for_func=False)[0]


def test_issue_6989():
    f = Function('f')
    k = Symbol('k')

    eq = f(x).diff(x) - x*exp(-k*x)
    sol = Eq(f(x), C1 + Piecewise(
            ((-k*x - 1)*exp(-k*x)/k**2, Ne(k**2, 0)),
            (x**2/2, True)
        ))
    assert dsolve(eq, f(x)) == sol
    assert checkodesol(eq, sol, order=1, solve_for_func=False)[0]

    eq = -f(x).diff(x) + x*exp(-k*x)
    sol = Eq(f(x), C1 + Piecewise(
        ((-k*x - 1)*exp(-k*x)/k**2, Ne(k**2, 0)),
        (+x**2/2, True)
    ))
    assert dsolve(eq, f(x)) == sol
    assert checkodesol(eq, sol, order=1, solve_for_func=False)[0]


def test_heuristic1():
    y, a, b, c, a4, a3, a2, a1, a0 = symbols("y a b c a4 a3 a2 a1 a0")
    y = Symbol('y')
    f = Function('f')
    xi = Function('xi')
    eta = Function('eta')
    df = f(x).diff(x)
    eq = Eq(df, x**2*f(x))
    eq1 = f(x).diff(x) + a*f(x) - c*exp(b*x)
    eq2 = f(x).diff(x) + 2*x*f(x) - x*exp(-x**2)
    eq3 = (1 + 2*x)*df + 2 - 4*exp(-f(x))
    eq4 = f(x).diff(x) - (a4*x**4 + a3*x**3 + a2*x**2 + a1*x + a0)**(S(-1)/2)
    eq5 = x**2*df - f(x) + x**2*exp(x - (1/x))
    eqlist = [eq, eq1, eq2, eq3, eq4, eq5]

    i = infinitesimals(eq, hint='abaco1_simple')
    assert i == [{eta(x, f(x)): exp(x**3/3), xi(x, f(x)): 0},
        {eta(x, f(x)): f(x), xi(x, f(x)): 0},
        {eta(x, f(x)): 0, xi(x, f(x)): x**(-2)}]
    i1 = infinitesimals(eq1, hint='abaco1_simple')
    assert i1 == [{eta(x, f(x)): exp(-a*x), xi(x, f(x)): 0}]
    i2 = infinitesimals(eq2, hint='abaco1_simple')
    assert i2 == [{eta(x, f(x)): exp(-x**2), xi(x, f(x)): 0}]
    i3 = infinitesimals(eq3, hint='abaco1_simple')
    assert i3 == [{eta(x, f(x)): 0, xi(x, f(x)): 2*x + 1},
        {eta(x, f(x)): 0, xi(x, f(x)): 1/(exp(f(x)) - 2)}]
    i4 = infinitesimals(eq4, hint='abaco1_simple')
    assert i4 == [{eta(x, f(x)): 1, xi(x, f(x)): 0},
        {eta(x, f(x)): 0,
        xi(x, f(x)): sqrt(a0 + a1*x + a2*x**2 + a3*x**3 + a4*x**4)}]
    i5 = infinitesimals(eq5, hint='abaco1_simple')
    assert i5 == [{xi(x, f(x)): 0, eta(x, f(x)): exp(-1/x)}]

    ilist = [i, i1, i2, i3, i4, i5]
    for eq, i in (zip(eqlist, ilist)):
        check = checkinfsol(eq, i)
        assert check[0]


def test_issue_6247():
    eq = x**2*f(x)**2 + x*Derivative(f(x), x)
    sol = Eq(f(x), 2*C1/(C1*x**2 - 1))
    assert dsolve(eq, hint = 'separable_reduced') == sol
    assert checkodesol(eq, sol, order=1)[0]

    eq = f(x).diff(x, x) + 4*f(x)
    sol = Eq(f(x), C1*sin(2*x) + C2*cos(2*x))
    assert dsolve(eq) == sol
    assert checkodesol(eq, sol, order=1)[0]


def test_heuristic2():
    y = Symbol('y')
    xi = Function('xi')
    eta = Function('eta')
    df = f(x).diff(x)

    # This ODE can be solved by the Lie Group method, when there are
    # better assumptions
    eq = df - (f(x)/x)*(x*log(x**2/f(x)) + 2)
    i = infinitesimals(eq, hint='abaco1_product')
    assert i == [{eta(x, f(x)): f(x)*exp(-x), xi(x, f(x)): 0}]
    assert checkinfsol(eq, i)[0]


@slow
def test_heuristic3():
    y = Symbol('y')
    xi = Function('xi')
    eta = Function('eta')
    a, b = symbols("a b")
    df = f(x).diff(x)

    eq = x**2*df + x*f(x) + f(x)**2 + x**2
    i = infinitesimals(eq, hint='bivariate')
    assert i == [{eta(x, f(x)): f(x), xi(x, f(x)): x}]
    assert checkinfsol(eq, i)[0]

    eq = x**2*(-f(x)**2 + df)- a*x**2*f(x) + 2 - a*x
    i = infinitesimals(eq, hint='bivariate')
    assert checkinfsol(eq, i)[0]


def test_heuristic_4():
    y, a = symbols("y a")
    xi = Function('xi')
    eta = Function('eta')

    eq = x*(f(x).diff(x)) + 1 - f(x)**2
    i = infinitesimals(eq, hint='chi')
    assert checkinfsol(eq, i)[0]


def test_heuristic_function_sum():
    xi = Function('xi')
    eta = Function('eta')
    eq = f(x).diff(x) - (3*(1 + x**2/f(x)**2)*atan(f(x)/x) + (1 - 2*f(x))/x +
       (1 - 3*f(x))*(x/f(x)**2))
    i = infinitesimals(eq, hint='function_sum')
    assert i == [{eta(x, f(x)): f(x)**(-2) + x**(-2), xi(x, f(x)): 0}]
    assert checkinfsol(eq, i)[0]


def test_heuristic_abaco2_similar():
    xi = Function('xi')
    eta = Function('eta')
    F = Function('F')
    a, b = symbols("a b")
    eq = f(x).diff(x) - F(a*x + b*f(x))
    i = infinitesimals(eq, hint='abaco2_similar')
    assert i == [{eta(x, f(x)): -a/b, xi(x, f(x)): 1}]
    assert checkinfsol(eq, i)[0]

    eq = f(x).diff(x) - (f(x)**2 / (sin(f(x) - x) - x**2 + 2*x*f(x)))
    i = infinitesimals(eq, hint='abaco2_similar')
    assert i == [{eta(x, f(x)): f(x)**2, xi(x, f(x)): f(x)**2}]
    assert checkinfsol(eq, i)[0]


def test_heuristic_abaco2_unique_unknown():
    xi = Function('xi')
    eta = Function('eta')
    F = Function('F')
    a, b = symbols("a b")
    x = Symbol("x", positive=True)

    eq = f(x).diff(x) - x**(a - 1)*(f(x)**(1 - b))*F(x**a/a + f(x)**b/b)
    i = infinitesimals(eq, hint='abaco2_unique_unknown')
    assert i == [{eta(x, f(x)): -f(x)*f(x)**(-b), xi(x, f(x)): x*x**(-a)}]
    assert checkinfsol(eq, i)[0]

    eq = f(x).diff(x) + tan(F(x**2 + f(x)**2) + atan(x/f(x)))
    i = infinitesimals(eq, hint='abaco2_unique_unknown')
    assert i == [{eta(x, f(x)): x, xi(x, f(x)): -f(x)}]
    assert checkinfsol(eq, i)[0]

    eq = (x*f(x).diff(x) + f(x) + 2*x)**2 -4*x*f(x) -4*x**2 -4*a
    i = infinitesimals(eq, hint='abaco2_unique_unknown')
    assert checkinfsol(eq, i)[0]

def test_heuristic_linear():
    xi = Function('xi')
    eta = Function('eta')
    F = Function('F')
    a, b, m, n = symbols("a b m n")

    eq = x**(n*(m + 1) - m)*(f(x).diff(x)) - a*f(x)**n -b*x**(n*(m + 1))
    i = infinitesimals(eq, hint='linear')
    assert checkinfsol(eq, i)[0]

@XFAIL
def test_kamke():
    a, b, alpha, c = symbols("a b alpha c")
    eq = x**2*(a*f(x)**2+(f(x).diff(x))) + b*x**alpha + c
    i = infinitesimals(eq, hint='sum_function')
    assert checkinfsol(eq, i)[0]


def test_series():
    # FIXME: Maybe there should be a way to check series solutions
    # checkodesol doesn't work with them.
    C1 = Symbol("C1")
    eq = f(x).diff(x) - f(x)
    assert dsolve(eq, hint='1st_power_series') == Eq(f(x),
        C1 + C1*x + C1*x**2/2 + C1*x**3/6 + C1*x**4/24 +
        C1*x**5/120 + O(x**6))
    eq = f(x).diff(x) - x*f(x)
    assert dsolve(eq, hint='1st_power_series') == Eq(f(x),
        C1*x**4/8 + C1*x**2/2 + C1 + O(x**6))
    eq = f(x).diff(x) - sin(x*f(x))
    sol = Eq(f(x), (x - 2)**2*(1+ sin(4))*cos(4) + (x - 2)*sin(4) + 2 + O(x**3))
    assert dsolve(eq, hint='1st_power_series', ics={f(2): 2}, n=3) == sol


@slow
def test_lie_group():
    C1 = Symbol("C1")
    x = Symbol("x") # assuming x is real generates an error!
    a, b, c = symbols("a b c")
    eq = f(x).diff(x)**2
    sol = dsolve(eq, f(x), hint='lie_group')
    assert checkodesol(eq, sol)[0]

    eq = Eq(f(x).diff(x), x**2*f(x))
    sol = dsolve(eq, f(x), hint='lie_group')
    assert sol == Eq(f(x), C1*exp(x**3)**(S(1)/3))
    assert checkodesol(eq, sol)[0]

    eq = f(x).diff(x) + a*f(x) - c*exp(b*x)
    sol = dsolve(eq, f(x), hint='lie_group')
    assert checkodesol(eq, sol)[0]

    eq = f(x).diff(x) + 2*x*f(x) - x*exp(-x**2)
    sol = dsolve(eq, f(x), hint='lie_group')
    actual_sol = Eq(f(x), (C1 + x**2/2)*exp(-x**2))
    errstr = str(eq)+' : '+str(sol)+' == '+str(actual_sol)
    assert sol == actual_sol, errstr
    assert checkodesol(eq, sol)[0]

    eq = (1 + 2*x)*(f(x).diff(x)) + 2 - 4*exp(-f(x))
    sol = dsolve(eq, f(x), hint='lie_group')
    assert sol == Eq(f(x), log(C1/(2*x + 1) + 2))
    assert checkodesol(eq, sol)[0]

    eq = x**2*(f(x).diff(x)) - f(x) + x**2*exp(x - (1/x))
    sol = dsolve(eq, f(x), hint='lie_group')
    assert checkodesol(eq, sol)[0]

    eq = x**2*f(x)**2 + x*Derivative(f(x), x)
    sol = dsolve(eq, f(x), hint='lie_group')
    assert sol == Eq(f(x), 2/(C1 + x**2))
    assert checkodesol(eq, sol)[0]

@XFAIL
def test_lie_group_issue15219():
    eqn = exp(f(x).diff(x)-f(x))
    assert 'lie_group' not in classify_ode(eqn, f(x))

def test_user_infinitesimals():
    x = Symbol("x") # assuming x is real generates an error
    eq = x*(f(x).diff(x)) + 1 - f(x)**2
    sol = Eq(f(x), (C1 + x**2)/(C1 - x**2))
    infinitesimals = {'xi':sqrt(f(x) - 1)/sqrt(f(x) + 1), 'eta':0}
    assert dsolve(eq, hint='lie_group', **infinitesimals) == sol
    assert checkodesol(eq, sol) == (True, 0)

    raises(ValueError, lambda: dsolve(eq, hint='lie_group', xi=0, eta=f(x)))


def test_issue_7081():
    eq = x*(f(x).diff(x)) + 1 - f(x)**2
    s = Eq(f(x), -1/(-C1 + x**2)*(C1 + x**2))
    assert dsolve(eq) == s
    assert checkodesol(eq, s) == (True, 0)


@slow
def test_2nd_power_series_ordinary():
    # FIXME: Maybe there should be a way to check series solutions
    # checkodesol doesn't work with them.
    C1, C2 = symbols("C1 C2")
    eq = f(x).diff(x, 2) - x*f(x)
    assert classify_ode(eq) == ('2nd_power_series_ordinary',)
    assert dsolve(eq) == Eq(f(x),
        C2*(x**3/6 + 1) + C1*x*(x**3/12 + 1) + O(x**6))
    assert dsolve(eq, x0=-2) == Eq(f(x),
        C2*((x + 2)**4/6 + (x + 2)**3/6 - (x + 2)**2 + 1)
        + C1*(x + (x + 2)**4/12 - (x + 2)**3/3 + S(2))
        + O(x**6))
    assert dsolve(eq, n=2) == Eq(f(x), C2*x + C1 + O(x**2))

    eq = (1 + x**2)*(f(x).diff(x, 2)) + 2*x*(f(x).diff(x)) -2*f(x)
    assert classify_ode(eq) == ('2nd_power_series_ordinary',)
    assert dsolve(eq) == Eq(f(x), C2*(-x**4/3 + x**2 + 1) + C1*x
        + O(x**6))

    eq = f(x).diff(x, 2) + x*(f(x).diff(x)) + f(x)
    assert classify_ode(eq) == ('2nd_power_series_ordinary',)
    assert dsolve(eq) == Eq(f(x), C2*(
        x**4/8 - x**2/2 + 1) + C1*x*(-x**2/3 + 1) + O(x**6))

    eq = f(x).diff(x, 2) + f(x).diff(x) - x*f(x)
    assert classify_ode(eq) == ('2nd_power_series_ordinary',)
    assert dsolve(eq) == Eq(f(x), C2*(
        -x**4/24 + x**3/6 + 1) + C1*x*(x**3/24 + x**2/6 - x/2
        + 1) + O(x**6))

    eq = f(x).diff(x, 2) + x*f(x)
    assert classify_ode(eq) == ('2nd_power_series_ordinary',)
    assert dsolve(eq, n=7) == Eq(f(x), C2*(
        x**6/180 - x**3/6 + 1) + C1*x*(-x**3/12 + 1) + O(x**7))


def test_2nd_power_series_regular():
    # FIXME: Maybe there should be a way to check series solutions
    # checkodesol doesn't work with them.
    C1, C2 = symbols("C1 C2")
    eq = x**2*(f(x).diff(x, 2)) - 3*x*(f(x).diff(x)) + (4*x + 4)*f(x)
    assert dsolve(eq) == Eq(f(x), C1*x**2*(-16*x**3/9 +
        4*x**2 - 4*x + 1) + O(x**6))

    eq = 4*x**2*(f(x).diff(x, 2)) -8*x**2*(f(x).diff(x)) + (4*x**2 +
        1)*f(x)
    assert dsolve(eq) == Eq(f(x), C1*sqrt(x)*(
        x**4/24 + x**3/6 + x**2/2 + x + 1) + O(x**6))

    eq = x**2*(f(x).diff(x, 2)) - x**2*(f(x).diff(x)) + (
        x**2 - 2)*f(x)
    assert dsolve(eq) == Eq(f(x), C1*(-x**6/720 - 3*x**5/80 - x**4/8 +
        x**2/2 + x/2 + 1)/x + C2*x**2*(-x**3/60 + x**2/20 + x/2 + 1)
        + O(x**6))

    eq = x**2*(f(x).diff(x, 2)) + x*(f(x).diff(x)) + (x**2 - S(1)/4)*f(x)
    assert dsolve(eq) == Eq(f(x), C1*(x**4/24 - x**2/2 + 1)/sqrt(x) +
        C2*sqrt(x)*(x**4/120 - x**2/6 + 1) + O(x**6))

    eq = x*(f(x).diff(x, 2)) - f(x).diff(x) + 4*x**3*f(x)
    assert dsolve(eq) == Eq(f(x), C2*(-x**4/2 + 1) + C1*x**2 + O(x**6))

def test_issue_7093():
    x = Symbol("x") # assuming x is real leads to an error
    sol = [Eq(f(x), C1 - 2*x*sqrt(x**3)/5),
           Eq(f(x), C1 + 2*x*sqrt(x**3)/5)]
    eq = Derivative(f(x), x)**2 - x**3
    assert set(dsolve(eq)) == set(sol)
    assert checkodesol(eq, sol) == [(True, 0)] * 2

def test_dsolve_linsystem_symbol():
    eps = Symbol('epsilon', positive=True)
    eq1 = (Eq(diff(f(x), x), -eps*g(x)), Eq(diff(g(x), x), eps*f(x)))
    sol1 = [Eq(f(x), -C1*eps*cos(eps*x) - C2*eps*sin(eps*x)),
            Eq(g(x), -C1*eps*sin(eps*x) + C2*eps*cos(eps*x))]
    assert checksysodesol(eq1, sol1) == (True, [0, 0])

def test_C1_function_9239():
    t = Symbol('t')
    C1 = Function('C1')
    C2 = Function('C2')
    C3 = Symbol('C3')
    C4 = Symbol('C4')
    eq = (Eq(diff(C1(t), t), 9*C2(t)), Eq(diff(C2(t), t), 12*C1(t)))
    sol = [Eq(C1(t), 9*C3*exp(6*sqrt(3)*t) + 9*C4*exp(-6*sqrt(3)*t)),
           Eq(C2(t), 6*sqrt(3)*C3*exp(6*sqrt(3)*t) - 6*sqrt(3)*C4*exp(-6*sqrt(3)*t))]
    assert checksysodesol(eq, sol) == (True, [0, 0])

def test_issue_15056():
    t = Symbol('t')
    C3 = Symbol('C3')
    assert get_numbered_constants(Symbol('C1') * Function('C2')(t)) == C3


def test_issue_10379():
    t,y = symbols('t,y')
    eq = f(t).diff(t)-(1-51.05*y*f(t))
    sol =  Eq(f(t), (0.019588638589618*exp(y*(C1 - 51.05*t)) + 0.019588638589618)/y)
    dsolve_sol = dsolve(eq, rational=False)
    assert str(dsolve_sol) == str(sol)
    assert checkodesol(eq, dsolve_sol)[0]


def test_issue_10867():
    x = Symbol('x')
    eq = Eq(g(x).diff(x).diff(x), (x-2)**2 + (x-3)**3)
    sol = Eq(g(x), C1 + C2*x + x**5/20 - 2*x**4/3 + 23*x**3/6 - 23*x**2/2)
    assert dsolve(eq, g(x)) == sol
    assert checkodesol(eq, sol, order=2, solve_for_func=False) == (True, 0)


def test_issue_11290():
    eq = cos(f(x)) - (x*sin(f(x)) - f(x)**2)*f(x).diff(x)
    sol_1 = dsolve(eq, f(x), simplify=False, hint='1st_exact_Integral')
    sol_0 = dsolve(eq, f(x), simplify=False, hint='1st_exact')
    assert sol_1.dummy_eq(Eq(Subs(
        Integral(u**2 - x*sin(u) - Integral(-sin(u), x), u) +
        Integral(cos(u), x), u, f(x)), C1))
    assert sol_1.doit() == sol_0
    assert checkodesol(eq, sol_0, order=1, solve_for_func=False)
    assert checkodesol(eq, sol_1, order=1, solve_for_func=False)


def test_issue_4838():
    # Issue #15999
    eq = f(x).diff(x) - C1*f(x)
    sol = Eq(f(x), C2*exp(C1*x))
    assert dsolve(eq, f(x)) == sol
    assert checkodesol(eq, sol, order=1, solve_for_func=False) == (True, 0)

    # Issue #13691
    eq = f(x).diff(x) - C1*g(x).diff(x)
    sol = Eq(f(x), C2 + C1*g(x))
    assert dsolve(eq, f(x)) == sol
    assert checkodesol(eq, sol, f(x), order=1, solve_for_func=False) == (True, 0)

    # Issue #4838
    eq = f(x).diff(x) - 3*C1 - 3*x**2
    sol = Eq(f(x), C2 + 3*C1*x + x**3)
    assert dsolve(eq, f(x)) == sol
    assert checkodesol(eq, sol, order=1, solve_for_func=False) == (True, 0)


@slow
def test_issue_14395():
    eq = Derivative(f(x), x, x) + 9*f(x) - sec(x)
    sol = Eq(f(x), (C1 - x/3 + sin(2*x)/3)*sin(3*x) + (C2 + log(cos(x))
        - 2*log(cos(x)**2)/3 + 2*cos(x)**2/3)*cos(3*x))
    assert dsolve(eq, f(x)) == sol
    # FIXME: assert checkodesol(eq, sol, order=2, solve_for_func=False) == (True, 0)


def test_sysode_linear_neq_order1():
    from sympy.abc import t

    Z0 = Function('Z0')
    Z1 = Function('Z1')
    Z2 = Function('Z2')
    Z3 = Function('Z3')

    k01, k10, k20, k21, k23, k30 = symbols('k01 k10 k20 k21 k23 k30')

    eq = (Eq(Derivative(Z0(t), t), -k01*Z0(t) + k10*Z1(t) + k20*Z2(t) + k30*Z3(t)), Eq(Derivative(Z1(t), t),
          k01*Z0(t) - k10*Z1(t) + k21*Z2(t)), Eq(Derivative(Z2(t), t), -(k20 + k21 + k23)*Z2(t)), Eq(Derivative(Z3(t),
          t), k23*Z2(t) - k30*Z3(t)))

    sols_eq = [Eq(Z0(t), C1*k10/k01 + C2*(-k10 + k30)*exp(-k30*t)/(k01 + k10 - k30) - C3*exp(t*(-
                k01 - k10)) + C4*(k10*k20 + k10*k21 - k10*k30 - k20**2 - k20*k21 - k20*k23 + k20*k30 +
                k23*k30)*exp(t*(-k20 - k21 - k23))/(k23*(k01 + k10 - k20 - k21 - k23))),
               Eq(Z1(t), C1 - C2*k01*exp(-k30*t)/(k01 + k10 - k30) + C3*exp(t*(-k01 - k10)) + C4*(k01*k20 + k01*k21
                - k01*k30 - k20*k21 - k21**2 - k21*k23 + k21*k30)*exp(t*(-k20 - k21 - k23))/(k23*(k01 + k10 - k20 -
                k21 - k23))),
               Eq(Z2(t), C4*(-k20 - k21 - k23 + k30)*exp(t*(-k20 - k21 - k23))/k23),
               Eq(Z3(t), C2*exp(-k30*t) + C4*exp(t*(-k20 - k21 - k23)))]

    assert dsolve(eq, simplify=False) == sols_eq
    assert checksysodesol(eq, sols_eq) == (True, [0, 0, 0, 0])


<<<<<<< HEAD
def test_nth_order_reducible():
    from sympy.solvers.ode import _nth_order_reducible_match

    eqn = Eq(x*Derivative(f(x), x)**2 + Derivative(f(x), x, 2))
    sol = Eq(f(x),
             C1 - sqrt(-1/C2)*log(-C2*sqrt(-1/C2) + x) + sqrt(-1/C2)*log(C2*sqrt(-1/C2) + x))
    assert checkodesol(eqn, sol, order=2, solve_for_func=False) == (True, 0)
    assert sol == dsolve(eqn, f(x), hint='nth_order_reducible')
    assert sol == dsolve(eqn, f(x))

    F = lambda eq: _nth_order_reducible_match(eq, f(x))
=======
def test_order_reducible():
    from sympy.solvers.ode import _order_reducible_match

    eqn = Eq(x*Derivative(f(x), x)**2 + Derivative(f(x), x, 2), 0)
    sol = Eq(f(x),
             C1 - sqrt(-1/C2)*log(-C2*sqrt(-1/C2) + x) + sqrt(-1/C2)*log(C2*sqrt(-1/C2) + x))
    assert checkodesol(eqn, sol, order=2, solve_for_func=False) == (True, 0)
    assert sol == dsolve(eqn, f(x), hint='order_reducible')
    assert sol == dsolve(eqn, f(x))

    F = lambda eq: _order_reducible_match(eq, f(x))
>>>>>>> a53b98b8
    D = Derivative
    assert F(D(y*f(x), x, y) + D(f(x), x)) is None
    assert F(D(y*f(y), y, y) + D(f(y), y)) is None
    assert F(f(x)*D(f(x), x) + D(f(x), x, 2)) is None
    assert F(D(x*f(y), y, 2) + D(u*y*f(x), x, 3)) is None  # no simplification by design
    assert F(D(f(y), y, 2) + D(f(y), y, 3) + D(f(x), x, 4)) is None
    assert F(D(f(x), x, 2) + D(f(x), x, 3)) == dict(n=2)

    eqn = -exp(x) + (x*Derivative(f(x), (x, 2)) + Derivative(f(x), x))/x
    sol = Eq(f(x), C1 + C2*log(x) + exp(x) - Ei(x))
    assert checkodesol(eqn, sol, order=2, solve_for_func=False) == (True, 0)
    assert sol == dsolve(eqn, f(x))
<<<<<<< HEAD
    assert sol == dsolve(eqn, f(x), hint='nth_order_reducible')
=======
    assert sol == dsolve(eqn, f(x), hint='order_reducible')
>>>>>>> a53b98b8

    eqn = Eq(sqrt(2) * f(x).diff(x,x,x) + f(x).diff(x), 0)
    sol = Eq(f(x), C1 + C2*sin(2**(S(3)/4)*x/2) + C3*cos(2**(S(3)/4)*x/2))
    assert checkodesol(eqn, sol, order=2, solve_for_func=False) == (True, 0)
    assert sol == dsolve(eqn, f(x))
<<<<<<< HEAD
    assert sol == dsolve(eqn, f(x), hint='nth_order_reducible')
=======
    assert sol == dsolve(eqn, f(x), hint='order_reducible')
>>>>>>> a53b98b8

    eqn = f(x).diff(x, 2) + 2*f(x).diff(x)
    sol = Eq(f(x), C1 + C2*exp(-2*x))
    sols = constant_renumber(sol)
    assert checkodesol(eqn, sol, order=2, solve_for_func=False) == (True, 0)
    assert dsolve(eqn, f(x)) in (sol, sols)
<<<<<<< HEAD
    assert dsolve(eqn, f(x), hint='nth_order_reducible') in (sol, sols)
=======
    assert dsolve(eqn, f(x), hint='order_reducible') in (sol, sols)
>>>>>>> a53b98b8

    eqn = f(x).diff(x, 3) + f(x).diff(x, 2) - 6*f(x).diff(x)
    sol = Eq(f(x), C1 + C2*exp(-3*x) + C3*exp(2*x))
    sols = constant_renumber(sol)
    assert checkodesol(eqn, sol, order=2, solve_for_func=False) == (True, 0)
    assert dsolve(eqn, f(x)) in (sol, sols)
<<<<<<< HEAD
    assert dsolve(eqn, f(x), hint='nth_order_reducible') in (sol, sols)
=======
    assert dsolve(eqn, f(x), hint='order_reducible') in (sol, sols)
>>>>>>> a53b98b8

    eqn = f(x).diff(x, 4) - f(x).diff(x, 3) - 4*f(x).diff(x, 2) + \
        4*f(x).diff(x)
    sol = Eq(f(x), C1 + C2*exp(x) + C3*exp(-2*x) + C4*exp(2*x))
    sols = constant_renumber(sol)
    assert checkodesol(eqn, sol, order=2, solve_for_func=False) == (True, 0)
    assert dsolve(eqn, f(x)) in (sol, sols)
<<<<<<< HEAD
    assert dsolve(eqn, f(x), hint='nth_order_reducible') in (sol, sols)
=======
    assert dsolve(eqn, f(x), hint='order_reducible') in (sol, sols)
>>>>>>> a53b98b8

    eqn = f(x).diff(x, 4) + 3*f(x).diff(x, 3)
    sol = Eq(f(x), C1 + C2*x + C3*x**2 + C4*exp(-3*x))
    sols = constant_renumber(sol)
    assert checkodesol(eqn, sol, order=2, solve_for_func=False) == (True, 0)
    assert dsolve(eqn, f(x)) in (sol, sols)
<<<<<<< HEAD
    assert dsolve(eqn, f(x), hint='nth_order_reducible') in (sol, sols)
=======
    assert dsolve(eqn, f(x), hint='order_reducible') in (sol, sols)
>>>>>>> a53b98b8

    eqn = f(x).diff(x, 4) - 2*f(x).diff(x, 2)
    sol = Eq(f(x), C1 + C2*x + C3*exp(x*sqrt(2)) + C4*exp(-x*sqrt(2)))
    sols = constant_renumber(sol)
    assert checkodesol(eqn, sol, order=2, solve_for_func=False) == (True, 0)
    assert dsolve(eqn, f(x)) in (sol, sols)
<<<<<<< HEAD
    assert dsolve(eqn, f(x), hint='nth_order_reducible') in (sol, sols)
=======
    assert dsolve(eqn, f(x), hint='order_reducible') in (sol, sols)
>>>>>>> a53b98b8

    eqn = f(x).diff(x, 4) + 4*f(x).diff(x, 2)
    sol = Eq(f(x), C1 + C2*sin(2*x) + C3*cos(2*x) + C4*x)
    sols = constant_renumber(sol)
    assert checkodesol(eqn, sol, order=2, solve_for_func=False) == (True, 0)
    assert dsolve(eqn, f(x)) in (sol, sols)
<<<<<<< HEAD
    assert dsolve(eqn, f(x), hint='nth_order_reducible') in (sol, sols)
=======
    assert dsolve(eqn, f(x), hint='order_reducible') in (sol, sols)
>>>>>>> a53b98b8

    eqn = f(x).diff(x, 5) + 2*f(x).diff(x, 3) + f(x).diff(x)
    # These are equivalent:
    sol1 = Eq(f(x), C1 + (C2 + C3*x)*sin(x) + (C4 + C5*x)*cos(x))
    sol2 = Eq(f(x), C1 + C2*(x*sin(x) + cos(x)) + C3*(-x*cos(x) + sin(x)) + C4*sin(x) + C5*cos(x))
    sol1s = constant_renumber(sol1)
    sol2s = constant_renumber(sol2)
    assert checkodesol(eqn, sol1, order=2, solve_for_func=False) == (True, 0)
    assert checkodesol(eqn, sol2, order=2, solve_for_func=False) == (True, 0)
    assert dsolve(eqn, f(x)) in (sol1, sol1s)
<<<<<<< HEAD
    assert dsolve(eqn, f(x), hint='nth_order_reducible') in (sol2, sol2s)

    # In this case the reduced ODE has two distinct solutions
    eqn = f(x).diff(x, 2) - f(x).diff(x)**3
    sol = [Eq(f(x), C2 - sqrt(2)*I*(C1 + x)*sqrt(1/(C1 + x))),
           Eq(f(x), C2 + sqrt(2)*I*(C1 + x)*sqrt(1/(C1 + x)))]
    sols = constant_renumber(sol)
    assert checkodesol(eqn, sol, order=2, solve_for_func=False) == [(True, 0), (True, 0)]
    assert dsolve(eqn, f(x)) in (sol, sols)
    assert dsolve(eqn, f(x), hint='nth_order_reducible') in (sol, sols)
=======
    assert dsolve(eqn, f(x), hint='order_reducible') in (sol2, sol2s)
>>>>>>> a53b98b8


def test_nth_algebraic():
    eqn = Eq(Derivative(f(x), x), Derivative(g(x), x))
    sol = Eq(f(x), C1 + g(x))
    assert checkodesol(eqn, sol, order=1, solve_for_func=False)[0]
    assert sol == dsolve(eqn, f(x), hint='nth_algebraic')
    assert sol == dsolve(eqn, f(x))

    eqn = (diff(f(x)) - x)*(diff(f(x)) + x)
    sol = [Eq(f(x), C1 - x**2/2), Eq(f(x), C1 + x**2/2)]
    assert checkodesol(eqn, sol, order=1, solve_for_func=False)[0]
    assert sol == dsolve(eqn, f(x), hint='nth_algebraic')
    assert sol == dsolve(eqn, f(x))

    eqn = (1 - sin(f(x))) * f(x).diff(x)
    sol = Eq(f(x), C1)
    assert checkodesol(eqn, sol, order=1, solve_for_func=False)[0]
    assert sol == dsolve(eqn, f(x), hint='nth_algebraic')
    assert sol == dsolve(eqn, f(x))

    M, m, r, t = symbols('M m r t')
    phi = Function('phi')
    eqn = Eq(-M * phi(t).diff(t),
             Rational(3, 2) * m * r**2 * phi(t).diff(t) * phi(t).diff(t,t))
    solns = [Eq(phi(t), C1), Eq(phi(t), C1 + C2*t - M*t**2/(3*m*r**2))]
    assert checkodesol(eqn, solns[0], order=2, solve_for_func=False)[0]
    assert checkodesol(eqn, solns[1], order=2, solve_for_func=False)[0]
    assert set(solns) == set(dsolve(eqn, phi(t), hint='nth_algebraic'))
    assert set(solns) == set(dsolve(eqn, phi(t)))

    eqn = f(x) * f(x).diff(x) * f(x).diff(x, x)
    sol = Eq(f(x), C1 + C2*x)
    assert checkodesol(eqn, sol, order=1, solve_for_func=False)[0]
    assert sol == dsolve(eqn, f(x), hint='nth_algebraic')
    assert sol == dsolve(eqn, f(x))

    eqn = f(x) * f(x).diff(x) * f(x).diff(x, x) * (f(x) - 1)
    sol = Eq(f(x), C1 + C2*x)
    assert checkodesol(eqn, sol, order=1, solve_for_func=False)[0]
    assert sol == dsolve(eqn, f(x), hint='nth_algebraic')
    assert sol == dsolve(eqn, f(x))

    eqn = f(x) * f(x).diff(x) * f(x).diff(x, x) * (f(x) - 1) * (f(x).diff(x) - x)
    solns = [Eq(f(x), C1 + x**2/2), Eq(f(x), C1 + C2*x)]
    assert checkodesol(eqn, solns[0], order=2, solve_for_func=False)[0]
    assert checkodesol(eqn, solns[1], order=2, solve_for_func=False)[0]
    assert set(solns) == set(dsolve(eqn, f(x), hint='nth_algebraic'))
    assert set(solns) == set(dsolve(eqn, f(x)))


def test_nth_algebraic_issue15999():
    eqn = f(x).diff(x) - C1
    sol = Eq(f(x), C1*x + C2) # Correct solution
    assert checkodesol(eqn, sol, order=1, solve_for_func=False) == (True, 0)
    assert dsolve(eqn, f(x), hint='nth_algebraic') == sol
    assert dsolve(eqn, f(x)) == sol


def test_nth_algebraic_redundant_solutions():
    # This one has a redundant solution that should be removed
    eqn = f(x)*f(x).diff(x)
    soln = Eq(f(x), C1)
    assert checkodesol(eqn, soln, order=1, solve_for_func=False)[0]
    assert soln == dsolve(eqn, f(x), hint='nth_algebraic')
    assert soln == dsolve(eqn, f(x))

    # This has two integral solutions and no algebraic solutions
    eqn = (diff(f(x)) - x)*(diff(f(x)) + x)
    sol = [Eq(f(x), C1 - x**2/2), Eq(f(x), C1 + x**2/2)]
    assert all(c[0] for c in checkodesol(eqn, sol, order=1, solve_for_func=False))
    assert set(sol) == set(dsolve(eqn, f(x), hint='nth_algebraic'))
    assert set(sol) == set(dsolve(eqn, f(x)))

    # This one doesn't work with dsolve at the time of writing but the
    # redundancy checking code should not remove the algebraic solution.
    from sympy.solvers.ode import _nth_algebraic_remove_redundant_solutions
    eqn = f(x) + f(x)*f(x).diff(x)
    solns = [Eq(f(x), 0),
             Eq(f(x), C1 - x)]
    solns_final =  _nth_algebraic_remove_redundant_solutions(eqn, solns, 1, x)
    assert all(c[0] for c in checkodesol(eqn, solns, order=1, solve_for_func=False))
    assert set(solns) == set(solns_final)

    solns = [Eq(f(x), exp(x)),
             Eq(f(x), C1*exp(C2*x))]
    solns_final =  _nth_algebraic_remove_redundant_solutions(eqn, solns, 2, x)
    assert solns_final == [Eq(f(x), C1*exp(C2*x))]

    # This one needs a substitution f' = g.
    eqn = -exp(x) + (x*Derivative(f(x), (x, 2)) + Derivative(f(x), x))/x
    sol = Eq(f(x), C1 + C2*log(x) + exp(x) - Ei(x))
    assert checkodesol(eqn, sol, order=2, solve_for_func=False)[0]
    assert sol == dsolve(eqn, f(x))


#
# These tests can be combined with the above test if they get fixed
# so that dsolve actually works in all these cases.
#

# Fails due to division by f(x) eliminating the solution before nth_algebraic
# is called.
@XFAIL
def test_nth_algebraic_find_multiple1():
    eqn = f(x) + f(x)*f(x).diff(x)
    solns = [Eq(f(x), 0),
             Eq(f(x), C1 - x)]
    assert all(c[0] for c in checkodesol(eqn, solns, order=1, solve_for_func=False))
    assert set(solns) == set(dsolve(eqn, f(x)))


# prep = True breaks this
def test_nth_algebraic_noprep1():
    eqn = Derivative(x*f(x), x, x, x)
    sol = Eq(f(x), (C1 + C2*x + C3*x**2) / x)
    assert checkodesol(eqn, sol, order=3, solve_for_func=False)[0]
    assert sol == dsolve(eqn, f(x), prep=False, hint='nth_algebraic')


@XFAIL
def test_nth_algebraic_prep1():
    eqn = Derivative(x*f(x), x, x, x)
    sol = Eq(f(x), (C1 + C2*x + C3*x**2) / x)
    assert checkodesol(eqn, sol, order=3, solve_for_func=False)[0]
    assert sol == dsolve(eqn, f(x), prep=True, hint='nth_algebraic')
    assert sol == dsolve(eqn, f(x))


# prep = True breaks this
def test_nth_algebraic_noprep2():
    eqn = Eq(Derivative(x*Derivative(f(x), x), x)/x, exp(x))
    sol = Eq(f(x), C1 + C2*log(x) + exp(x) - Ei(x))
    assert checkodesol(eqn, sol, order=2, solve_for_func=False)[0]
    assert sol == dsolve(eqn, f(x), prep=False, hint='nth_algebraic')


@XFAIL
def test_nth_algebraic_prep2():
    eqn = Eq(Derivative(x*Derivative(f(x), x), x)/x, exp(x))
    sol = Eq(f(x), C1 + C2*log(x) + exp(x) - Ei(x))
    assert checkodesol(eqn, sol, order=2, solve_for_func=False)[0]
    assert sol == dsolve(eqn, f(x), prep=True, hint='nth_algebraic')
    assert sol == dsolve(eqn, f(x))


# This needs a combination of solutions from nth_algebraic and some other
# method from dsolve
@XFAIL
def test_nth_algebraic_find_multiple2():
    eqn = f(x)**2 + f(x)*f(x).diff(x)
    solns = [Eq(f(x), 0),
             Eq(f(x), C1*exp(-x))]
    assert all(c[0] for c in checkodesol(eqn, solns, order=1, solve_for_func=False))
    assert set(solns) == dsolve(eqn, f(x))


# Needs to be a way to know how to combine derivatives in the expression
@XFAIL
def test_factoring_ode():
    eqn = Derivative(x*f(x), x, x, x) + Derivative(f(x), x, x, x)
    soln = Eq(f(x), (C1*x**2/2 + C2*x + C3 - x)/(1 + x))
    assert checkodesol(eqn, soln, order=2, solve_for_func=False)[0]
    assert soln == dsolve(eqn, f(x))


def test_issue_15913():
    eq = -C1/x - 2*x*f(x) - f(x) + Derivative(f(x), x)
    sol = C2*exp(x**2 + x) + exp(x**2 + x)*Integral(C1*exp(-x**2 - x)/x, x)
    assert checkodesol(eq, sol) == (True, 0)
    sol = C1 + C2*exp(-x*y)
    eq = Derivative(y*f(x), x) + f(x).diff(x, 2)
    assert checkodesol(eq, sol, f(x)) == (True, 0)


def test_issue_16146():
    raises(ValueError, lambda: dsolve([f(x).diff(x), g(x).diff(x)], [f(x), g(x), h(x)]))
    raises(ValueError, lambda: dsolve([f(x).diff(x), g(x).diff(x)], [f(x)]))<|MERGE_RESOLUTION|>--- conflicted
+++ resolved
@@ -3152,11 +3152,10 @@
     assert checksysodesol(eq, sols_eq) == (True, [0, 0, 0, 0])
 
 
-<<<<<<< HEAD
 def test_nth_order_reducible():
     from sympy.solvers.ode import _nth_order_reducible_match
 
-    eqn = Eq(x*Derivative(f(x), x)**2 + Derivative(f(x), x, 2))
+    eqn = Eq(x*Derivative(f(x), x)**2 + Derivative(f(x), x, 2), 0)
     sol = Eq(f(x),
              C1 - sqrt(-1/C2)*log(-C2*sqrt(-1/C2) + x) + sqrt(-1/C2)*log(C2*sqrt(-1/C2) + x))
     assert checkodesol(eqn, sol, order=2, solve_for_func=False) == (True, 0)
@@ -3164,19 +3163,6 @@
     assert sol == dsolve(eqn, f(x))
 
     F = lambda eq: _nth_order_reducible_match(eq, f(x))
-=======
-def test_order_reducible():
-    from sympy.solvers.ode import _order_reducible_match
-
-    eqn = Eq(x*Derivative(f(x), x)**2 + Derivative(f(x), x, 2), 0)
-    sol = Eq(f(x),
-             C1 - sqrt(-1/C2)*log(-C2*sqrt(-1/C2) + x) + sqrt(-1/C2)*log(C2*sqrt(-1/C2) + x))
-    assert checkodesol(eqn, sol, order=2, solve_for_func=False) == (True, 0)
-    assert sol == dsolve(eqn, f(x), hint='order_reducible')
-    assert sol == dsolve(eqn, f(x))
-
-    F = lambda eq: _order_reducible_match(eq, f(x))
->>>>>>> a53b98b8
     D = Derivative
     assert F(D(y*f(x), x, y) + D(f(x), x)) is None
     assert F(D(y*f(y), y, y) + D(f(y), y)) is None
@@ -3189,43 +3175,27 @@
     sol = Eq(f(x), C1 + C2*log(x) + exp(x) - Ei(x))
     assert checkodesol(eqn, sol, order=2, solve_for_func=False) == (True, 0)
     assert sol == dsolve(eqn, f(x))
-<<<<<<< HEAD
     assert sol == dsolve(eqn, f(x), hint='nth_order_reducible')
-=======
-    assert sol == dsolve(eqn, f(x), hint='order_reducible')
->>>>>>> a53b98b8
 
     eqn = Eq(sqrt(2) * f(x).diff(x,x,x) + f(x).diff(x), 0)
     sol = Eq(f(x), C1 + C2*sin(2**(S(3)/4)*x/2) + C3*cos(2**(S(3)/4)*x/2))
     assert checkodesol(eqn, sol, order=2, solve_for_func=False) == (True, 0)
     assert sol == dsolve(eqn, f(x))
-<<<<<<< HEAD
     assert sol == dsolve(eqn, f(x), hint='nth_order_reducible')
-=======
-    assert sol == dsolve(eqn, f(x), hint='order_reducible')
->>>>>>> a53b98b8
 
     eqn = f(x).diff(x, 2) + 2*f(x).diff(x)
     sol = Eq(f(x), C1 + C2*exp(-2*x))
     sols = constant_renumber(sol)
     assert checkodesol(eqn, sol, order=2, solve_for_func=False) == (True, 0)
     assert dsolve(eqn, f(x)) in (sol, sols)
-<<<<<<< HEAD
     assert dsolve(eqn, f(x), hint='nth_order_reducible') in (sol, sols)
-=======
-    assert dsolve(eqn, f(x), hint='order_reducible') in (sol, sols)
->>>>>>> a53b98b8
 
     eqn = f(x).diff(x, 3) + f(x).diff(x, 2) - 6*f(x).diff(x)
     sol = Eq(f(x), C1 + C2*exp(-3*x) + C3*exp(2*x))
     sols = constant_renumber(sol)
     assert checkodesol(eqn, sol, order=2, solve_for_func=False) == (True, 0)
     assert dsolve(eqn, f(x)) in (sol, sols)
-<<<<<<< HEAD
     assert dsolve(eqn, f(x), hint='nth_order_reducible') in (sol, sols)
-=======
-    assert dsolve(eqn, f(x), hint='order_reducible') in (sol, sols)
->>>>>>> a53b98b8
 
     eqn = f(x).diff(x, 4) - f(x).diff(x, 3) - 4*f(x).diff(x, 2) + \
         4*f(x).diff(x)
@@ -3233,44 +3203,28 @@
     sols = constant_renumber(sol)
     assert checkodesol(eqn, sol, order=2, solve_for_func=False) == (True, 0)
     assert dsolve(eqn, f(x)) in (sol, sols)
-<<<<<<< HEAD
     assert dsolve(eqn, f(x), hint='nth_order_reducible') in (sol, sols)
-=======
-    assert dsolve(eqn, f(x), hint='order_reducible') in (sol, sols)
->>>>>>> a53b98b8
 
     eqn = f(x).diff(x, 4) + 3*f(x).diff(x, 3)
     sol = Eq(f(x), C1 + C2*x + C3*x**2 + C4*exp(-3*x))
     sols = constant_renumber(sol)
     assert checkodesol(eqn, sol, order=2, solve_for_func=False) == (True, 0)
     assert dsolve(eqn, f(x)) in (sol, sols)
-<<<<<<< HEAD
     assert dsolve(eqn, f(x), hint='nth_order_reducible') in (sol, sols)
-=======
-    assert dsolve(eqn, f(x), hint='order_reducible') in (sol, sols)
->>>>>>> a53b98b8
 
     eqn = f(x).diff(x, 4) - 2*f(x).diff(x, 2)
     sol = Eq(f(x), C1 + C2*x + C3*exp(x*sqrt(2)) + C4*exp(-x*sqrt(2)))
     sols = constant_renumber(sol)
     assert checkodesol(eqn, sol, order=2, solve_for_func=False) == (True, 0)
     assert dsolve(eqn, f(x)) in (sol, sols)
-<<<<<<< HEAD
     assert dsolve(eqn, f(x), hint='nth_order_reducible') in (sol, sols)
-=======
-    assert dsolve(eqn, f(x), hint='order_reducible') in (sol, sols)
->>>>>>> a53b98b8
 
     eqn = f(x).diff(x, 4) + 4*f(x).diff(x, 2)
     sol = Eq(f(x), C1 + C2*sin(2*x) + C3*cos(2*x) + C4*x)
     sols = constant_renumber(sol)
     assert checkodesol(eqn, sol, order=2, solve_for_func=False) == (True, 0)
     assert dsolve(eqn, f(x)) in (sol, sols)
-<<<<<<< HEAD
     assert dsolve(eqn, f(x), hint='nth_order_reducible') in (sol, sols)
-=======
-    assert dsolve(eqn, f(x), hint='order_reducible') in (sol, sols)
->>>>>>> a53b98b8
 
     eqn = f(x).diff(x, 5) + 2*f(x).diff(x, 3) + f(x).diff(x)
     # These are equivalent:
@@ -3281,7 +3235,6 @@
     assert checkodesol(eqn, sol1, order=2, solve_for_func=False) == (True, 0)
     assert checkodesol(eqn, sol2, order=2, solve_for_func=False) == (True, 0)
     assert dsolve(eqn, f(x)) in (sol1, sol1s)
-<<<<<<< HEAD
     assert dsolve(eqn, f(x), hint='nth_order_reducible') in (sol2, sol2s)
 
     # In this case the reduced ODE has two distinct solutions
@@ -3292,9 +3245,6 @@
     assert checkodesol(eqn, sol, order=2, solve_for_func=False) == [(True, 0), (True, 0)]
     assert dsolve(eqn, f(x)) in (sol, sols)
     assert dsolve(eqn, f(x), hint='nth_order_reducible') in (sol, sols)
-=======
-    assert dsolve(eqn, f(x), hint='order_reducible') in (sol2, sol2s)
->>>>>>> a53b98b8
 
 
 def test_nth_algebraic():
