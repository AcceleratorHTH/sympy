# -*- encoding: utf-8 -*-
from __future__ import print_function, division

from sympy.core.backend import sympify
from sympy.physics.vector import Point, ReferenceFrame, Dyadic

__all__ = ['RigidBody']

__all__ = ['RigidBody']


class RigidBody(object):
    """An idealized rigid body.

    This is essentially a container which holds the various components which
    describe a rigid body: a name, mass, center of mass, reference frame, and
    inertia.

    All of these need to be supplied on creation, but can be changed
    afterwards.

    Attributes
    ==========
    name : string
        The body's name.
    masscenter : Point
        The point which represents the center of mass of the rigid body.
    frame : ReferenceFrame
        The ReferenceFrame which the rigid body is fixed in.
    mass : Sympifyable
        The body's mass.
    inertia : (Dyadic, Point)
        The body's inertia about a point; stored in a tuple as shown above.

    Examples
    ========

    >>> from sympy import Symbol
    >>> from sympy.physics.mechanics import ReferenceFrame, Point, RigidBody
    >>> from sympy.physics.mechanics import outer
    >>> m = Symbol('m')
    >>> A = ReferenceFrame('A')
    >>> P = Point('P')
    >>> I = outer (A.x, A.x)
    >>> inertia_tuple = (I, P)
    >>> B = RigidBody('B', P, A, m, inertia_tuple)
    >>> # Or you could change them afterwards
    >>> m2 = Symbol('m2')
    >>> B.mass = m2

    """

    def __init__(self, name, masscenter, frame, mass, inertia):
        if not isinstance(name, str):
            raise TypeError('Supply a valid name.')
        self._name = name
        self.masscenter = masscenter
        self.mass = mass
        self.frame = frame
        self.inertia = inertia
        self.potential_energy = 0

    def __str__(self):
        return self._name

    __repr__ = __str__

    @property
    def frame(self):
        return self._frame

    @frame.setter
    def frame(self, F):
        if not isinstance(F, ReferenceFrame):
            raise TypeError("RigdBody frame must be a ReferenceFrame object.")
        self._frame = F

    @property
    def masscenter(self):
        return self._masscenter

    @masscenter.setter
    def masscenter(self, p):
        if not isinstance(p, Point):
            raise TypeError("RigidBody center of mass must be a Point object.")
        self._masscenter = p

    @property
    def mass(self):
        return self._mass

    @mass.setter
    def mass(self, m):
        self._mass = sympify(m)

    @property
    def inertia(self):
        return (self._inertia, self._inertia_point)

    @inertia.setter
    def inertia(self, I):
        if not isinstance(I[0], Dyadic):
            raise TypeError("RigidBody inertia must be a Dyadic object.")
        if not isinstance(I[1], Point):
            raise TypeError("RigidBody inertia must be about a Point.")
        self._inertia = I[0]
        self._inertia_point = I[1]
        # have I S/O, want I S/S*
        # I S/O = I S/S* + I S*/O; I S/S* = I S/O - I S*/O
        # I_S/S* = I_S/O - I_S*/O
        from sympy.physics.mechanics.functions import inertia_of_point_mass
        I_Ss_O = inertia_of_point_mass(self.mass,
                                       self.masscenter.pos_from(I[1]),
                                       self.frame)
        self._central_inertia = I[0] - I_Ss_O

    @property
    def central_inertia(self):
        """The body's central inertia dyadic."""
        return self._central_inertia

    def linear_momentum(self, frame):
        """ Linear momentum of the rigid body.

        The linear momentum L, of a rigid body B, with respect to frame N is
        given by

        L = M * v*

        where M is the mass of the rigid body and v* is the velocity of
        the mass center of B in the frame, N.

        Parameters
        ==========

        frame : ReferenceFrame
            The frame in which linear momentum is desired.

        Examples
        ========

        >>> from sympy.physics.mechanics import Point, ReferenceFrame, outer
        >>> from sympy.physics.mechanics import RigidBody, dynamicsymbols
        >>> M, v = dynamicsymbols('M v')
        >>> N = ReferenceFrame('N')
        >>> P = Point('P')
        >>> P.set_vel(N, v * N.x)
        >>> I = outer (N.x, N.x)
        >>> Inertia_tuple = (I, P)
        >>> B = RigidBody('B', P, N, M, Inertia_tuple)
        >>> B.linear_momentum(N)
        M*v*N.x

        """

        return self.mass * self.masscenter.vel(frame)

    def angular_momentum(self, point, frame):
        """Returns the angular momentum of the rigid body about a point in the
        given frame.

        The angular momentum H of a rigid body B about some point O in a frame
        N is given by:

            H = I·w + r×Mv

        where I is the central inertia dyadic of B, w is the angular velocity
        of body B in the frame, N, r is the position vector from point O to the
        mass center of B, and v is the velocity of the mass center in the
        frame, N.

        Parameters
        ==========
        point : Point
            The point about which angular momentum is desired.
        frame : ReferenceFrame
            The frame in which angular momentum is desired.

        Examples
        ========

        >>> from sympy.physics.mechanics import Point, ReferenceFrame, outer
        >>> from sympy.physics.mechanics import RigidBody, dynamicsymbols
        >>> M, v, r, omega = dynamicsymbols('M v r omega')
        >>> N = ReferenceFrame('N')
        >>> b = ReferenceFrame('b')
        >>> b.set_ang_vel(N, omega * b.x)
        >>> P = Point('P')
        >>> P.set_vel(N, 1 * N.x)
        >>> I = outer(b.x, b.x)
        >>> B = RigidBody('B', P, b, M, (I, P))
        >>> B.angular_momentum(P, N)
        omega*b.x

        """
        I = self.central_inertia
        w = self.frame.ang_vel_in(frame)
        m = self.mass
        r = self.masscenter.pos_from(point)
        v = self.masscenter.vel(frame)

        return I.dot(w) + r.cross(m * v)

    def kinetic_energy(self, frame):
        """Kinetic energy of the rigid body

        The kinetic energy, T, of a rigid body, B, is given by

        'T = 1/2 (I omega^2 + m v^2)'

        where I and m are the central inertia dyadic and mass of rigid body B,
        respectively, omega is the body's angular velocity and v is the
        velocity of the body's mass center in the supplied ReferenceFrame.

        Parameters
        ==========

        frame : ReferenceFrame
            The RigidBody's angular velocity and the velocity of it's mass
            center are typically defined with respect to an inertial frame but
            any relevant frame in which the velocities are known can be supplied.

        Examples
        ========

        >>> from sympy.physics.mechanics import Point, ReferenceFrame, outer
        >>> from sympy.physics.mechanics import RigidBody
        >>> from sympy import symbols
        >>> M, v, r, omega = symbols('M v r omega')
        >>> N = ReferenceFrame('N')
        >>> b = ReferenceFrame('b')
        >>> b.set_ang_vel(N, omega * b.x)
        >>> P = Point('P')
        >>> P.set_vel(N, v * N.x)
        >>> I = outer (b.x, b.x)
        >>> inertia_tuple = (I, P)
        >>> B = RigidBody('B', P, b, M, inertia_tuple)
        >>> B.kinetic_energy(N)
        M*v**2/2 + omega**2/2

        """

        rotational_KE = (self.frame.ang_vel_in(frame) & (self.central_inertia &
                self.frame.ang_vel_in(frame)) / sympify(2))

        translational_KE = (self.mass * (self.masscenter.vel(frame) &
            self.masscenter.vel(frame)) / sympify(2))

        return rotational_KE + translational_KE

    @property
    def potential_energy(self):
        """The potential energy of the RigidBody.

        Examples
        ========

        >>> from sympy.physics.mechanics import RigidBody, Point, outer, ReferenceFrame
        >>> from sympy import symbols
        >>> M, g, h = symbols('M g h')
        >>> b = ReferenceFrame('b')
        >>> P = Point('P')
        >>> I = outer (b.x, b.x)
        >>> Inertia_tuple = (I, P)
        >>> B = RigidBody('B', P, b, M, Inertia_tuple)
        >>> B.potential_energy = M * g * h
        >>> B.potential_energy
        M*g*h

        """

        return self._pe

    @potential_energy.setter
    def potential_energy(self, scalar):
        """Used to set the potential energy of this RigidBody.

        Parameters
        ==========

        scalar: Sympifyable
            The potential energy (a scalar) of the RigidBody.

        Examples
        ========

        >>> from sympy.physics.mechanics import Particle, Point, outer
        >>> from sympy.physics.mechanics import RigidBody, ReferenceFrame
        >>> from sympy import symbols
        >>> b = ReferenceFrame('b')
        >>> M, g, h = symbols('M g h')
        >>> P = Point('P')
        >>> I = outer (b.x, b.x)
        >>> Inertia_tuple = (I, P)
        >>> B = RigidBody('B', P, b, M, Inertia_tuple)
        >>> B.potential_energy = M * g * h

        """

<<<<<<< HEAD
        self._pe = sympify(scalar)

    def set_potential_energy(self, scalar):
        SymPyDeprecationWarning(
                feature="Method sympy.physics.mechanics." +
                    "RigidBody.set_potential_energy(self, scalar)",
                useinstead="property sympy.physics.mechanics." +
                    "RigidBody.potential_energy",
                deprecated_since_version="1.0", issue=9800).warn()
        self.potential_energy = scalar

    def parallel_axis(self, point):
        """Returns the inertia dyadic of the body with respect to another
        point.

        Parameters
        ==========
        point : sympy.physics.vector.Point
            The point to express the inertia dyadic about.

        Returns
        =======
        inertia : sympy.physics.vector.Dyadic
            The inertia dyadic of the rigid body expressed about the provided
            point.

        """
        # circular import issue
        from sympy.physics.mechanics.functions import inertia
        a, b, c = self.masscenter.pos_from(point).to_matrix(self.frame)
        I = self.mass * inertia(self.frame, b**2 + c**2, c**2 + a**2, a**2 +
                                b**2, -a * b, -b * c, -a * c)
        return self.central_inertia + I
=======
        self._pe = sympify(scalar)
>>>>>>> 3a771edb
<|MERGE_RESOLUTION|>--- conflicted
+++ resolved
@@ -297,7 +297,6 @@
 
         """
 
-<<<<<<< HEAD
         self._pe = sympify(scalar)
 
     def set_potential_energy(self, scalar):
@@ -330,7 +329,4 @@
         a, b, c = self.masscenter.pos_from(point).to_matrix(self.frame)
         I = self.mass * inertia(self.frame, b**2 + c**2, c**2 + a**2, a**2 +
                                 b**2, -a * b, -b * c, -a * c)
-        return self.central_inertia + I
-=======
-        self._pe = sympify(scalar)
->>>>>>> 3a771edb
+        return self.central_inertia + I