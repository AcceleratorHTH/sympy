--- conflicted
+++ resolved
@@ -173,7 +173,6 @@
         b4.variable = 1
 
 
-<<<<<<< HEAD
 def test_point_cflexure():
     E = Symbol('E')
     I = Symbol('I')
@@ -185,7 +184,8 @@
     b.apply_load(3, 6, 0)
 
     assert b.point_cflexure() == [S(10)/3]
-=======
+
+
 def test_remove_load():
     E = Symbol('E')
     I = Symbol('I')
@@ -218,5 +218,4 @@
     b.remove_load(-3, 0, -2)
     b.remove_load(4, 2, -1)
     assert b.load == 0
-    assert b.applied_loads == []
->>>>>>> 00beb465
+    assert b.applied_loads == []