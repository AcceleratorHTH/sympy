<<<<<<< HEAD
from __future__ import print_function, division

from sympy import Basic
=======
>>>>>>> bfd2fa05
from sympy.core import Add, S
from sympy.core.evalf import get_integer_part, PrecisionExhausted
from sympy.core.function import Function
from sympy.core.logic import fuzzy_or
from sympy.core.numbers import Integer
from sympy.core.relational import Gt, Lt, Ge, Le, Relational
from sympy.core.symbol import Symbol
from sympy.core.sympify import _sympify
from sympy.multipledispatch import dispatch

###############################################################################
######################### FLOOR and CEILING FUNCTIONS #########################
###############################################################################


class RoundFunction(Function):
    """The base class for rounding functions."""

    @classmethod
    def eval(cls, arg):
        from sympy import im
        v = cls._eval_number(arg)
        if v is not None:
            return v

        if arg.is_integer or arg.is_finite is False:
            return arg
        if arg.is_imaginary or (S.ImaginaryUnit*arg).is_real:
            i = im(arg)
            if not i.has(S.ImaginaryUnit):
                return cls(i)*S.ImaginaryUnit
            return cls(arg, evaluate=False)

        # Integral, numerical, symbolic part
        ipart = npart = spart = S.Zero

        # Extract integral (or complex integral) terms
        terms = Add.make_args(arg)

        for t in terms:
            if t.is_integer or (t.is_imaginary and im(t).is_integer):
                ipart += t
            elif t.has(Symbol):
                spart += t
            else:
                npart += t

        if not (npart or spart):
            return ipart

        # Evaluate npart numerically if independent of spart
        if npart and (
            not spart or
            npart.is_real and (spart.is_imaginary or (S.ImaginaryUnit*spart).is_real) or
                npart.is_imaginary and spart.is_real):
            try:
                r, i = get_integer_part(
                    npart, cls._dir, {}, return_ints=True)
                ipart += Integer(r) + Integer(i)*S.ImaginaryUnit
                npart = S.Zero
            except (PrecisionExhausted, NotImplementedError):
                pass

        spart += npart
        if not spart:
            return ipart
        elif spart.is_imaginary or (S.ImaginaryUnit*spart).is_real:
            return ipart + cls(im(spart), evaluate=False)*S.ImaginaryUnit
        elif isinstance(spart, (floor, ceiling)):
            return ipart + spart
        else:
            return ipart + cls(spart, evaluate=False)

    def _eval_is_finite(self):
        return self.args[0].is_finite

    def _eval_is_real(self):
        return self.args[0].is_real

    def _eval_is_integer(self):
        return self.args[0].is_real


class floor(RoundFunction):
    """
    Floor is a univariate function which returns the largest integer
    value not greater than its argument. This implementation
    generalizes floor to complex numbers by taking the floor of the
    real and imaginary parts separately.

    Examples
    ========

    >>> from sympy import floor, E, I, S, Float, Rational
    >>> floor(17)
    17
    >>> floor(Rational(23, 10))
    2
    >>> floor(2*E)
    5
    >>> floor(-Float(0.567))
    -1
    >>> floor(-I/2)
    -I
    >>> floor(S(5)/2 + 5*I/2)
    2 + 2*I

    See Also
    ========

    sympy.functions.elementary.integers.ceiling

    References
    ==========

    .. [1] "Concrete mathematics" by Graham, pp. 87
    .. [2] http://mathworld.wolfram.com/FloorFunction.html

    """
    _dir = -1

    @classmethod
    def _eval_number(cls, arg):
        if arg.is_Number:
            return arg.floor()
        elif any(isinstance(i, j)
                for i in (arg, -arg) for j in (floor, ceiling)):
            return arg
        if arg.is_NumberSymbol:
            return arg.approximation_interval(Integer)[0]

    def _eval_nseries(self, x, n, logx):
        r = self.subs(x, 0)
        args = self.args[0]
        args0 = args.subs(x, 0)
        if args0 == r:
            direction = (args - args0).leadterm(x)[0]
            if direction.is_positive:
                return r
            else:
                return r - 1
        else:
            return r

    def _eval_is_negative(self):
        return self.args[0].is_negative

    def _eval_is_nonnegative(self):
        return self.args[0].is_nonnegative

    def _eval_rewrite_as_ceiling(self, arg, **kwargs):
        return -ceiling(-arg)

    def _eval_rewrite_as_frac(self, arg, **kwargs):
        return arg - frac(arg)



    def __le__(self, other):
        other = S(other)
        if self.args[0].is_real:
            if other.is_integer:
                return self.args[0] < other + 1
            if other.is_number and other.is_real:
                return self.args[0] < ceiling(other)
        if self.args[0] == other and other.is_real:
            return S.true
        if other is S.Infinity and self.is_finite:
            return S.true

        return Le(self, other, evaluate=False)

    def __ge__(self, other):
        other = S(other)
        if self.args[0].is_real:
            if other.is_integer:
                return self.args[0] >= other
            if other.is_number and other.is_real:
                return self.args[0] >= ceiling(other)
        if self.args[0] == other and other.is_real:
            return S.false
        if other is S.NegativeInfinity and self.is_finite:
            return S.true

        return Ge(self, other, evaluate=False)

    def __gt__(self, other):
        other = S(other)
        if self.args[0].is_real:
            if other.is_integer:
                return self.args[0] >= other + 1
            if other.is_number and other.is_real:
                return self.args[0] >= ceiling(other)
        if self.args[0] == other and other.is_real:
            return S.false
        if other is S.NegativeInfinity and self.is_finite:
            return S.true

        return Gt(self, other, evaluate=False)

    def __lt__(self, other):
        other = S(other)
        if self.args[0].is_real:
            if other.is_integer:
                return self.args[0] < other
            if other.is_number and other.is_real:
                return self.args[0] < ceiling(other)
        if self.args[0] == other and other.is_real:
            return S.false
        if other is S.Infinity and self.is_finite:
            return S.true

        return Lt(self, other, evaluate=False)

@dispatch(floor, Basic)
def _eval_Eq(lhs, rhs):
    if (lhs.rewrite(ceiling) == rhs) or \
        (lhs.rewrite(frac) == rhs):
        return S.true

class ceiling(RoundFunction):
    """
    Ceiling is a univariate function which returns the smallest integer
    value not less than its argument. This implementation
    generalizes ceiling to complex numbers by taking the ceiling of the
    real and imaginary parts separately.

    Examples
    ========

    >>> from sympy import ceiling, E, I, S, Float, Rational
    >>> ceiling(17)
    17
    >>> ceiling(Rational(23, 10))
    3
    >>> ceiling(2*E)
    6
    >>> ceiling(-Float(0.567))
    0
    >>> ceiling(I/2)
    I
    >>> ceiling(S(5)/2 + 5*I/2)
    3 + 3*I

    See Also
    ========

    sympy.functions.elementary.integers.floor

    References
    ==========

    .. [1] "Concrete mathematics" by Graham, pp. 87
    .. [2] http://mathworld.wolfram.com/CeilingFunction.html

    """
    _dir = 1

    @classmethod
    def _eval_number(cls, arg):
        if arg.is_Number:
            return arg.ceiling()
        elif any(isinstance(i, j)
                for i in (arg, -arg) for j in (floor, ceiling)):
            return arg
        if arg.is_NumberSymbol:
            return arg.approximation_interval(Integer)[1]

    def _eval_nseries(self, x, n, logx):
        r = self.subs(x, 0)
        args = self.args[0]
        args0 = args.subs(x, 0)
        if args0 == r:
            direction = (args - args0).leadterm(x)[0]
            if direction.is_positive:
                return r + 1
            else:
                return r
        else:
            return r

    def _eval_rewrite_as_floor(self, arg, **kwargs):
        return -floor(-arg)

    def _eval_rewrite_as_frac(self, arg, **kwargs):
        return arg + frac(-arg)

    def _eval_is_positive(self):
        return self.args[0].is_positive

    def _eval_is_nonpositive(self):
        return self.args[0].is_nonpositive



    def __lt__(self, other):
        other = S(other)
        if self.args[0].is_real:
            if other.is_integer:
                return self.args[0] <= other - 1
            if other.is_number and other.is_real:
                return self.args[0] <= floor(other)
        if self.args[0] == other and other.is_real:
            return S.false
        if other is S.Infinity and self.is_finite:
            return S.true

        return Lt(self, other, evaluate=False)

    def __gt__(self, other):
        other = S(other)
        if self.args[0].is_real:
            if other.is_integer:
                return self.args[0] > other
            if other.is_number and other.is_real:
                return self.args[0] > floor(other)
        if self.args[0] == other and other.is_real:
            return S.false
        if other is S.NegativeInfinity and self.is_finite:
            return S.true

        return Gt(self, other, evaluate=False)

    def __ge__(self, other):
        other = S(other)
        if self.args[0].is_real:
            if other.is_integer:
                return self.args[0] > other - 1
            if other.is_number and other.is_real:
                return self.args[0] > floor(other)
        if self.args[0] == other and other.is_real:
            return S.true
        if other is S.NegativeInfinity and self.is_finite:
            return S.true

        return Ge(self, other, evaluate=False)

    def __le__(self, other):
        other = S(other)
        if self.args[0].is_real:
            if other.is_integer:
                return self.args[0] <= other
            if other.is_number and other.is_real:
                return self.args[0] <= floor(other)
        if self.args[0] == other and other.is_real:
            return S.false
        if other is S.Infinity and self.is_finite:
            return S.true

        return Le(self, other, evaluate=False)

@dispatch(ceiling, Basic)
def _eval_Eq(lhs, rhs):
    if (lhs.rewrite(floor) == rhs) or \
        (lhs.rewrite(frac) == rhs):
        return S.true

class frac(Function):
    r"""Represents the fractional part of x

    For real numbers it is defined [1]_ as

    .. math::
        x - \left\lfloor{x}\right\rfloor

    Examples
    ========

    >>> from sympy import Symbol, frac, Rational, floor, I
    >>> frac(Rational(4, 3))
    1/3
    >>> frac(-Rational(4, 3))
    2/3

    returns zero for integer arguments

    >>> n = Symbol('n', integer=True)
    >>> frac(n)
    0

    rewrite as floor

    >>> x = Symbol('x')
    >>> frac(x).rewrite(floor)
    x - floor(x)

    for complex arguments

    >>> r = Symbol('r', real=True)
    >>> t = Symbol('t', real=True)
    >>> frac(t + I*r)
    I*frac(r) + frac(t)

    See Also
    ========

    sympy.functions.elementary.integers.floor
    sympy.functions.elementary.integers.ceiling

    References
    ===========

    .. [1] https://en.wikipedia.org/wiki/Fractional_part
    .. [2] http://mathworld.wolfram.com/FractionalPart.html

    """
    @classmethod
    def eval(cls, arg):
        from sympy import AccumBounds, im

        def _eval(arg):
            if arg is S.Infinity or arg is S.NegativeInfinity:
                return AccumBounds(0, 1)
            if arg.is_integer:
                return S.Zero
            if arg.is_number:
                if arg is S.NaN:
                    return S.NaN
                elif arg is S.ComplexInfinity:
                    return S.NaN
                else:
                    return arg - floor(arg)
            return cls(arg, evaluate=False)

        terms = Add.make_args(arg)
        real, imag = S.Zero, S.Zero
        for t in terms:
            # Two checks are needed for complex arguments
            # see issue-7649 for details
            if t.is_imaginary or (S.ImaginaryUnit*t).is_real:
                i = im(t)
                if not i.has(S.ImaginaryUnit):
                    imag += i
                else:
                    real += t
            else:
                real += t

        real = _eval(real)
        imag = _eval(imag)
        return real + S.ImaginaryUnit*imag

    def _eval_rewrite_as_floor(self, arg, **kwargs):
        return arg - floor(arg)

    def _eval_rewrite_as_ceiling(self, arg, **kwargs):
        return arg + ceiling(-arg)



    def _eval_is_finite(self):
        return True

    def _eval_is_real(self):
        return self.args[0].is_extended_real

    def _eval_is_imaginary(self):
        return self.args[0].is_imaginary

    def _eval_is_integer(self):
        return self.args[0].is_integer

    def _eval_is_zero(self):
        return fuzzy_or([self.args[0].is_zero, self.args[0].is_integer])

    def _eval_is_negative(self):
        return False

    def __ge__(self, other):
        if self.is_extended_real:
            other = _sympify(other)
            # Check if other <= 0
            if other.is_extended_nonpositive:
                return S.true
            # Check if other >= 1
            res = self._value_one_or_more(other)
            if res is not None:
                return not(res)
        return Ge(self, other, evaluate=False)

    def __gt__(self, other):
        if self.is_extended_real:
            other = _sympify(other)
            # Check if other < 0
            res = self._value_one_or_more(other)
            if res is not None:
                return not(res)
            # Check if other >= 1
            if other.is_extended_negative:
                return S.true
        return Gt(self, other, evaluate=False)

    def __le__(self, other):
        if self.is_extended_real:
            other = _sympify(other)
            # Check if other < 0
            if other.is_extended_negative:
                return S.false
            # Check if other >= 1
            res = self._value_one_or_more(other)
            if res is not None:
                return res
        return Le(self, other, evaluate=False)

    def __lt__(self, other):
        if self.is_extended_real:
            other = _sympify(other)
            # Check if other <= 0
            if other.is_extended_nonpositive:
                return S.false
            # Check if other >= 1
            res = self._value_one_or_more(other)
            if res is not None:
                return res
        return Lt(self, other, evaluate=False)

    def _value_one_or_more(self, other):
        if other.is_extended_real:
            if other.is_number:
                res = other >= 1
                if res and not isinstance(res, Relational):
                    return S.true
            if other.is_integer and other.is_positive:
                return S.true
@dispatch(frac, Basic)
def _eval_Eq(lhs, rhs):
    if (lhs.rewrite(floor) == rhs) or \
        (lhs.rewrite(ceiling) == rhs):
        return S.true
    # Check if other < 0
    if rhs.is_extended_negative:
        return S.false
    # Check if other >= 1
    res = lhs._value_one_or_more(rhs)
    if res is not None:
        return S.false<|MERGE_RESOLUTION|>--- conflicted
+++ resolved
@@ -1,9 +1,8 @@
-<<<<<<< HEAD
+
 from __future__ import print_function, division
 
 from sympy import Basic
-=======
->>>>>>> bfd2fa05
+
 from sympy.core import Add, S
 from sympy.core.evalf import get_integer_part, PrecisionExhausted
 from sympy.core.function import Function
