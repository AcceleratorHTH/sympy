--- conflicted
+++ resolved
@@ -13,13 +13,10 @@
       encipher_elgamal, decipher_elgamal, dh_private_key, dh_public_key,
       dh_shared_key, decipher_shift, decipher_affine, encipher_bifid,
       decipher_bifid, bifid_square, padded_key, uniq, decipher_gm,
-<<<<<<< HEAD
-      encipher_gm, gm_public_key, gm_private_key, encipher_railfence, decipher_railfence)
-=======
       encipher_gm, gm_public_key, gm_private_key, encipher_bg, decipher_bg,
       bg_private_key, bg_public_key, encipher_rot13, decipher_rot13,
-      encipher_atbash, decipher_atbash, NonInvertibleCipherWarning)
->>>>>>> def1c20c
+      encipher_atbash, decipher_atbash, NonInvertibleCipherWarning,
+      encipher_railfence, decipher_railfence)
 from sympy.matrices import Matrix
 from sympy.ntheory import isprime, is_primitive_root
 from sympy.polys.domains import FF
@@ -32,7 +29,7 @@
     assert encipher_railfence("hello world",2) == "hlowrdel ol"
     assert encipher_railfence("hello world",3) == "horel ollwd"
     assert encipher_railfence("hello world",4) == "hwe olordll"
-    
+
 def test_decipher_railfence():
     assert decipher_railfence("hlowrdel ol",2) == "hello world"
     assert decipher_railfence("horel ollwd",3) == "hello world"
