from __future__ import print_function, division

from functools import wraps

from sympy.core import Add, Mul, Pow, S, sympify, Float
from sympy.core.basic import Basic
from sympy.core.containers import Tuple
from sympy.core.compatibility import default_sort_key, string_types
from sympy.core.function import Lambda
from sympy.core.mul import _keep_coeff
from sympy.core.symbol import Symbol
from sympy.printing.str import StrPrinter
from sympy.printing.precedence import precedence

# Backwards compatibility
from sympy.codegen.ast import Assignment


class requires(object):
    """ Decorator for registering requirements on print methods. """
    def __init__(self, **kwargs):
        self._req = kwargs

    def __call__(self, method):
        def _method_wrapper(self_, *args, **kwargs):
            for k, v in self._req.items():
                getattr(self_, k).update(v)
            return method(self_, *args, **kwargs)
        return wraps(method)(_method_wrapper)


class AssignmentError(Exception):
    """
    Raised if an assignment variable for a loop is missing.
    """
    pass

class CodePrinter(StrPrinter):
    """
    The base class for code-printing subclasses.
    """

    _operators = {
        'and': '&&',
        'or': '||',
        'not': '!',
    }

    _default_settings = {
        'order': None,
        'full_prec': 'auto',
        'error_on_reserved': False,
        'reserved_word_suffix': '_',
        'human': True,
        'inline': False
    }

    def __init__(self, settings=None):

        super(CodePrinter, self).__init__(settings=settings)

        if not hasattr(self, 'reserved_words'):
            self.reserved_words = set()

    def doprint(self, expr, assign_to=None):
        """
        Print the expression as code.

        Parameters
        ----------
        expr : Expression
            The expression to be printed.

        assign_to : Symbol, MatrixSymbol, or string (optional)
            If provided, the printed code will set the expression to a
            variable with name ``assign_to``.
        """
        from sympy.matrices.expressions.matexpr import MatrixSymbol

        if isinstance(assign_to, string_types):
            if expr.is_Matrix:
                assign_to = MatrixSymbol(assign_to, *expr.shape)
            else:
                assign_to = Symbol(assign_to)
        elif not isinstance(assign_to, (Basic, type(None))):
            raise TypeError("{0} cannot assign to object of type {1}".format(
                    type(self).__name__, type(assign_to)))

        if assign_to:
            expr = Assignment(assign_to, expr)
        else:
            # _sympify is not enough b/c it errors on iterables
            expr = sympify(expr)

        # keep a set of expressions that are not strictly translatable to Code
        # and number constants that must be declared and initialized
        self._not_supported = set()
        self._number_symbols = set()

        lines = self._print(expr).splitlines()

        # format the output
        if self._settings["human"]:
            frontlines = []
            if len(self._not_supported) > 0:
                frontlines.append(self._get_comment(
                        "Not supported in {0}:".format(self.language)))
                for expr in sorted(self._not_supported, key=str):
                    frontlines.append(self._get_comment(type(expr).__name__))
            for name, value in sorted(self._number_symbols, key=str):
                frontlines.append(self._declare_number_const(name, value))
            lines = frontlines + lines
            lines = self._format_code(lines)
            result = "\n".join(lines)
        else:
            lines = self._format_code(lines)
            result = (self._number_symbols, self._not_supported,
                    "\n".join(lines))
        del self._not_supported
        del self._number_symbols
        return result

    def _doprint_loops(self, expr, assign_to=None):
        # Here we print an expression that contains Indexed objects, they
        # correspond to arrays in the generated code.  The low-level implementation
        # involves looping over array elements and possibly storing results in temporary
        # variables or accumulate it in the assign_to object.

        if self._settings.get('contract', True):
            from sympy.tensor import get_contraction_structure
            # Setup loops over non-dummy indices  --  all terms need these
            indices = self._get_expression_indices(expr, assign_to)
            # Setup loops over dummy indices  --  each term needs separate treatment
            dummies = get_contraction_structure(expr)
        else:
            indices = []
            dummies = {None: (expr,)}
        openloop, closeloop = self._get_loop_opening_ending(indices)

        # terms with no summations first
        if None in dummies:
            text = StrPrinter.doprint(self, Add(*dummies[None]))
        else:
            # If all terms have summations we must initialize array to Zero
            text = StrPrinter.doprint(self, 0)

        # skip redundant assignments (where lhs == rhs)
        lhs_printed = self._print(assign_to)
        lines = []
        if text != lhs_printed:
            lines.extend(openloop)
            if assign_to is not None:
                text = self._get_statement("%s = %s" % (lhs_printed, text))
            lines.append(text)
            lines.extend(closeloop)

        # then terms with summations
        for d in dummies:
            if isinstance(d, tuple):
                indices = self._sort_optimized(d, expr)
                openloop_d, closeloop_d = self._get_loop_opening_ending(
                    indices)

                for term in dummies[d]:
                    if term in dummies and not ([list(f.keys()) for f in dummies[term]]
                            == [[None] for f in dummies[term]]):
                        # If one factor in the term has it's own internal
                        # contractions, those must be computed first.
                        # (temporary variables?)
                        raise NotImplementedError(
                            "FIXME: no support for contractions in factor yet")
                    else:

                        # We need the lhs expression as an accumulator for
                        # the loops, i.e
                        #
                        # for (int d=0; d < dim; d++){
                        #    lhs[] = lhs[] + term[][d]
                        # }           ^.................. the accumulator
                        #
                        # We check if the expression already contains the
                        # lhs, and raise an exception if it does, as that
                        # syntax is currently undefined.  FIXME: What would be
                        # a good interpretation?
                        if assign_to is None:
                            raise AssignmentError(
                                "need assignment variable for loops")
                        if term.has(assign_to):
                            raise ValueError("FIXME: lhs present in rhs,\
                                this is undefined in CodePrinter")

                        lines.extend(openloop)
                        lines.extend(openloop_d)
                        text = "%s = %s" % (lhs_printed, StrPrinter.doprint(
                            self, assign_to + term))
                        lines.append(self._get_statement(text))
                        lines.extend(closeloop_d)
                        lines.extend(closeloop)

        return "\n".join(lines)

    def _get_expression_indices(self, expr, assign_to):
        from sympy.tensor import get_indices
        rinds, junk = get_indices(expr)
        linds, junk = get_indices(assign_to)

        # support broadcast of scalar
        if linds and not rinds:
            rinds = linds
        if rinds != linds:
            raise ValueError("lhs indices must match non-dummy"
                    " rhs indices in %s" % expr)

        return self._sort_optimized(rinds, assign_to)

    def _sort_optimized(self, indices, expr):

        from sympy.tensor.indexed import Indexed

        if not indices:
            return []

        # determine optimized loop order by giving a score to each index
        # the index with the highest score are put in the innermost loop.
        score_table = {}
        for i in indices:
            score_table[i] = 0

        arrays = expr.atoms(Indexed)
        for arr in arrays:
            for p, ind in enumerate(arr.indices):
                try:
                    score_table[ind] += self._rate_index_position(p)
                except KeyError:
                    pass

        return sorted(indices, key=lambda x: score_table[x])

    def _rate_index_position(self, p):
        """function to calculate score based on position among indices

        This method is used to sort loops in an optimized order, see
        CodePrinter._sort_optimized()
        """
        raise NotImplementedError("This function must be implemented by "
                                  "subclass of CodePrinter.")

    def _get_statement(self, codestring):
        """Formats a codestring with the proper line ending."""
        raise NotImplementedError("This function must be implemented by "
                                  "subclass of CodePrinter.")

    def _get_comment(self, text):
        """Formats a text string as a comment."""
        raise NotImplementedError("This function must be implemented by "
                                  "subclass of CodePrinter.")

    def _declare_number_const(self, name, value):
        """Declare a numeric constant at the top of a function"""
        raise NotImplementedError("This function must be implemented by "
                                  "subclass of CodePrinter.")

    def _format_code(self, lines):
        """Take in a list of lines of code, and format them accordingly.

        This may include indenting, wrapping long lines, etc..."""
        raise NotImplementedError("This function must be implemented by "
                                  "subclass of CodePrinter.")

    def _get_loop_opening_ending(self, indices):
        """Returns a tuple (open_lines, close_lines) containing lists
        of codelines"""
        raise NotImplementedError("This function must be implemented by "
                                  "subclass of CodePrinter.")

    def _print_Dummy(self, expr):
        if expr.name.startswith('Dummy_'):
            return '_' + expr.name
        else:
            return '%s_%d' % (expr.name, expr.dummy_index)

    def _print_CodeBlock(self, expr):
        return '\n'.join([self._print(i) for i in expr.args])

    def _print_Assignment(self, expr):
        from sympy.functions.elementary.piecewise import Piecewise
        from sympy.matrices.expressions.matexpr import MatrixSymbol
        from sympy.tensor.indexed import IndexedBase
        lhs = expr.lhs
        rhs = expr.rhs
        # We special case assignments that take multiple lines
        if isinstance(expr.rhs, Piecewise):
            # Here we modify Piecewise so each expression is now
            # an Assignment, and then continue on the print.
            expressions = []
            conditions = []
            for (e, c) in rhs.args:
                expressions.append(Assignment(lhs, e))
                conditions.append(c)
            temp = Piecewise(*zip(expressions, conditions))
            return self._print(temp)
        elif isinstance(lhs, MatrixSymbol):
            # Here we form an Assignment for each element in the array,
            # printing each one.
            lines = []
            for (i, j) in self._traverse_matrix_indices(lhs):
                temp = Assignment(lhs[i, j], rhs[i, j])
                code0 = self._print(temp)
                lines.append(code0)
            return "\n".join(lines)
        elif self._settings["contract"] and (lhs.has(IndexedBase) or
                rhs.has(IndexedBase)):
            # Here we check if there is looping to be done, and if so
            # print the required loops.
            return self._doprint_loops(rhs, lhs)
        else:
            lhs_code = self._print(lhs)
            rhs_code = self._print(rhs)
            return self._get_statement("%s = %s" % (lhs_code, rhs_code))

    def _print_Symbol(self, expr):

        name = super(CodePrinter, self)._print_Symbol(expr)

        if name in self.reserved_words:
            if self._settings['error_on_reserved']:
                msg = ('This expression includes the symbol "{}" which is a '
                       'reserved keyword in this language.')
                raise ValueError(msg.format(name))
            return name + self._settings['reserved_word_suffix']
        else:
            return name

    def _print_Function(self, expr):
        if expr.func.__name__ in self.known_functions:
            cond_func = self.known_functions[expr.func.__name__]
            func = None
            if isinstance(cond_func, str):
                func = cond_func
            else:
                for cond, func in cond_func:
                    if cond(*expr.args):
                        break
            if func is not None:
                try:
                    return func(*[self.parenthesize(item, 0) for item in expr.args])
                except TypeError:
                    return "%s(%s)" % (func, self.stringify(expr.args, ", "))
        elif hasattr(expr, '_imp_') and isinstance(expr._imp_, Lambda):
            # inlined function
            return self._print(expr._imp_(*expr.args))
        else:
            return self._print_not_supported(expr)

    _print_Expr = _print_Function

    def _print_NumberSymbol(self, expr):
<<<<<<< HEAD
        # A Number symbol that is not implemented here or with _printmethod
        # is registered and evaluated
        self._number_symbols.add((expr, Float(expr.evalf(self._settings['precision']))))
        return str(expr)
=======
        if self._settings.get("inline", False):
            return self._print(expr.evalf(self._settings["precision"]))
        else:
            # A Number symbol that is not implemented here or with _printmethod
            # is registered and evaluated
            self._number_symbols.add((expr,
                self._print(expr.evalf(self._settings["precision"]))))
            return str(expr)
>>>>>>> 8ff744d8

    def _print_Catalan(self, expr):
        return self._print_NumberSymbol(expr)
    def _print_EulerGamma(self, expr):
        return self._print_NumberSymbol(expr)
    def _print_GoldenRatio(self, expr):
        return self._print_NumberSymbol(expr)
    def _print_Exp1(self, expr):
        return self._print_NumberSymbol(expr)
    def _print_Pi(self, expr):
        return self._print_NumberSymbol(expr)

    def _print_And(self, expr):
        PREC = precedence(expr)
        return (" %s " % self._operators['and']).join(self.parenthesize(a, PREC)
                for a in sorted(expr.args, key=default_sort_key))

    def _print_Or(self, expr):
        PREC = precedence(expr)
        return (" %s " % self._operators['or']).join(self.parenthesize(a, PREC)
                for a in sorted(expr.args, key=default_sort_key))

    def _print_Xor(self, expr):
        if self._operators.get('xor') is None:
            return self._print_not_supported(expr)
        PREC = precedence(expr)
        return (" %s " % self._operators['xor']).join(self.parenthesize(a, PREC)
                for a in expr.args)

    def _print_Equivalent(self, expr):
        if self._operators.get('equivalent') is None:
            return self._print_not_supported(expr)
        PREC = precedence(expr)
        return (" %s " % self._operators['equivalent']).join(self.parenthesize(a, PREC)
                for a in expr.args)

    def _print_Not(self, expr):
        PREC = precedence(expr)
        return self._operators['not'] + self.parenthesize(expr.args[0], PREC)

    def _print_Mul(self, expr):

        prec = precedence(expr)

        c, e = expr.as_coeff_Mul()
        if c < 0:
            expr = _keep_coeff(-c, e)
            sign = "-"
        else:
            sign = ""

        a = []  # items in the numerator
        b = []  # items that are in the denominator (if any)

        if self.order not in ('old', 'none'):
            args = expr.as_ordered_factors()
        else:
            # use make_args in case expr was something like -x -> x
            args = Mul.make_args(expr)

        # Gather args for numerator/denominator
        for item in args:
            if item.is_commutative and item.is_Pow and item.exp.is_Rational and item.exp.is_negative:
                if item.exp != -1:
                    b.append(Pow(item.base, -item.exp, evaluate=False))
                else:
                    b.append(Pow(item.base, -item.exp))
            else:
                a.append(item)

        a = a or [S.One]

        a_str = [self.parenthesize(x, prec) for x in a]
        b_str = [self.parenthesize(x, prec) for x in b]

        if len(b) == 0:
            return sign + '*'.join(a_str)
        elif len(b) == 1:
            return sign + '*'.join(a_str) + "/" + b_str[0]
        else:
            return sign + '*'.join(a_str) + "/(%s)" % '*'.join(b_str)

    def _print_not_supported(self, expr):
        self._not_supported.add(expr)
        return self.emptyPrinter(expr)

    # The following can not be simply translated into C or Fortran
    _print_Basic = _print_not_supported
    _print_ComplexInfinity = _print_not_supported
    _print_Derivative = _print_not_supported
    _print_ExprCondPair = _print_not_supported
    _print_GeometryEntity = _print_not_supported
    _print_Infinity = _print_not_supported
    _print_Integral = _print_not_supported
    _print_Interval = _print_not_supported
    _print_AccumulationBounds = _print_not_supported
    _print_Limit = _print_not_supported
    _print_Matrix = _print_not_supported
    _print_ImmutableMatrix = _print_not_supported
    _print_ImmutableDenseMatrix = _print_not_supported
    _print_MutableDenseMatrix = _print_not_supported
    _print_MatrixBase = _print_not_supported
    _print_DeferredVector = _print_not_supported
    _print_NaN = _print_not_supported
    _print_NegativeInfinity = _print_not_supported
    _print_Normal = _print_not_supported
    _print_Order = _print_not_supported
    _print_PDF = _print_not_supported
    _print_RootOf = _print_not_supported
    _print_RootsOf = _print_not_supported
    _print_RootSum = _print_not_supported
    _print_Sample = _print_not_supported
    _print_SparseMatrix = _print_not_supported
    _print_Uniform = _print_not_supported
    _print_Unit = _print_not_supported
    _print_Wild = _print_not_supported
    _print_WildFunction = _print_not_supported<|MERGE_RESOLUTION|>--- conflicted
+++ resolved
@@ -355,21 +355,14 @@
     _print_Expr = _print_Function
 
     def _print_NumberSymbol(self, expr):
-<<<<<<< HEAD
-        # A Number symbol that is not implemented here or with _printmethod
-        # is registered and evaluated
-        self._number_symbols.add((expr, Float(expr.evalf(self._settings['precision']))))
-        return str(expr)
-=======
         if self._settings.get("inline", False):
-            return self._print(expr.evalf(self._settings["precision"]))
+            return self._print(Float(expr.evalf(self._settings["precision"])))
         else:
             # A Number symbol that is not implemented here or with _printmethod
             # is registered and evaluated
             self._number_symbols.add((expr,
-                self._print(expr.evalf(self._settings["precision"]))))
+                self._print(Float(expr.evalf(self._settings["precision"])))))
             return str(expr)
->>>>>>> 8ff744d8
 
     def _print_Catalan(self, expr):
         return self._print_NumberSymbol(expr)
