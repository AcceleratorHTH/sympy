--- conflicted
+++ resolved
@@ -1433,7 +1433,6 @@
     raise ValueError("Pollard's Rho failed to find logarithm")
 
 
-<<<<<<< HEAD
 def _discrete_log_is_smooth(n: int, factorbase: list):
     """Try to factor n with respect to a a given factorbase.
     Upon success a list of exponents with repect to the factorbase is returned.
@@ -1534,10 +1533,7 @@
             #print(f"Success after {k} relations out of {lf}")
             return relationa[lf] * (order - 1) % order
 
-def _discrete_log_pohlig_hellman(n, a, b, order=None):
-=======
 def _discrete_log_pohlig_hellman(n, a, b, order=None, order_factors=None):
->>>>>>> 8b09ff24
     """
     Pohlig-Hellman algorithm for computing the discrete logarithm of ``a`` to
     the base ``b`` modulo ``n``.
