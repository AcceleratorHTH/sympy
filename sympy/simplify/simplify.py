--- conflicted
+++ resolved
@@ -1974,14 +1974,8 @@
     withsimp : bool, optional
         Specifies whether a flag should be returned along with the expression
         to indicate roughly whether simplification was successful. It is used
-<<<<<<< HEAD
-        in ``MatrixArithmetic._eval_pow_by_recursion`` in conjunction with
-        ``MatrixArithmetic.multiply`` to avoid attempting tosimplify an expression
-        multiple times which does not simplify.
-=======
-        in ``MatrixCommon._eval_pow_by_recursion`` to avoid attempting to
+        in ``MatrixArithmetic._eval_pow_by_recursion`` to avoid attempting to
         simplify an expression repetitively which does not simplify.
->>>>>>> 3e3e1df2
     """
 
     from sympy.core.operations import LatticeOp
