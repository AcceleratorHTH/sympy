--- conflicted
+++ resolved
@@ -13,7 +13,6 @@
     """
 
     def parent(self):
-<<<<<<< HEAD
         """Get the domain associated with ``self``
 
         Examples
@@ -34,7 +33,4 @@
         This is used by :py:meth:`~.Domain.convert` to identify the domain
         associated with a domain element.
         """
-=======
-        """Get the domain associated with ``self`` """
->>>>>>> eb9543ae
         raise NotImplementedError("abstract method")