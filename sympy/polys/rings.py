"""Sparse polynomial rings."""

from __future__ import annotations

from typing import Generic, overload, Callable, Iterable, TYPE_CHECKING

from operator import add, mul, lt, le, gt, ge
from functools import reduce
from types import GeneratorType

from sympy.core.cache import cacheit
from sympy.core.expr import Expr
from sympy.core.intfunc import igcd
from sympy.core.symbol import Symbol, symbols as _symbols
from sympy.core.sympify import CantSympify, sympify
from sympy.ntheory.multinomial import multinomial_coefficients
from sympy.polys.compatibility import IPolys
from sympy.polys.constructor import construct_domain
from sympy.polys.densebasic import ninf, dmp_to_dict, dmp_from_dict
from sympy.polys.domains.compositedomain import CompositeDomain
from sympy.polys.domains.domain import Domain, Er, Es
from sympy.polys.domains.domainelement import DomainElement
from sympy.polys.domains.polynomialring import PolynomialRing
from sympy.polys.heuristicgcd import heugcd
from sympy.polys.monomials import MonomialOps
from sympy.polys.orderings import lex, MonomialOrder
from sympy.polys.polyerrors import (
    CoercionFailed,
    GeneratorsError,
    ExactQuotientFailed,
    MultivariatePolynomialError,
)
from sympy.polys.polyoptions import (
    Domain as DomainOpt,
    Order as OrderOpt,
    build_options,
)
from sympy.polys.polyutils import (
    expr_from_dict,
    _dict_reorder,
    _parallel_dict_from_expr,
)
from sympy.printing.defaults import DefaultPrinting
from sympy.utilities import public, subsets
from sympy.utilities.iterables import is_sequence
from sympy.utilities.magic import pollute


if TYPE_CHECKING:
    from typing import TypeIs
    from sympy.polys.fields import FracField


Mon = tuple[int, ...]


@public
def ring(symbols, domain, order: MonomialOrder | str = lex):
    """Construct a polynomial ring returning ``(ring, x_1, ..., x_n)``.

    Parameters
    ==========

    symbols : str
        Symbol/Expr or sequence of str, Symbol/Expr (non-empty)
    domain : :class:`~.Domain` or coercible
    order : :class:`~.MonomialOrder` or coercible, optional, defaults to ``lex``

    Examples
    ========

    >>> from sympy.polys.rings import ring
    >>> from sympy.polys.domains import ZZ
    >>> from sympy.polys.orderings import lex

    >>> R, x, y, z = ring("x,y,z", ZZ, lex)
    >>> R
    Polynomial ring in x, y, z over ZZ with lex order
    >>> x + y + z
    x + y + z
    >>> type(_)
    <class 'sympy.polys.rings.PolyElement'>

    """
    _ring = PolyRing(symbols, domain, order)
    return (_ring,) + _ring.gens


@public
def xring(symbols, domain, order=lex):
    """Construct a polynomial ring returning ``(ring, (x_1, ..., x_n))``.

    Parameters
    ==========

    symbols : str
        Symbol/Expr or sequence of str, Symbol/Expr (non-empty)
    domain : :class:`~.Domain` or coercible
    order : :class:`~.MonomialOrder` or coercible, optional, defaults to ``lex``

    Examples
    ========

    >>> from sympy.polys.rings import xring
    >>> from sympy.polys.domains import ZZ
    >>> from sympy.polys.orderings import lex

    >>> R, (x, y, z) = xring("x,y,z", ZZ, lex)
    >>> R
    Polynomial ring in x, y, z over ZZ with lex order
    >>> x + y + z
    x + y + z
    >>> type(_)
    <class 'sympy.polys.rings.PolyElement'>

    """
    _ring = PolyRing(symbols, domain, order)
    return (_ring, _ring.gens)


@public
def vring(symbols, domain, order=lex):
    """Construct a polynomial ring and inject ``x_1, ..., x_n`` into the global namespace.

    Parameters
    ==========

    symbols : str
        Symbol/Expr or sequence of str, Symbol/Expr (non-empty)
    domain : :class:`~.Domain` or coercible
    order : :class:`~.MonomialOrder` or coercible, optional, defaults to ``lex``

    Examples
    ========

    >>> from sympy.polys.rings import vring
    >>> from sympy.polys.domains import ZZ
    >>> from sympy.polys.orderings import lex

    >>> vring("x,y,z", ZZ, lex)
    Polynomial ring in x, y, z over ZZ with lex order
    >>> x + y + z # noqa:
    x + y + z
    >>> type(_)
    <class 'sympy.polys.rings.PolyElement'>

    """
    _ring = PolyRing(symbols, domain, order)
    pollute([sym.name for sym in _ring.symbols], _ring.gens)
    return _ring


@public
def sring(exprs, *symbols, **options):
    """Construct a ring deriving generators and domain from options and input expressions.

    Parameters
    ==========

    exprs : :class:`~.Expr` or sequence of :class:`~.Expr` (sympifiable)
    symbols : sequence of :class:`~.Symbol`/:class:`~.Expr`
    options : keyword arguments understood by :class:`~.Options`

    Examples
    ========

    >>> from sympy import sring, symbols

    >>> x, y, z = symbols("x,y,z")
    >>> R, f = sring(x + 2*y + 3*z)
    >>> R
    Polynomial ring in x, y, z over ZZ with lex order
    >>> f
    x + 2*y + 3*z
    >>> type(_)
    <class 'sympy.polys.rings.PolyElement'>

    """
    single = False

    if not is_sequence(exprs):
        exprs, single = [exprs], True

    exprs = list(map(sympify, exprs))
    opt = build_options(symbols, options)

    # TODO: rewrite this so that it doesn't use expand() (see poly()).
    reps, opt = _parallel_dict_from_expr(exprs, opt)

    if opt.domain is None:
        coeffs = sum([list(rep.values()) for rep in reps], [])

        opt.domain, coeffs_dom = construct_domain(coeffs, opt=opt)

        coeff_map = dict(zip(coeffs, coeffs_dom))
        reps = [{m: coeff_map[c] for m, c in rep.items()} for rep in reps]

    _ring = PolyRing(opt.gens, opt.domain, opt.order)
    polys = list(map(_ring.from_dict, reps))

    if single:
        return (_ring, polys[0])
    else:
        return (_ring, polys)


def _parse_symbols(symbols):
    if isinstance(symbols, str):
        return _symbols(symbols, seq=True) if symbols else ()
    elif isinstance(symbols, Expr):
        return (symbols,)
    elif is_sequence(symbols):
        if all(isinstance(s, str) for s in symbols):
            return _symbols(symbols)
        elif all(isinstance(s, Expr) for s in symbols):
            return symbols

    raise GeneratorsError(
        "expected a string, Symbol or expression or a non-empty sequence of strings, Symbols or expressions"
    )


class PolyRing(DefaultPrinting, IPolys, Generic[Er]):
    """Multivariate distributed polynomial ring."""

    symbols: tuple[Expr, ...]
    gens: tuple[PolyElement[Er], ...]
    ngens: int
    _gens_set: set[PolyElement]
    domain: Domain[Er]
    order: MonomialOrder
    _hash: int
    _hash_tuple: tuple
    _one: list[tuple[Mon, Er]]

    dtype: Callable[[Iterable[tuple[Mon, Er]] | dict[Mon, Er]], PolyElement[Er]]

    monomial_mul: Callable[[Mon, Mon], Mon]
    monomial_pow: Callable[[Mon, int], Mon]
    monomial_mulpow: Callable[[Mon, int, int], Mon]
    monomial_ldiv: Callable[[Mon, Mon], Mon]
    monomial_div: Callable[[Mon, Mon], Mon]
    monomial_lcm: Callable[[Mon, Mon], Mon]
    monomial_gcd: Callable[[Mon, Mon], Mon]
    leading_expv: Callable[[PolyElement[Er]], Mon]
    zero_monom: Mon

    def __new__(cls,
                symbols,
                domain: Domain[Er],
                order: str | MonomialOrder | None = lex
            ) -> PolyRing[Er]:

        # Create a new ring instance.
        symbols = tuple(_parse_symbols(symbols))
        ngens = len(symbols)
        domain = DomainOpt.preprocess(domain)
        morder = OrderOpt.preprocess(order)

        # Validate that symbols do not overlap with domain symbols
        if isinstance(domain, CompositeDomain) and set(symbols) & set(domain.symbols):
            raise GeneratorsError("polynomial ring and it's ground domain share generators")

        # Create and initialize instance
        obj = object.__new__(cls)
        obj._hash_tuple = (cls.__name__, symbols, ngens, domain, order)
        obj._hash = hash(obj._hash_tuple)
        obj.symbols = symbols
        obj.ngens = ngens
        obj.domain = domain
        obj.order = morder

        # Set up polynomial creation and basic elements
        obj.dtype = PolyElement(obj, ()).new
        obj.zero_monom = (0,) * ngens
        obj.gens = obj._gens()
        obj._gens_set = set(obj.gens)
        obj._one = [(obj.zero_monom, domain.one)]

        # Initialize monomial operations
        obj._init_monomial_operations()

        # Set up leading exponent function
        obj._init_leading_expv_function(order)

        # Add generator attributes for Symbol names
        obj._add_generator_attributes()

        return obj

    def _init_monomial_operations(self):
        # Initialize monomial operations based on number of generators.
        if self.ngens:
            # Operations for rings with at least one variable
            codegen = MonomialOps(self.ngens)
            self.monomial_mul = codegen.mul()
            self.monomial_pow = codegen.pow()
            self.monomial_mulpow = codegen.mulpow()
            self.monomial_ldiv = codegen.ldiv()
            self.monomial_div = codegen.div()
            self.monomial_lcm = codegen.lcm()
            self.monomial_gcd = codegen.gcd()
        else:
            # No variables, all operations return empty tuple
            monunit = lambda a, b: ()
            self.monomial_mul = monunit
            self.monomial_pow = monunit
            self.monomial_mulpow = lambda a, b, c: ()
            self.monomial_ldiv = monunit
            self.monomial_div = monunit
            self.monomial_lcm = monunit
            self.monomial_gcd = monunit

    def _init_leading_expv_function(self, order):
        # Initialize the leading exponent vector function.
        if order is lex:
            self.leading_expv = max
        else:
            self.leading_expv = lambda f: max(f, key=order)

    def _add_generator_attributes(self):
        """Add generator attributes for Symbol names."""
        for symbol, generator in zip(self.symbols, self.gens):
            if isinstance(symbol, Symbol):
                name = symbol.name
                if not hasattr(self, name):
                    setattr(self, name, generator)

    # Pickle support
    def __getnewargs__(self):
        return self.symbols, self.domain, self.order

    # Hash and equality
    def __hash__(self):
        return self._hash

    def __eq__(self, other):
        return isinstance(other, PolyRing) and self._ring_equality(other)

    def __ne__(self, other):
        return not self == other

    def __getitem__(self, key):
        # Get a subring with subset of symbols.
        symbols = self.symbols[key]

        if not symbols:
            return self.domain
        else:
            return self.clone(symbols=symbols)

    # Properties
    @property
    def zero(self) -> PolyElement[Er]:
        """The zero polynomial."""
        return self.dtype([])

    @property
    def one(self) -> PolyElement[Er]:
        """The unit polynomial."""
        return self.dtype(self._one)

    @property
    def is_univariate(self) -> bool:
        """True if this is a univariate ring."""
        return self.ngens == 1

    @property
    def is_multivariate(self) -> bool:
        """True if this is a multivariate ring."""
        return self.ngens > 1

    @overload
    def clone(self, symbols: list[Expr] | tuple[Expr, ...] | None = None,
                    domain: None = None,
                    order: None = None) -> PolyRing[Er]: ...
    @overload
    def clone(self, symbols: list[Expr] | tuple[Expr, ...] | None = None,
                    *,
                    domain: Domain[Es],
                    order: None = None) -> PolyRing[Es]: ...

    # Ring operations and cloning
    def clone(self, symbols=None, domain=None, order=None) -> PolyRing:
        """Create a clone with modified parameters."""
        # Convert list to tuple for hashability
        if symbols is not None and isinstance(symbols, list):
            symbols = tuple(symbols)
        return self._clone(symbols, domain, order)

    @cacheit
    def _clone(self, symbols, domain, order):
        # Cached clone implementation.
        return self.__class__(
            symbols or self.symbols, domain or self.domain, order or self.order
        )

    def compose(self, other):
        """Add the generators of other ring to this ring."""
        if self != other:
            syms = set(self.symbols).union(set(other.symbols))
            return self.clone(symbols=list(syms))
        else:
            return self

    # Domain conversions
    def to_domain(self) -> PolynomialRing[Er]:
        """Convert to a domain."""
        return PolynomialRing(self)

    def to_field(self) -> FracField[Er]:
        """Convert to a field of fractions."""
        from sympy.polys.fields import FracField

        return FracField(self.symbols, self.domain, self.order)

    def to_ground(self) -> PolyRing:
        """Convert to ground domain."""
        if isinstance(self.domain, CompositeDomain) or hasattr(self.domain, 'domain'):
            return self.clone(domain=self.domain.domain)
        else:
            raise ValueError(f"{self.domain} is not a composite domain")

    # Element creation and testing
    def is_element(self, element) -> TypeIs[PolyElement[Er]]:
        """Check if element belongs to this ring."""
        return isinstance(element, PolyElement) and element.ring == self

    def domain_new(self, element, orig_domain=None) -> Er:
        """Create a new element of the ground domain."""
        return self.domain.convert(element, orig_domain)

    def ground_new(self, coeff) -> PolyElement[Er]:
        """Create a constant polynomial with given coefficient."""
        return self.term_new(self.zero_monom, coeff)

    def term_new(self, monom, coeff) -> PolyElement[Er]:
        """Create a polynomial with a single term."""
        coeff = self.domain_new(coeff)
        poly = self.zero
        if coeff:
            poly[monom] = coeff
        return poly

    # Polynomial creation from various formats
    def from_dict(self, element, orig_domain=None) -> PolyElement[Er]:
        """Create polynomial from dictionary of monomials to coefficients."""
        if not isinstance(element, dict):
            raise TypeError(
                "Input must be a dictionary mapping monomials to coefficients"
            )
        return self._from_dict_ground(element, orig_domain)

    def from_terms(self, element, orig_domain=None) -> PolyElement[Er]:
        """Create polynomial from sequence of (monomial, coefficient) pairs."""
        return self.from_dict(dict(element), orig_domain)

    def from_list(self, element) -> PolyElement[Er]:
        """Create polynomial from list(dense) representation."""
        return self.from_dict(dmp_to_dict(element, self.ngens - 1, self.domain))

    def from_expr(self, expr) -> PolyElement[Er]:
        """Create polynomial from SymPy expression."""
        mapping = dict(zip(self.symbols, self.gens))

        try:
            poly = self._rebuild_expr(expr, mapping)
        except CoercionFailed:
            raise ValueError(
                f"expected an expression convertible to a polynomial in {self}, "
                f"got {expr}"
            )
        else:
            return self.ring_new(poly)

    def _rebuild_expr(self, expr, mapping) -> PolyElement[Er]:
        # Rebuild expression as polynomial.
        domain = self.domain

        def _rebuild(expr):
            generator = mapping.get(expr)

            if generator is not None:
                return generator
            elif expr.is_Add:
                return reduce(add, map(_rebuild, expr.args))
            elif expr.is_Mul:
                return reduce(mul, map(_rebuild, expr.args))
            else:
                # Handle powers and other expressions
                base, exp = expr.as_base_exp()
                if exp.is_Integer and exp > 1:
                    return _rebuild(base) ** int(exp)
                else:
                    return self.ground_new(domain.convert(expr))

        return _rebuild(sympify(expr))

    # Generator operations
    def monomial_basis(self, i) -> tuple[int, ...]:
        """Return the i-th basis element."""
        basis = [0] * self.ngens
        basis[i] = 1
        return tuple(basis)

    def index(self, gen) -> int:
        """Get index of generator in the ring."""
        if gen is None:
            return 0 if self.ngens else -1  # Impossible choice indicator
        elif isinstance(gen, (int, str)):
            return self._gen_index(gen)
        elif self.is_element(gen):
            try:
                return self.gens.index(gen)
            except ValueError:
                raise ValueError(f"invalid generator: {gen}")
        else:
            raise ValueError(
                f"expected a polynomial generator, an integer, a string or None, "
                f"got {gen}"
            )

    def _gen_index(self, gen):
        # Get generator index from int or string.
        if isinstance(gen, int):
            if 0 <= gen < self.ngens:
                return gen
            elif -self.ngens <= gen <= -1:
                gen = -gen - 1
                return gen
            else:
                raise ValueError(f"invalid generator index: {gen}")
        else:  # gen is a string
            try:
                return self.symbols.index(gen)
            except ValueError:
                raise ValueError(f"invalid generator: {gen}")

    def add_gens(self, symbols):
        """Add new generators to the ring."""
        syms = set(self.symbols).union(set(symbols))
        return self.clone(symbols=list(syms))

    def drop(self, *gens):
        """Remove specified generators from the ring."""
        indices = set(map(self.index, gens))
        symbols = [s for i, s in enumerate(self.symbols) if i not in indices]

        if not symbols:
            return self.domain
        else:
            return self.clone(symbols=symbols)

    def drop_to_ground(self, *gens):
        """Remove generators and inject them into the ground domain."""
        indices = set(map(self.index, gens))
        symbols = [s for i, s in enumerate(self.symbols) if i not in indices]
        gens_to_drop = [gen for i, gen in enumerate(self.gens) if i not in indices]

        if not symbols:
            return self
        else:
            return self.clone(symbols=symbols, domain=self.drop(*gens_to_drop))

    # Polynomial operations
    def add(self, *objs):
        """
        Add a sequence of polynomials or containers of polynomials.

        Examples
        ========

        >>> from sympy.polys.rings import ring
        >>> from sympy.polys.domains import ZZ

        >>> R, x = ring("x", ZZ)
        >>> R.add([ x**2 + 2*i + 3 for i in range(4) ])
        4*x**2 + 24
        >>> _.factor_list()
        (4, [(x**2 + 6, 1)])

        """
        result = self.zero

        for obj in objs:
            if is_sequence(obj, include=GeneratorType):
                result += self.add(*obj)
            else:
                result += obj

        return result

    def mul(self, *objs):
        """
        Multiply a sequence of polynomials or containers of polynomials.

        Examples
        ========

        >>> from sympy.polys.rings import ring
        >>> from sympy.polys.domains import ZZ

        >>> R, x = ring("x", ZZ)
        >>> R.mul([ x**2 + 2*i + 3 for i in range(4) ])
        x**8 + 24*x**6 + 206*x**4 + 744*x**2 + 945
        >>> _.factor_list()
        (1, [(x**2 + 3, 1), (x**2 + 5, 1), (x**2 + 7, 1), (x**2 + 9, 1)])

        """
        result = self.one

        for obj in objs:
            if is_sequence(obj, include=GeneratorType):
                result *= self.mul(*obj)
            else:
                result *= obj

        return result

    def symmetric_poly(self, n):
        """Return the elementary symmetric polynomial of degree n."""
        if n < 0 or n > self.ngens:
            raise ValueError(
                f"Cannot generate symmetric polynomial of order {n} for {self.gens}"
            )
        elif not n:
            return self.one
        else:
            poly = self.zero
            for s in subsets(range(self.ngens), int(n)):
                monom = tuple(int(i in s) for i in range(self.ngens))
                poly += self.term_new(monom, self.domain.one)
            return poly

    # Main element creation method
    def ring_new(self, element) -> PolyElement[Er]:
        """Create a ring element from various input types."""
        if isinstance(element, PolyElement):
            if self == element.ring:
                return element
            elif (
                isinstance(self.domain, PolynomialRing)
                and self.domain.ring == element.ring
            ):
                return self.ground_new(element)
            else:
                raise NotImplementedError("conversion")
        elif isinstance(element, str):
            raise NotImplementedError("parsing")
        elif isinstance(element, dict):
            return self.from_dict(element)
        elif isinstance(element, list):
            try:
                return self.from_terms(element)
            except ValueError:
                return self.from_list(element)
        elif isinstance(element, Expr):
            return self.from_expr(element)
        else:
            return self.ground_new(element)

    __call__ = ring_new

    # Serialization support
    def __getstate__(self):
        state = self.__dict__.copy()
        del state["leading_expv"]

        for key in state:
            if key.startswith("monomial_"):
                del state[key]

        return state

    # Internal helper methods
    def _gens(self):
        # Generate the polynomial generators.
        one = self.domain.one
        generators = []

        for i in range(self.ngens):
            expv = self.monomial_basis(i)
            poly = self.zero
            poly[expv] = one
            generators.append(poly)

        return tuple(generators)

    def _ring_equality(self, other):
        # Check equality of two polynomial rings.
        return (self.symbols, self.domain, self.ngens, self.order) == (
            other.symbols,
            other.domain,
            other.ngens,
            other.order,
        )

    def _from_dict_ground(self, element, orig_domain=None):
        # Create polynomial from dictionary with ground domain conversion.
        poly = self.zero
        domain_new = self.domain_new

        for monom, coeff in element.items():
            if coeff:  # Skip zero coefficients
                coeff = domain_new(coeff, orig_domain)
                poly[monom] = coeff

        return poly

class PolyElement(DomainElement, DefaultPrinting, CantSympify, dict[tuple[int, ...], Er], Generic[Er]):
    """Element of multivariate distributed polynomial ring. """

    def __init__(self, ring: PolyRing[Er], init: dict[Mon, Er] | Iterable[tuple[Mon, Er]]):
        super().__init__(init)
        self.ring = ring
        # This check would be too slow to run every time:
        # self._check()

    def __getnewargs__(self):
        return (self.ring, list(self.iterterms()))

    _hash = None

    def __hash__(self):
        # XXX: This computes a hash of a dictionary, but currently we don't
        # protect dictionary from being changed so any use site modifications
        # will make hashing go wrong. Use this feature with caution until we
        # figure out how to make a safe API without compromising speed of this
        # low-level class.
        _hash = self._hash
        if _hash is None:
            self._hash = _hash = hash((self.ring, frozenset(self.items())))
        return _hash

    def __ne__(self, other):
        return not self == other

    def __pos__(self) -> PolyElement[Er]:
        return self

    def __lt__(self, other):
        return self._cmp(other, lt)

    def __le__(self, other):
        return self._cmp(other, le)

    def __gt__(self, other):
        return self._cmp(other, gt)

    def __ge__(self, other):
        return self._cmp(other, ge)

    def as_expr(self, *symbols):
        if not symbols:
            symbols = self.ring.symbols
        elif len(symbols) != self.ring.ngens:
            raise ValueError(
                "Wrong number of symbols, expected %s got %s" %
                (self.ring.ngens, len(symbols))
            )
        return expr_from_dict(self.as_expr_dict(), *symbols)

    def __add__(self, other: PolyElement[Er] | Er | int) -> PolyElement[Er]:
        """Add two polynomials.

        Examples
        ========

        >>> from sympy.polys.domains import ZZ
        >>> from sympy.polys.rings import ring

        >>> _, x, y = ring('x, y', ZZ)
        >>> (x + y)**2 + (x - y)**2
        2*x**2 + 2*y**2

        """
        if not other:
            return self.copy()

        ring = self.ring

        if isinstance(other, PolyElement):
            if other.ring == ring:
                return self._add(other)
            elif (
                isinstance(ring.domain, PolynomialRing) and ring.domain.ring == other.ring
            ):
                return self._add_ground(other)
            elif (
                isinstance(other.ring.domain, PolynomialRing)
                and other.ring.domain.ring == ring
            ):
                return other._add_ground(self)
            else:
                return NotImplemented

        try:
            cp2 = ring.domain_new(other)
        except CoercionFailed:
            return NotImplemented
        else:
            return self._add_ground(cp2)

    def __radd__(self, other: PolyElement[Er] | Er | int) -> PolyElement[Er]:
        ring = self.ring
        try:
            other = ring.domain_new(other)
        except CoercionFailed:
            return NotImplemented
        else:
            return self._add_ground(other)

    def __sub__(self, other: PolyElement[Er] | Er | int) -> PolyElement[Er]:
        """Subtract polynomial p2 from p1.

        Examples
        ========

        >>> from sympy.polys.domains import ZZ
        >>> from sympy.polys.rings import ring

        >>> _, x, y = ring('x, y', ZZ)
        >>> p1 = x + y**2
        >>> p2 = x*y + y**2
        >>> p1 - p2
        -x*y + x

        """
        if not other:
            return self.copy()

        ring = self.ring

        if isinstance(other, PolyElement):
            if other.ring == ring:
                return self._sub(other)
            elif (
                isinstance(ring.domain, PolynomialRing) and ring.domain.ring == other.ring
            ):
                return self._sub_ground(other)
            elif (
                isinstance(other.ring.domain, PolynomialRing)
                and other.ring.domain.ring == ring
            ):
                return other.__rsub__(self)
            else:
                return NotImplemented

        try:
            cp2 = ring.domain_new(other)
        except CoercionFailed:
            return NotImplemented
        else:
            return self._sub_ground(cp2)

    def __rsub__(self, n: PolyElement[Er] | Er | int) -> PolyElement[Er]:
        ring = self.ring
        try:
            n = ring.domain_new(n)
        except CoercionFailed:
            return NotImplemented
        else:
            p = self.__neg__()
            return p._add_ground(n)

    def __mul__(self, other: PolyElement[Er] | Er | int) -> PolyElement[Er]:
        """Multiply two polynomials.

        Examples
        ========

        >>> from sympy.polys.domains import QQ
        >>> from sympy.polys.rings import ring

        >>> _, x, y = ring('x, y', QQ)
        >>> p1 = x + y
        >>> p2 = x - y
        >>> p1*p2
        x**2 - y**2

        """
        ring = self.ring
        if not self or not other:
            return ring.zero

        if isinstance(other, PolyElement):
            if other.ring == ring:
                return self._mul(other)
            elif (
                isinstance(ring.domain, PolynomialRing) and ring.domain.ring == other.ring
            ):
                return self.mul_ground(other)
            elif (
                isinstance(other.ring.domain, PolynomialRing)
                and other.ring.domain.ring == ring
            ):
                return other.__rmul__(self)
            else:
                return NotImplemented

        try:
            cp2 = ring.domain_new(other)
        except CoercionFailed:
            return NotImplemented
        else:
            return self.mul_ground(cp2)

    def __rmul__(self, other: PolyElement[Er] | Er | int) -> PolyElement[Er]:
        """p2 * p1 with p2 in the coefficient domain of p1.

        Examples
        ========

        >>> from sympy.polys.domains import ZZ
        >>> from sympy.polys.rings import ring

        >>> _, x, y = ring('x, y', ZZ)
        >>> p = x + y
        >>> 4 * p
        4*x + 4*y

        """
        ring = self.ring
        if isinstance(other, PolyElement):
            try:
                p2 = ring.ring_new(other)
            except CoercionFailed:
                return NotImplemented # unreachable
            else:
                return self._mul(p2)

        try:
            cp2 = ring.domain_new(other)
        except CoercionFailed:
            return NotImplemented
        else:
            return self.mul_ground(cp2)

    def __pow__(self, n: int) -> PolyElement[Er]:
        """raise polynomial to power `n`

        Examples
        ========

        >>> from sympy.polys.domains import ZZ
        >>> from sympy.polys.rings import ring

        >>> _, x, y = ring('x, y', ZZ)
        >>> p = x + y**2
        >>> p**3
        x**3 + 3*x**2*y**2 + 3*x*y**4 + y**6

        """
        if not isinstance(n, int):
            raise TypeError("exponent must be an integer, got %s" % n)
        elif n < 0:
            raise ValueError("exponent must be a non-negative integer, got %s" % n)

        if not n:
            if self:
                return self.ring.one
            else:
                raise ValueError("0**0")

        return self._pow_int(n)

    def __divmod__(self, other: PolyElement[Er] | Er | int) -> tuple[PolyElement[Er], PolyElement[Er]]:
        ring = self.ring
        if not other:
            raise ZeroDivisionError("polynomial division")
        if isinstance(other, PolyElement):
            if other.ring == ring:
                return self._divmod(other)
            elif (
                isinstance(ring.domain, PolynomialRing) and ring.domain.ring == other.ring
            ):
                pass
            elif (
                isinstance(other.ring.domain, PolynomialRing)
                and other.ring.domain.ring == ring
            ):
                return other.__rdivmod__(self)
            else:
                return NotImplemented
        try:
            cp2 = ring.domain_new(other)
        except CoercionFailed:
            return NotImplemented
        else:
            return self._divmod_ground(cp2)

    def __rdivmod__(self, other: PolyElement[Er] | Er | int) -> tuple[PolyElement[Er], PolyElement[Er]]:
        ring = self.ring
        try:
            other = ring.ground_new(other)
        except CoercionFailed:
            return NotImplemented
        else:
            return other._divmod(self)

    def __mod__(self, other: PolyElement[Er] | Er | int) -> PolyElement[Er]:
        ring = self.ring
        if not other:
            raise ZeroDivisionError("polynomial division")
        if isinstance(other, PolyElement):
            if other.ring == ring:
                return self._mod(other)
            elif (
                isinstance(ring.domain, PolynomialRing) and ring.domain.ring == other.ring
            ):
                pass
            elif (
                isinstance(other.ring.domain, PolynomialRing)
                and other.ring.domain.ring == ring
            ):
                return other.__rmod__(self)
            else:
                return NotImplemented
        try:
            cp2 = ring.domain_new(other)
        except CoercionFailed:
            return NotImplemented
        else:
            return self._mod_ground(cp2)

    def __rmod__(self, other):
        ring = self.ring
        try:
            other = ring.ground_new(other)
        except CoercionFailed:
            return NotImplemented
        else:
            return other._mod(self)

    def __floordiv__(self, other):
        ring = self.ring

        if not other:
            raise ZeroDivisionError("polynomial division")
        elif ring.is_element(other):
            return self._floordiv(other)
        elif isinstance(other, PolyElement):
            if isinstance(ring.domain, PolynomialRing) and ring.domain.ring == other.ring:
                pass
            elif (
                isinstance(other.ring.domain, PolynomialRing)
                and other.ring.domain.ring == ring
            ):
                return other.__rtruediv__(self)
            else:
                return NotImplemented

        try:
            other = ring.domain_new(other)
        except CoercionFailed:
            return NotImplemented
        else:
            return self._floordiv_ground(other)

    def __rfloordiv__(self, other):
        ring = self.ring
        try:
            other = ring.ground_new(other)
        except CoercionFailed:
            return NotImplemented
        else:
            return other._floordiv(self)

    def __truediv__(self, other):
        ring = self.ring

        if not other:
            raise ZeroDivisionError("polynomial division")
        elif ring.is_element(other):
            return self._truediv(other)
        elif isinstance(other, PolyElement):
            if isinstance(ring.domain, PolynomialRing) and ring.domain.ring == other.ring:
                pass
            elif (
                isinstance(other.ring.domain, PolynomialRing)
                and other.ring.domain.ring == ring
            ):
                return other.__rtruediv__(self)
            else:
                return NotImplemented

        try:
            other = ring.domain_new(other)
        except CoercionFailed:
            return NotImplemented
        else:
            return self._floordiv_ground(other)

    def __rtruediv__(self, other):
        ring = self.ring
        try:
            other = ring.ground_new(other)
        except CoercionFailed:
            return NotImplemented
        else:
            return other._truediv(self)

    @property
    def is_generator(self):
        return self in self.ring._gens_set

    @property
    def is_monomial(self):
        return not self or (len(self) == 1 and self.LC == 1)

    @property
    def is_term(self):
        return len(self) <= 1

    @property
    def is_negative(self):
        return self.ring.domain.is_negative(self.LC)

    @property
    def is_positive(self):
        return self.ring.domain.is_positive(self.LC)

    @property
    def is_nonnegative(self):
        return self.ring.domain.is_nonnegative(self.LC)

    @property
    def is_nonpositive(self):
        return self.ring.domain.is_nonpositive(self.LC)

    @property
    def is_monic(self):
        return self.ring.domain.is_one(self.LC)

    @property
    def is_primitive(self):
        return self.ring.domain.is_one(self.content())

    @property
    def is_linear(self):
        return all(sum(monom) <= 1 for monom in self.itermonoms())

    @property
    def is_quadratic(self):
        return all(sum(monom) <= 2 for monom in self.itermonoms())

    def _check(self):
        """Validate polynomial structure."""
        assert isinstance(self, PolyElement)
        assert isinstance(self.ring, PolyRing)

        dom = self.ring.domain
        assert isinstance(dom, Domain)

        for monom, coeff in self.iterterms():
            assert dom.of_type(coeff)
            assert len(monom) == self.ring.ngens
            assert all(isinstance(exp, int) and exp >= 0 for exp in monom)

    def new(self, init) -> PolyElement[Er]:
        """Create a new polynomial element in the same ring."""
        return self.__class__(self.ring, init)

    def parent(self) -> PolynomialRing[Er]:
        """Return the parent domain of this polynomial."""
        return self.ring.to_domain()

    def copy(self) -> PolyElement[Er]:
        """Return a copy of polynomial self.

        Polynomials are mutable; if one is interested in preserving
        a polynomial, and one plans to use inplace operations, one
        can copy the polynomial. This method makes a shallow copy.

        Examples
        ========
        >>> from sympy.polys.domains import ZZ
        >>> from sympy.polys.rings import ring

        >>> R, x, y = ring('x, y', ZZ)
        >>> p = (x + y)**2
        >>> p1 = p.copy()
        >>> p2 = p
        >>> p[R.zero_monom] = 3
        >>> p
        x**2 + 2*x*y + y**2 + 3
        >>> p1
        x**2 + 2*x*y + y**2
        >>> p2
        x**2 + 2*x*y + y**2 + 3
        """
        return self.new(self)

<<<<<<< HEAD
    def as_expr_dict(self) -> dict[tuple[int, ...], Expr]:
        to_sympy = self.ring.domain.to_sympy
        return {monom: to_sympy(coeff) for monom, coeff in self.iterterms()}
=======
    def as_expr(self, *symbols):
        """Convert polynomial to SymPy expression."""
        if not symbols:
            symbols = self.ring.symbols
        elif len(symbols) != self.ring.ngens:
            raise ValueError(
                f"Wrong number of symbols, expected {self.ring.ngens} "
                f"got {len(symbols)}"
            )

        return expr_from_dict(self.as_expr_dict(), *symbols)
>>>>>>> 22b0cbc5

    def set_ring(self, new_ring: PolyRing[Es]) -> PolyElement[Es]:
        """Change the ring of this polynomial."""
        if self.ring == new_ring:
            return self # type: ignore
        return self._change_ring(new_ring)

    def strip_zero(self):
        """Eliminate monomials with zero coefficient."""
        for monom, coeff in self.listterms():
            if not coeff:
                del self[monom]

    def almosteq(self, other, tolerance=None):
        """Approximate equality test for polynomials."""
        ring = self.ring

        if ring.is_element(other):
            if set(self.itermonoms()) != set(other.itermonoms()):
                return False

            almosteq = ring.domain.almosteq
            for monom in self.itermonoms():
                if not almosteq(self[monom], other[monom], tolerance):
                    return False
            return True
        elif len(self) > 1:
            return False
        else:
            try:
                other = ring.domain.convert(other)
            except CoercionFailed:
                return False
            else:
                return ring.domain.almosteq(self.const(), other, tolerance)

    def sort_key(self):
        """Return a key for sorting polynomials."""
        return len(self), self.terms()

    def _drop(self, gen):
        ring = self.ring
        i = ring.index(gen)

        if ring.ngens == 1:
            return i, ring.domain
        else:
            new_ring = ring.drop(gen)
            return i, new_ring

    def drop(self, gen):
        i, ring = self._drop(gen)

        if self.ring.ngens == 1:
            if self.is_ground:
                return self.coeff(1)
            else:
                raise ValueError("Cannot drop %s" % gen)
        else:
            poly = ring.zero

            for k, v in self.iterterms():
                if k[i] == 0:
                    K = list(k)
                    del K[i]
                    poly[tuple(K)] = v
                else:
                    raise ValueError("Cannot drop %s" % gen)

            return poly

    def _drop_to_ground(self, gen):
        ring = self.ring
        i = ring.index(gen)
        symbols = list(ring.symbols)
        del symbols[i]
        return i, ring.clone(symbols=symbols, domain=ring[i])

    def drop_to_ground(self, gen):
        if self.ring.ngens == 1:
            raise ValueError("Cannot drop only generator to ground")

        i, ring = self._drop_to_ground(gen)
        poly = ring.zero
        gen = ring.domain.gens[0]

        for monom, coeff in self.iterterms():
            mon = monom[:i] + monom[i + 1 :]
            term = (gen ** monom[i]).mul_ground(coeff)
            if mon not in poly:
                poly[mon] = term
            else:
                poly[mon] = poly[mon] + term

        return poly

    def square(self) -> PolyElement[Er]:
        """square of a polynomial

        Examples
        ========

        >>> from sympy.polys.rings import ring
        >>> from sympy.polys.domains import ZZ

        >>> _, x, y = ring('x, y', ZZ)
        >>> p = x + y**2
        >>> p.square()
        x**2 + 2*x*y**2 + y**4

        """
        return self._square()

    def degree(self, x=None):
        """
        The leading degree in ``x`` or the main variable.

        Note that the degree of 0 is negative infinity (``float('-inf')``)

        """
        i = self.ring.index(x)

        if not self:
            return ninf
        elif i < 0:
            return 0
        else:
            return self._degree(i)

    def degrees(self):
        """
        A tuple containing leading degrees in all variables.

        Note that the degree of 0 is negative infinity (``float('-inf')``)

        """
        if not self:
            return (ninf,) * self.ring.ngens
        else:
            return self._degrees()

    def tail_degree(self, x=None):
        """
        The tail degree in ``x`` or the main variable.

        Note that the degree of 0 is negative infinity (``float('-inf')``)

        """
        i = self.ring.index(x)

        if not self:
            return ninf
        elif i < 0:
            return 0
        else:
            return min(monom[i] for monom in self.itermonoms())

    def tail_degrees(self):
        """
        A tuple containing tail degrees in all variables.

        Note that the degree of 0 is negative infinity (``float('-inf')``)

        """
        if not self:
            return (ninf,) * self.ring.ngens
        else:
            return tuple(map(min, list(zip(*self.itermonoms()))))

    def monic(self):
        """Divides all coefficients by the leading coefficient."""
        if not self:
            return self
        else:
            return self.quo_ground(self.LC)

    def div(self, fv):
        """Division algorithm, see [CLO] p64.

        fv array of polynomials
           return qv, r such that
           self = sum(fv[i]*qv[i]) + r

        All polynomials are required not to be Laurent polynomials.

        Examples
        ========

        >>> from sympy.polys.rings import ring
        >>> from sympy.polys.domains import ZZ

        >>> _, x, y = ring('x, y', ZZ)
        >>> f = x**3
        >>> f0 = x - y**2
        >>> f1 = x - y
        >>> qv, r = f.div((f0, f1))
        >>> qv[0]
        x**2 + x*y**2 + y**4
        >>> qv[1]
        0
        >>> r
        y**6

        """
        return self._div(fv)

    def quo_ground(self, x):
        domain = self.ring.domain

        if not x:
            raise ZeroDivisionError("polynomial division")
        if not self or x == domain.one:
            return self
        return self._quo_ground(x)

    def extract_ground(self, g):
        f = self
        fc = f.content()
        gc = g.content()

        gcd = f.ring.domain.gcd(fc, gc)

        f = f.quo_ground(gcd)
        g = g.quo_ground(gcd)

        return gcd, f, g

    def quo_term(self, term):
        monom, coeff = term

        if not coeff:
            raise ZeroDivisionError("polynomial division")
        elif not self:
            return self.ring.zero
        elif monom == self.ring.zero_monom:
            return self.quo_ground(coeff)
        return self._quo_term(term)

    def _norm(self, norm_func):
        if not self:
            return self.ring.domain.zero
        else:
            ground_abs = self.ring.domain.abs
            return norm_func([ground_abs(coeff) for coeff in self.itercoeffs()])

    def max_norm(self):
        return self._norm(max)

    def l1_norm(self):
        return self._norm(sum)

    def deflate(self, *G):
        ring = self.ring
        polys = [self] + list(G)

        J = [0] * ring.ngens
        for p in polys:
            for monom in p.itermonoms():
                for i, m in enumerate(monom):
                    J[i] = igcd(J[i], m)

        for i, b in enumerate(J):
            if not b:
                J[i] = 1

        J = tuple(J)

        if all(b == 1 for b in J):
            return J, polys

        return J, self._deflate(J, polys)

    def canonical_unit(self):
        domain = self.ring.domain
        return domain.canonical_unit(self.LC)

    def diff(self, x):
        """Computes partial derivative in ``x``.

        Examples
        ========

        >>> from sympy.polys.rings import ring
        >>> from sympy.polys.domains import ZZ

        >>> _, x, y = ring("x,y", ZZ)
        >>> p = x + x**2*y**3
        >>> p.diff(x)
        2*x*y**3 + 1

        """
        ring = self.ring
        i = ring.index(x)
        return self._diff(i)

    def trunc_ground(self, p):
        if self.ring.domain.is_ZZ:
            terms = []

            for monom, coeff in self.iterterms():
                coeff = coeff % p

                if coeff > p // 2:
                    coeff = coeff - p

                terms.append((monom, coeff))
        else:
            terms = [(monom, coeff % p) for monom, coeff in self.iterterms()]

        poly = self.new(terms)
        poly.strip_zero()
        return poly

    rem_ground = trunc_ground

    def lcm(self, g):
        f = self
        domain = f.ring.domain

        if not domain.is_Field:
            fc, f = f.primitive()
            gc, g = g.primitive()
            c = domain.lcm(fc, gc)

        h = (f * g).quo(f.gcd(g))

        if not domain.is_Field:
            return h.mul_ground(c)
        else:
            return h.monic()

    def coeff_wrt(self, x, deg):
        """
        Coefficient of ``self`` with respect to ``x**deg``.

        Treating ``self`` as a univariate polynomial in ``x`` this finds the
        coefficient of ``x**deg`` as a polynomial in the other generators.

        Parameters
        ==========

        x : generator or generator index
            The generator or generator index to compute the expression for.
        deg : int
            The degree of the monomial to compute the expression for.

        Returns
        =======

        :py:class:`~.PolyElement`
            The coefficient of ``x**deg`` as a polynomial in the same ring.

        Examples
        ========

        >>> from sympy.polys import ring, ZZ
        >>> R, x, y, z = ring("x, y, z", ZZ)

        >>> p = 2*x**4 + 3*y**4 + 10*z**2 + 10*x*z**2
        >>> deg = 2
        >>> p.coeff_wrt(2, deg) # Using the generator index
        10*x + 10
        >>> p.coeff_wrt(z, deg) # Using the generator
        10*x + 10
        >>> p.coeff(z**2) # shows the difference between coeff and coeff_wrt
        10

        See Also
        ========

        coeff, coeffs

        """
        p = self
        i = p.ring.index(x)
        terms = [(m, c) for m, c in p.iterterms() if m[i] == deg]

        if not terms:
            return p.ring.zero

        monoms, coeffs = zip(*terms)
        monoms = [m[:i] + (0,) + m[i + 1 :] for m in monoms]
        return p.ring.from_dict(dict(zip(monoms, coeffs)))

    def compose(self, x, a=None):
        ring = self.ring
        poly = ring.zero
        gens_map = dict(zip(ring.gens, range(ring.ngens)))

        if a is not None:
            replacements = [(x, a)]
        else:
            if isinstance(x, list):
                replacements = list(x)
            elif isinstance(x, dict):
                replacements = sorted(x.items(), key=lambda k: gens_map[k[0]])
            else:
                raise ValueError(
                    "expected a generator, value pair a sequence of such pairs"
                )

        replacements = [(gens_map[x], ring.ring_new(g)) for x, g in replacements]

        return self._compose(replacements, initial_poly=poly)

    def __call__(self, *values):
        if 0 < len(values) <= self.ring.ngens:
            return self.evaluate(list(zip(self.ring.gens, values)))
        else:
            raise ValueError(
                "expected at least 1 and at most %s values, got %s"
                % (self.ring.ngens, len(values))
            )

    def evaluate(self, *args, **kwargs):
        eval_dict = {}
        ring = self.ring

        if len(args) == 1 and isinstance(args[0], list) and not kwargs:
            for gen, val in args[0]:
                idx = ring.index(gen)
                eval_dict[idx] = ring.domain.convert(val)

        elif len(args) == 2 and not kwargs:
            x, a = args
            idx = ring.index(x)
            eval_dict[idx] = ring.domain.convert(a)
        else:
            raise ValueError("Invalid arguments for evaluate()")

        if not eval_dict:
            return self
        elif len(eval_dict) == ring.ngens:
            return self._evaluate(eval_dict)
        else:
            temp_result = self._subs(eval_dict)
            new_ring = ring.drop(*[ring.gens[i] for i in eval_dict.keys()])
            return temp_result.set_ring(new_ring)

    def subs(self, *args, **kwargs):
        subs_dict = {}
        ring = self.ring

        if len(args) == 1 and isinstance(args[0], list) and not kwargs:
            for gen, val in args[0]:
                idx = ring.index(gen)
                subs_dict[idx] = ring.domain.convert(val)

        elif len(args) == 2 and not kwargs:
            x, a = args
            idx = ring.index(x)
            subs_dict[idx] = ring.domain.convert(a)
        else:
            raise ValueError("Invalid arguments for subs()")

        if not subs_dict:
            return self
        elif len(subs_dict) == ring.ngens:
            result = self._evaluate(subs_dict)
            return ring.ground_new(result)
        else:
            return self._subs(subs_dict)

    def prem(self, g, x=None):
        """
        Pseudo-remainder of the polynomial ``self`` with respect to ``g``.

        The pseudo-quotient ``q`` and pseudo-remainder ``r`` with respect to
        ``z`` when dividing ``f`` by ``g`` satisfy ``m*f = g*q + r``,
        where ``deg(r,z) < deg(g,z)`` and
        ``m = LC(g,z)**(deg(f,z) - deg(g,z)+1)``.

        See :meth:`pdiv` for explanation of pseudo-division.


        Parameters
        ==========

        g : :py:class:`~.PolyElement`
            The polynomial to divide ``self`` by.
        x : generator or generator index, optional
            The main variable of the polynomials and default is first generator.

        Returns
        =======

        :py:class:`~.PolyElement`
            The pseudo-remainder polynomial.

        Raises
        ======

        ZeroDivisionError : If ``g`` is the zero polynomial.

        Examples
        ========

        >>> from sympy.polys import ring, ZZ
        >>> R, x, y = ring("x, y", ZZ)

        >>> f = x**2 + x*y
        >>> g = 2*x + 2
        >>> f.prem(g) # first generator is chosen by default if it is not given
        -4*y + 4
        >>> f.rem(g) # shows the difference between prem and rem
        x**2 + x*y
        >>> f.prem(g, y) # generator is given
        0
        >>> f.prem(g, 1) # generator index is given
        0

        See Also
        ========

        pdiv, pquo, pexquo, sympy.polys.domains.ring.Ring.rem

        """
        return self._prem(g, x)

    def pdiv(self, g, x=None):
        """
        Computes the pseudo-division of the polynomial ``self`` with respect to ``g``.

        The pseudo-division algorithm is used to find the pseudo-quotient ``q``
        and pseudo-remainder ``r`` such that ``m*f = g*q + r``, where ``m``
        represents the multiplier and ``f`` is the dividend polynomial.

        The pseudo-quotient ``q`` and pseudo-remainder ``r`` are polynomials in
        the variable ``x``, with the degree of ``r`` with respect to ``x``
        being strictly less than the degree of ``g`` with respect to ``x``.

        The multiplier ``m`` is defined as
        ``LC(g, x) ^ (deg(f, x) - deg(g, x) + 1)``,
        where ``LC(g, x)`` represents the leading coefficient of ``g``.

        It is important to note that in the context of the ``prem`` method,
        multivariate polynomials in a ring, such as ``R[x,y,z]``, are treated
        as univariate polynomials with coefficients that are polynomials,
        such as ``R[x,y][z]``. When dividing ``f`` by ``g`` with respect to the
        variable ``z``, the pseudo-quotient ``q`` and pseudo-remainder ``r``
        satisfy ``m*f = g*q + r``, where ``deg(r, z) < deg(g, z)``
        and ``m = LC(g, z)^(deg(f, z) - deg(g, z) + 1)``.

        In this function, the pseudo-remainder ``r`` can be obtained using the
        ``prem`` method, the pseudo-quotient ``q`` can
        be obtained using the ``pquo`` method, and
        the function ``pdiv`` itself returns a tuple ``(q, r)``.


        Parameters
        ==========

        g : :py:class:`~.PolyElement`
            The polynomial to divide ``self`` by.
        x : generator or generator index, optional
            The main variable of the polynomials and default is first generator.

        Returns
        =======

        :py:class:`~.PolyElement`
            The pseudo-division polynomial (tuple of ``q`` and ``r``).

        Raises
        ======

        ZeroDivisionError : If ``g`` is the zero polynomial.

        Examples
        ========

        >>> from sympy.polys import ring, ZZ
        >>> R, x, y = ring("x, y", ZZ)

        >>> f = x**2 + x*y
        >>> g = 2*x + 2
        >>> f.pdiv(g) # first generator is chosen by default if it is not given
        (2*x + 2*y - 2, -4*y + 4)
        >>> f.div(g) # shows the difference between pdiv and div
        (0, x**2 + x*y)
        >>> f.pdiv(g, y) # generator is given
        (2*x**3 + 2*x**2*y + 6*x**2 + 2*x*y + 8*x + 4, 0)
        >>> f.pdiv(g, 1) # generator index is given
        (2*x**3 + 2*x**2*y + 6*x**2 + 2*x*y + 8*x + 4, 0)

        See Also
        ========

        prem
            Computes only the pseudo-remainder more efficiently than
            `f.pdiv(g)[1]`.
        pquo
            Returns only the pseudo-quotient.
        pexquo
            Returns only an exact pseudo-quotient having no remainder.
        div
            Returns quotient and remainder of f and g polynomials.

        """
        return self._pdiv(g, x)

    def pquo(self, g, x=None):
        """
        Polynomial pseudo-quotient in multivariate polynomial ring.

        Examples
        ========
        >>> from sympy.polys import ring, ZZ
        >>> R, x,y = ring("x,y", ZZ)

        >>> f = x**2 + x*y
        >>> g = 2*x + 2*y
        >>> h = 2*x + 2
        >>> f.pquo(g)
        2*x
        >>> f.quo(g) # shows the difference between pquo and quo
        0
        >>> f.pquo(h)
        2*x + 2*y - 2
        >>> f.quo(h) # shows the difference between pquo and quo
        0

        See Also
        ========

        prem, pdiv, pexquo, sympy.polys.domains.ring.Ring.quo

        """
        return self._pquo(g, x)

    def pexquo(self, g, x=None):
        """
        Polynomial exact pseudo-quotient in multivariate polynomial ring.

        Examples
        ========
        >>> from sympy.polys import ring, ZZ
        >>> R, x,y = ring("x,y", ZZ)

        >>> f = x**2 + x*y
        >>> g = 2*x + 2*y
        >>> h = 2*x + 2
        >>> f.pexquo(g)
        2*x
        >>> f.exquo(g) # shows the difference between pexquo and exquo
        Traceback (most recent call last):
        ...
        ExactQuotientFailed: 2*x + 2*y does not divide x**2 + x*y
        >>> f.pexquo(h)
        Traceback (most recent call last):
        ...
        ExactQuotientFailed: 2*x + 2 does not divide x**2 + x*y

        See Also
        ========

        prem, pdiv, pquo, sympy.polys.domains.ring.Ring.exquo

        """
        return self._pexquo(g, x)

    def subresultants(self, g, x=None):
        """
        Computes the subresultant PRS of two polynomials ``self`` and ``g``.

        Parameters
        ==========

        g : :py:class:`~.PolyElement`
            The second polynomial.
        x : generator or generator index
            The variable with respect to which the subresultant sequence is computed.

        Returns
        =======

        R : list
            Returns a list polynomials representing the subresultant PRS.

        Examples
        ========

        >>> from sympy.polys import ring, ZZ
        >>> R, x, y = ring("x, y", ZZ)

        >>> f = x**2*y + x*y
        >>> g = x + y
        >>> f.subresultants(g) # first generator is chosen by default if not given
        [x**2*y + x*y, x + y, y**3 - y**2]
        >>> f.subresultants(g, 0) # generator index is given
        [x**2*y + x*y, x + y, y**3 - y**2]
        >>> f.subresultants(g, y) # generator is given
        [x**2*y + x*y, x + y, x**3 + x**2]

        """
        return self._subresultants(g, x)

    def symmetrize(self):
        r"""
        Rewrite *self* in terms of elementary symmetric polynomials.

        Explanation
        ===========

        If this :py:class:`~.PolyElement` belongs to a ring of $n$ variables,
        we can try to write it as a function of the elementary symmetric
        polynomials on $n$ variables. We compute a symmetric part, and a
        remainder for any part we were not able to symmetrize.

        Examples
        ========

        >>> from sympy.polys.rings import ring
        >>> from sympy.polys.domains import ZZ
        >>> R, x, y = ring("x,y", ZZ)

        >>> f = x**2 + y**2
        >>> f.symmetrize()
        (x**2 - 2*y, 0, [(x, x + y), (y, x*y)])

        >>> f = x**2 - y**2
        >>> f.symmetrize()
        (x**2 - 2*y, -2*y**2, [(x, x + y), (y, x*y)])

        Returns
        =======

        Triple ``(p, r, m)``
            ``p`` is a :py:class:`~.PolyElement` that represents our attempt
            to express *self* as a function of elementary symmetric
            polynomials. Each variable in ``p`` stands for one of the
            elementary symmetric polynomials. The correspondence is given
            by ``m``.

            ``r`` is the remainder.

            ``m`` is a list of pairs, giving the mapping from variables in
            ``p`` to elementary symmetric polynomials.

            The triple satisfies the equation ``p.compose(m) + r == self``.
            If the remainder ``r`` is zero, *self* is symmetric. If it is
            nonzero, we were not able to represent *self* as symmetric.

        See Also
        ========

        sympy.polys.polyfuncs.symmetrize

        References
        ==========

        .. [1] Lauer, E. Algorithms for symmetrical polynomials, Proc. 1976
            ACM Symp. on Symbolic and Algebraic Computing, NY 242-247.
            https://dl.acm.org/doi/pdf/10.1145/800205.806342

        """
        return self._symmetrize()

    def __eq__(self, other):
        """Equality test for polynomials.

        Examples
        ========
        >>> from sympy.polys.domains import ZZ
        >>> from sympy.polys.rings import ring

        >>> _, x, y = ring('x, y', ZZ)
        >>> p1 = (x + y)**2 + (x - y)**2
        >>> p1 == 4*x*y
        False
        >>> p1 == 2*(x**2 + y**2)
        True
        """
        if not other:
            return not self
        elif self.ring.is_element(other):
            return dict.__eq__(self, other)
        elif len(self) > 1:
            return False
        else:
            return self.get(self.ring.zero_monom) == other

    def __neg__(self) -> PolyElement[Er]:
        # Return (-1) * self in case of python-flint
        return self.new([(monom, -coeff) for monom, coeff in self.iterterms()])

    def _add(self, p2):
        p = self.copy()
        get = p.get
        zero = self.ring.domain.zero
        for k, v in p2.items():
            v = get(k, zero) + v
            if v:
                p[k] = v
            else:
                del p[k]
        return p

    def _add_ground(self, cp2):
        p = self.copy()
        if not cp2:
            return p
        ring = self.ring
        zm = ring.zero_monom
        v = self.get(zm, ring.domain.zero) + cp2
        if v:
            p[zm] = v
        else:
            del p[zm]
        return p

    def _sub(self, p2):
        p = self.copy()
        get = p.get
        zero = self.ring.domain.zero
        for k, v in p2.items():
            v = get(k, zero) - v
            if v:
                p[k] = v
            else:
                del p[k]
        return p

    def _sub_ground(self, cp2):
        p = self.copy()
        #if not cp2:
            #return p
        ring = self.ring
        zm = ring.zero_monom
        v = self.get(zm, ring.domain.zero) - cp2
        if v:
            p[zm] = v
        else:
            del p[zm]
        return p

    def _mul(self, other):
        ring = self.ring
        p = ring.zero
        for exp1, v1 in self.iterterms():
            for exp2, v2 in other.iterterms():
                exp = ring.monomial_mul(exp1, exp2)
                v = v1 * v2
                p[exp] = p.get(exp, ring.domain.zero) + v
        p.strip_zero()
        return p

    def mul_ground(self, x):
        if not x:
            return self.ring.zero

        terms = [(monom, coeff * x) for monom, coeff in self.iterterms()]
        return self.new(terms)

    def _pow_int(self, n):
        if n == 1:
            return self.copy()
        elif n == 2:
            return self.square()
        elif n == 3:
            return self * self.square()
        elif len(self) <= 5:  # TODO: use an actual density measure
            return self._pow_multinomial(n)
        else:
            return self._pow_generic(n)

    def _pow_generic(self, n):
        p = self.ring.one
        c = self

        while True:
            if n & 1:
                p = p * c
                n -= 1
                if not n:
                    break

            c = c.square()
            n = n // 2

        return p

    def _pow_multinomial(self, n):
        multinomials = multinomial_coefficients(len(self), n).items()
        monomial_mulpow = self.ring.monomial_mulpow
        zero_monom = self.ring.zero_monom
        terms = self.items()
        zero = self.ring.domain.zero
        poly = self.ring.zero

        for multinomial, multinomial_coeff in multinomials:
            product_monom = zero_monom
            product_coeff = multinomial_coeff

            for exp, (monom, coeff) in zip(multinomial, terms):
                if exp:
                    product_monom = monomial_mulpow(product_monom, monom, exp)
                    product_coeff *= coeff**exp

            monom = tuple(product_monom)
            coeff = product_coeff

            coeff = poly.get(monom, zero) + coeff

            if coeff:
                poly[monom] = coeff
            elif monom in poly:
                del poly[monom]
        return poly

    def _square(self):
        ring = self.ring
        p = ring.zero
        get = p.get
        keys = list(self.keys())
        zero = ring.domain.zero
        monomial_mul = ring.monomial_mul
        for i in range(len(keys)):
            k1 = keys[i]
            pk = self[k1]
            for j in range(i):
                k2 = keys[j]
                exp = monomial_mul(k1, k2)
                p[exp] = get(exp, zero) + pk * self[k2]
        p = p.imul_num(2)
        get = p.get
        for k, v in self.items():
            k2 = monomial_mul(k, k)
            p[k2] = get(k2, zero) + v**2
        p.strip_zero()
        # p._check()
        return p

    def _divmod(self, other):
        return self.div(other)

    def _divmod_ground(self, x):
        return self.quo_ground(x), self.rem_ground(x)

    def _floordiv(self, p2):
        return self.quo(p2)

    def _floordiv_ground(self, p2):
        return self.quo_ground(p2)

    def _truediv(self, p2):
        return self.exquo(p2)

    def _term_div(self):
        zm = self.ring.zero_monom
        domain = self.ring.domain
        domain_quo = domain.quo
        monomial_div = self.ring.monomial_div

        if domain.is_Field:

            def term_div(a_lm_a_lc, b_lm_b_lc):
                a_lm, a_lc = a_lm_a_lc
                b_lm, b_lc = b_lm_b_lc
                if b_lm == zm:  # apparently this is a very common case
                    monom = a_lm
                else:
                    monom = monomial_div(a_lm, b_lm)
                if monom is not None:
                    return monom, domain_quo(a_lc, b_lc)
                else:
                    return None
        else:

            def term_div(a_lm_a_lc, b_lm_b_lc):
                a_lm, a_lc = a_lm_a_lc
                b_lm, b_lc = b_lm_b_lc
                if b_lm == zm:  # apparently this is a very common case
                    monom = a_lm
                else:
                    monom = monomial_div(a_lm, b_lm)
                if not (monom is None or a_lc % b_lc):
                    return monom, domain_quo(a_lc, b_lc)
                else:
                    return None

        return term_div

    def rem(self, G):
        f = self
        if isinstance(G, PolyElement):
            G = [G]
        if not all(G):
            raise ZeroDivisionError("polynomial division")
        return f._rem(G)

    def quo(self, G):
        return self.div(G)[0]

    def exquo(self, G):
        q, r = self.div(G)

        if not r:
            return q
        else:
            raise ExactQuotientFailed(self, G)

    def _iadd_monom(self, mc):
        """add to self the monomial coeff*x0**i0*x1**i1*...
        unless self is a generator -- then just return the sum of the two.

        mc is a tuple, (monom, coeff), where monomial is (i0, i1, ...)

        Examples
        ========

        >>> from sympy.polys.rings import ring
        >>> from sympy.polys.domains import ZZ

        >>> _, x, y = ring('x, y', ZZ)
        >>> p = x**4 + 2*y
        >>> m = (1, 2)
        >>> p1 = p._iadd_monom((m, 5))
        >>> p1
        x**4 + 5*x*y**2 + 2*y
        >>> p1 is p
        True
        >>> p = x
        >>> p1 = p._iadd_monom((m, 5))
        >>> p1
        5*x*y**2 + x
        >>> p1 is p
        False

        """
        if self in self.ring._gens_set:
            cpself = self.copy()
        else:
            cpself = self
        expv, coeff = mc
        c = cpself.get(expv)
        if c is None:
            cpself[expv] = coeff
        else:
            c += coeff
            if c:
                cpself[expv] = c
            else:
                del cpself[expv]
        return cpself

    def _iadd_poly_monom(self, p2, mc):
        """add to self the product of (p)*(coeff*x0**i0*x1**i1*...)
        unless self is a generator -- then just return the sum of the two.

        mc is a tuple, (monom, coeff), where monomial is (i0, i1, ...)

        Examples
        ========

        >>> from sympy.polys.rings import ring
        >>> from sympy.polys.domains import ZZ

        >>> _, x, y, z = ring('x, y, z', ZZ)
        >>> p1 = x**4 + 2*y
        >>> p2 = y + z
        >>> m = (1, 2, 3)
        >>> p1 = p1._iadd_poly_monom(p2, (m, 3))
        >>> p1
        x**4 + 3*x*y**3*z**3 + 3*x*y**2*z**4 + 2*y

        """
        p1 = self
        if p1 in p1.ring._gens_set:
            p1 = p1.copy()
        (m, c) = mc
        get = p1.get
        zero = p1.ring.domain.zero
        monomial_mul = p1.ring.monomial_mul
        for k, v in p2.items():
            ka = monomial_mul(k, m)
            coeff = get(ka, zero) + v * c
            if coeff:
                p1[ka] = coeff
            else:
                del p1[ka]
        return p1

    def imul_num(self, c):
        """multiply inplace the polynomial p by an element in the
        coefficient ring, provided p is not one of the generators;
        else multiply not inplace

        Examples
        ========

        >>> from sympy.polys.rings import ring
        >>> from sympy.polys.domains import ZZ

        >>> _, x, y = ring('x, y', ZZ)
        >>> p = x + y**2
        >>> p1 = p.imul_num(3)
        >>> p1
        3*x + 3*y**2
        >>> p1 is p
        True
        >>> p = x
        >>> p1 = p.imul_num(3)
        >>> p1
        3*x
        >>> p1 is p
        False

        """
        if self in self.ring._gens_set:
            return self * c
        if not c:
            self.clear()
            return
        for exp in self:
            self[exp] *= c
        return self

    def _rem(self, G):
        ring = self.ring
        domain = ring.domain
        zero = domain.zero
        monomial_mul = ring.monomial_mul
        r = ring.zero
        term_div = self._term_div()
        ltf = self.LT
        f = self.copy()
        get = f.get
        while f:
            for g in G:
                tq = term_div(ltf, g.LT)
                if tq is not None:
                    m, c = tq
                    for mg, cg in g.iterterms():
                        m1 = monomial_mul(mg, m)
                        c1 = get(m1, zero) - c * cg
                        if not c1:
                            del f[m1]
                        else:
                            f[m1] = c1
                    ltm = f.leading_expv()
                    if ltm is not None:
                        ltf = ltm, f[ltm]

                    break
            else:
                ltm, ltc = ltf
                if ltm in r:
                    r[ltm] += ltc
                else:
                    r[ltm] = ltc
                del f[ltm]
                ltm = f.leading_expv()
                if ltm is not None:
                    ltf = ltm, f[ltm]

        return r

    def _mod(self, other):
        return self.rem(other)

    def _mod_ground(self, x):
        return self.rem_ground(x)

    @property
    def is_ground(self):
        # Return self.flint_poly.is_constant() in case of python-flint
        return not self or (len(self) == 1 and self.ring.zero_monom in self)

    @property
    def is_zero(self):
        # Return self.flint_poly.is_zero() in case of python-flint
        return not self

    @property
    def is_one(self):
        # Return self.flint_poly.is_one() in case of python-flint
        return self == self.ring.one

    @property
    def is_squarefree(self):
        if not self.ring.ngens:
            return True
        return self.ring.dmp_sqf_p(self)

    @property
    def is_irreducible(self):
        if not self.ring.ngens:
            return True
        return self.ring.dmp_irreducible_p(self)

    @property
    def is_cyclotomic(self):
        if self.ring.is_univariate:
            return self.ring.dup_cyclotomic_p(self)
        else:
            raise MultivariatePolynomialError("cyclotomic polynomial")

    @property
    def LC(self):
        # Just use leafing_coefficient() in case of python-flint
        return self._get_coeff(self.leading_expv())

    @property
    def LM(self):
        # Use monomial(0) in case of python-flint
        expv = self.leading_expv()
        if expv is None:
            return self.ring.zero_monom
        else:
            return expv

    @property
    def LT(self):
        # Use monomial(0) and leafing_coefficient() in case of python-flint
        expv = self.leading_expv()
        if expv is None:
            return (self.ring.zero_monom, self.ring.domain.zero)
        else:
            return (expv, self._get_coeff(expv))

    def clear_denoms(self) -> tuple[Er, PolyElement[Er]]:
        """Clear denominators from polynomial coefficients."""
        domain = self.ring.domain

        if not domain.is_Field or not domain.has_assoc_Ring:
            return domain.one, self

        ground_ring = domain.get_ring()
        common = ground_ring.one
        lcm = ground_ring.lcm
        denom = domain.denom

        for coeff in self.values():
            common = lcm(common, denom(coeff))

        poly = self.new([(monom, coeff * common) for monom, coeff in self.items()])
        return common, poly

    def _change_ring(self, new_ring):
        # Use fmpz_mpoly.compose() or fmpz_mpoly.compose() in case of python-flint
        if self.ring.symbols != new_ring.symbols:
            terms = list(zip(*_dict_reorder(self, self.ring.symbols, new_ring.symbols)))
            return new_ring.from_terms(terms, self.ring.domain)
        else:
            return new_ring.from_dict(self, self.ring.domain)

    def as_expr_dict(self):
        # Can just use self.flint_poly.to_dict() in case of python-flint
        # Or this can just directly go into the baseclass as is since iterterms
        # will be implemented separately for pure python and flint versions anyways
        to_sympy = self.ring.domain.to_sympy
        return {monom: to_sympy(coeff) for monom, coeff in self.iterterms()}

    def _cmp(self, other, op):
        # We can override this for python-flint version
        # to use the native lt, le, gt, ge methods
        if self.ring.is_element(other):
            return op(self.sort_key(), other.sort_key())
        else:
            return NotImplemented

    def to_dense(self):
        return dmp_from_dict(self, self.ring.ngens - 1, self.ring.domain)

    def to_dict(self):
        # Return a self.flint_poly.to_dict() in case of python-flint
        return dict(self)

    def str(self, printer, precedence, exp_pattern, mul_symbol):
        # Use str(self.flint_poly).replace("^", "**") in case of python-flint
        if not self:
            return printer._print(self.ring.domain.zero)
        prec_mul = precedence["Mul"]
        prec_atom = precedence["Atom"]
        ring = self.ring
        symbols = ring.symbols
        ngens = ring.ngens
        zm = ring.zero_monom
        sexpvs = []
        for expv, coeff in self.terms():
            negative = ring.domain.is_negative(coeff)
            sign = " - " if negative else " + "
            sexpvs.append(sign)
            if expv == zm:
                scoeff = printer._print(coeff)
                if negative and scoeff.startswith("-"):
                    scoeff = scoeff[1:]
            else:
                if negative:
                    coeff = -coeff
                if coeff != self.ring.domain.one:
                    scoeff = printer.parenthesize(coeff, prec_mul, strict=True)
                else:
                    scoeff = ""
            sexpv = []
            for i in range(ngens):
                exp = expv[i]
                if not exp:
                    continue
                symbol = printer.parenthesize(symbols[i], prec_atom, strict=True)
                if exp != 1:
                    if exp != int(exp) or exp < 0:
                        sexp = printer.parenthesize(exp, prec_atom, strict=False)
                    else:
                        sexp = exp
                    sexpv.append(exp_pattern % (symbol, sexp))
                else:
                    sexpv.append("%s" % symbol)
            if scoeff:
                sexpv = [scoeff] + sexpv
            sexpvs.append(mul_symbol.join(sexpv))
        if sexpvs[0] in [" + ", " - "]:
            head = sexpvs.pop(0)
            if head == " - ":
                sexpvs.insert(0, "-")
        return "".join(sexpvs)

    def _degree(self, i):
        return max(monom[i] for monom in self.itermonoms())

    def _degrees(self):
        return tuple(map(max, list(zip(*self.itermonoms()))))

    def leading_expv(self):
        """Leading monomial tuple according to the monomial ordering.

        Examples
        ========

        >>> from sympy.polys.rings import ring
        >>> from sympy.polys.domains import ZZ

        >>> _, x, y, z = ring('x, y, z', ZZ)
        >>> p = x**4 + x**3*y + x**2*z**2 + z**7
        >>> p.leading_expv()
        (4, 0, 0)

        """
        # Use fmpz_mpoly.monomial(1) or fmpq_mpoly.monomial(1) in case of python-flint
        if self:
            return self.ring.leading_expv(self)
        else:
            return None

    def _get_coeff(self, expv):
        return self.get(expv, self.ring.domain.zero)

    def const(self):
        # Use
        """Returns the constant coefficient."""
        return self._get_coeff(self.ring.zero_monom)

    def coeff(self, element):
        """
        Returns the coefficient that stands next to the given monomial.

        Parameters
        ==========

        element : PolyElement (with ``is_monomial = True``) or 1

        Examples
        ========

        >>> from sympy.polys.rings import ring
        >>> from sympy.polys.domains import ZZ

        >>> _, x, y, z = ring("x,y,z", ZZ)
        >>> f = 3*x**2*y - x*y*z + 7*z**3 + 23

        >>> f.coeff(x**2*y)
        3
        >>> f.coeff(x*y)
        0
        >>> f.coeff(1)
        23

        """
        if element == 1:
            return self._get_coeff(self.ring.zero_monom)
        elif self.ring.is_element(element):
            terms = list(element.iterterms())
            if len(terms) == 1:
                monom, coeff = terms[0]
                if coeff == self.ring.domain.one:
                    return self._get_coeff(monom)

        raise ValueError("expected a monomial, got %s" % element)

    def leading_monom(self):
        """
        Leading monomial as a polynomial element.

        Examples
        ========

        >>> from sympy.polys.rings import ring
        >>> from sympy.polys.domains import ZZ

        >>> _, x, y = ring('x, y', ZZ)
        >>> (3*x*y + y**2).leading_monom()
        x*y

        """
        p = self.ring.zero
        expv = self.leading_expv()
        if expv:
            p[expv] = self.ring.domain.one
        return p

    def leading_term(self):
        """Leading term as a polynomial element.

        Examples
        ========

        >>> from sympy.polys.rings import ring
        >>> from sympy.polys.domains import ZZ

        >>> _, x, y = ring('x, y', ZZ)
        >>> (3*x*y + y**2).leading_term()
        3*x*y

        """
        p = self.ring.zero
        expv = self.leading_expv()
        if expv is not None:
            p[expv] = self[expv]
        return p

    def coeffs(self, order=None):
        """Ordered list of polynomial coefficients.

        Parameters
        ==========

        order : :class:`~.MonomialOrder` or coercible, optional

        Examples
        ========

        >>> from sympy.polys.rings import ring
        >>> from sympy.polys.domains import ZZ
        >>> from sympy.polys.orderings import lex, grlex

        >>> _, x, y = ring("x, y", ZZ, lex)
        >>> f = x*y**7 + 2*x**2*y**3

        >>> f.coeffs()
        [2, 1]
        >>> f.coeffs(grlex)
        [1, 2]

        """
        return [coeff for _, coeff in self.terms(order)]

    def monoms(self, order=None):
        """Ordered list of polynomial monomials.

        Parameters
        ==========

        order : :class:`~.MonomialOrder` or coercible, optional

        Examples
        ========

        >>> from sympy.polys.rings import ring
        >>> from sympy.polys.domains import ZZ
        >>> from sympy.polys.orderings import lex, grlex

        >>> _, x, y = ring("x, y", ZZ, lex)
        >>> f = x*y**7 + 2*x**2*y**3

        >>> f.monoms()
        [(2, 3), (1, 7)]
        >>> f.monoms(grlex)
        [(1, 7), (2, 3)]

        """
        return [monom for monom, _ in self.terms(order)]

    def terms(self, order=None):
        """Ordered list of polynomial terms.

        Parameters
        ==========

        order : :class:`~.MonomialOrder` or coercible, optional

        Examples
        ========

        >>> from sympy.polys.rings import ring
        >>> from sympy.polys.domains import ZZ
        >>> from sympy.polys.orderings import lex, grlex

        >>> _, x, y = ring("x, y", ZZ, lex)
        >>> f = x*y**7 + 2*x**2*y**3

        >>> f.terms()
        [((2, 3), 2), ((1, 7), 1)]
        >>> f.terms(grlex)
        [((1, 7), 1), ((2, 3), 2)]

        """
        return self._sorted(list(self.items()), order)

    def _sorted(self, seq, order):
        if order is None:
            order = self.ring.order
        else:
            order = OrderOpt.preprocess(order)

        if order is lex:
            return sorted(seq, key=lambda monom: monom[0], reverse=True)
        else:
            return sorted(seq, key=lambda monom: order(monom[0]), reverse=True)

    def itercoeffs(self):
        """Iterator over coefficients of a polynomial."""
        return iter(self.values())

    def itermonoms(self):
        """Iterator over monomials of a polynomial."""
        return iter(self.keys())

    def iterterms(self):
        """Iterator over terms of a polynomial."""
        return iter(self.items())

    def listcoeffs(self):
        """Unordered list of polynomial coefficients."""
        return list(self.values())

    def listmonoms(self):
        """Unordered list of polynomial monomials."""
        return list(self.keys())

    def listterms(self):
        """Unordered list of polynomial terms."""
        return list(self.items())

    def content(self):
        """Returns GCD of polynomial's coefficients."""
        # In the flint version, we will have to override
        # this to use the native content() method for ZZ
        # and use the pure python technique for other domains
        domain = self.ring.domain
        cont = domain.zero
        gcd = domain.gcd

        for coeff in self.itercoeffs():
            cont = gcd(cont, coeff)

        return cont

    def primitive(self):
        """Returns content and a primitive polynomial."""
        cont = self.content()
        if cont == self.ring.domain.zero:
            return (cont, self)
        return cont, self.quo_ground(cont)

    def mul_monom(self, monom):
        monomial_mul = self.ring.monomial_mul
        terms = [
            (monomial_mul(f_monom, monom), f_coeff) for f_monom, f_coeff in self.items()
        ]
        return self.new(terms)

    def mul_term(self, term):
        monom, coeff = term

        if not self or not coeff:
            return self.ring.zero
        elif monom == self.ring.zero_monom:
            return self.mul_ground(coeff)

        monomial_mul = self.ring.monomial_mul
        terms = [
            (monomial_mul(f_monom, monom), f_coeff * coeff)
            for f_monom, f_coeff in self.items()
        ]
        return self.new(terms)

    def _quo_ground(self, x):
        domain = self.ring.domain
        if domain.is_Field:
            quo = domain.quo
            terms = [(monom, quo(coeff, x)) for monom, coeff in self.iterterms()]
        else:
            terms = [
                (monom, coeff // x)
                for monom, coeff in self.iterterms()
                if not (coeff % x)
            ]
        return self.new(terms)

    def _quo_term(self, term):
        term_div = self._term_div()
        terms = [term_div(t, term) for t in self.iterterms()]
        return self.new([t for t in terms if t is not None])

    def _deflate(self, J, polys):
        ring = self.ring
        H = []
        for p in polys:
            h = ring.zero
            for I, coeff in p.iterterms():
                N = [i // j for i, j in zip(I, J)]
                h[tuple(N)] = coeff
            H.append(h)
        return H

    def inflate(self, J):
        poly = self.ring.zero

        for I, coeff in self.iterterms():
            N = [i * j for i, j in zip(I, J)]
            poly[tuple(N)] = coeff

        return poly

    def gcd(self, other):
        return self.cofactors(other)[0]

    def _diff(self, i):
        # Use the native derivative() method in case of python-flint
        ring = self.ring
        m = ring.monomial_basis(i)
        g = ring.zero
        for expv, coeff in self.iterterms():
            if expv[i]:
                e = ring.monomial_ldiv(expv, m)
                g[e] = ring.domain_new(coeff * expv[i])
        return g

    def cofactors(self: PolyElement[Er], other: PolyElement[Er]) -> tuple[PolyElement[Er], PolyElement[Er], PolyElement[Er]]:
        if not self and not other:
            zero = self.ring.zero
            return zero, zero, zero
        elif not self:
            h, cff, cfg = self._gcd_zero(other)
            return h, cff, cfg
        elif not other:
            h, cfg, cff = other._gcd_zero(self)
            return h, cff, cfg
        elif len(self) == 1:
            h, cff, cfg = self._gcd_monom(other)
            return h, cff, cfg
        elif len(other) == 1:
            h, cfg, cff = other._gcd_monom(self)
            return h, cff, cfg

        J, (self, other) = self.deflate(other)
        h, cff, cfg = self._gcd(other)

        return (h.inflate(J), cff.inflate(J), cfg.inflate(J))

    def _gcd_zero(self, other):
        one, zero = self.ring.one, self.ring.zero
        if other.is_nonnegative:
            return other, zero, one
        else:
            return -other, zero, -one

    def _gcd_monom(self, other: PolyElement[Er]) -> tuple[PolyElement[Er], PolyElement[Er], PolyElement[Er]]:
        ring = self.ring
        ground_gcd = ring.domain.gcd
        ground_quo = ring.domain.quo
        monomial_gcd = ring.monomial_gcd
        monomial_ldiv = ring.monomial_ldiv
        mf, cf = self.listterms()[0]
        _mgcd, _cgcd = mf, cf
        for mg, cg in other.iterterms():
            _mgcd = monomial_gcd(_mgcd, mg)
            _cgcd = ground_gcd(_cgcd, cg)
        h = self.new([(_mgcd, _cgcd)])
        cff = self.new([(monomial_ldiv(mf, _mgcd), ground_quo(cf, _cgcd))])
        cfg = self.new(
            [
                (monomial_ldiv(mg, _mgcd), ground_quo(cg, _cgcd))
                for mg, cg in other.iterterms()
            ]
        )
        return h, cff, cfg

    def _gcd(self, other):
        ring = self.ring

        if ring.domain.is_QQ:
            return self._gcd_QQ(other)
        elif ring.domain.is_ZZ:
            return self._gcd_ZZ(other)
        else:  # TODO: don't use dense representation (port PRS algorithms)
            return ring.dmp_inner_gcd(self, other)

    def _gcd_ZZ(self, other):
        return heugcd(self, other)

    def _gcd_QQ(self, g):
        f = self
        ring = f.ring
        new_ring = ring.clone(domain=ring.domain.get_ring())

        cf, f = f.clear_denoms()
        cg, g = g.clear_denoms()

        f = f.set_ring(new_ring)
        g = g.set_ring(new_ring)

        h, cff, cfg = f._gcd_ZZ(g)

        h = h.set_ring(ring)
        c, h = h.LC, h.monic()

        cff = cff.set_ring(ring).mul_ground(ring.domain.quo(c, cf))
        cfg = cfg.set_ring(ring).mul_ground(ring.domain.quo(c, cg))

        return h, cff, cfg

    def cancel(self, g):
        """
        Cancel common factors in a rational function ``f/g``.

        Examples
        ========

        >>> from sympy.polys import ring, ZZ
        >>> R, x,y = ring("x,y", ZZ)

        >>> (2*x**2 - 2).cancel(x**2 - 2*x + 1)
        (2*x + 2, x - 1)

        """
        f = self
        ring = f.ring

        if not f:
            return f, ring.one

        domain = ring.domain

        if not (domain.is_Field and domain.has_assoc_Ring):
            _, p, q = f.cofactors(g)
        else:
            new_ring = ring.clone(domain=domain.get_ring())

            cq, f = f.clear_denoms()
            cp, g = g.clear_denoms()

            f = f.set_ring(new_ring)
            g = g.set_ring(new_ring)

            _, p, q = f.cofactors(g)
            _, cp, cq = new_ring.domain.cofactors(cp, cq)

            p = p.set_ring(ring)
            q = q.set_ring(ring)

            p = p.mul_ground(cp)
            q = q.mul_ground(cq)

        # Make canonical with respect to sign or quadrant in the case of ZZ_I
        # or QQ_I. This ensures that the LC of the denominator is canonical by
        # multiplying top and bottom by a unit of the ring.
        u = q.canonical_unit()
        if u == domain.one:
            pass
        elif u == -domain.one:
            p, q = -p, -q
        else:
            p = p.mul_ground(u)
            q = q.mul_ground(u)

        return p, q

    def _compose(self, replacements, initial_poly):
        ring = self.ring
        poly = initial_poly

        for monom, coeff in self.iterterms():
            monom = list(monom)
            subpoly = ring.one

            for i, g in replacements:
                n, monom[i] = monom[i], 0
                if n:
                    subpoly *= g**n

            subpoly = subpoly.mul_term((tuple(monom), coeff))
            poly += subpoly

        return poly

    def _div(self, fv):
        # Implement the same algorithm from [CLO] p64. in python-flint
        ring = self.ring
        ret_single = False
        if isinstance(fv, PolyElement):
            ret_single = True
            fv = [fv]
        if not all(fv):
            raise ZeroDivisionError("polynomial division")
        if not self:
            if ret_single:
                return ring.zero, ring.zero
            else:
                return [], ring.zero
        for f in fv:
            if f.ring != ring:
                raise ValueError("self and f must have the same ring")
        s = len(fv)
        qv = [ring.zero for i in range(s)]
        p = self.copy()
        r = ring.zero
        term_div = self._term_div()
        expvs = [fx.leading_expv() for fx in fv]
        while p:
            i = 0
            divoccurred = 0
            while i < s and divoccurred == 0:
                expv = p.leading_expv()
                term = term_div((expv, p[expv]), (expvs[i], fv[i][expvs[i]]))
                if term is not None:
                    expv1, c = term
                    qv[i] = qv[i]._iadd_monom((expv1, c))
                    p = p._iadd_poly_monom(fv[i], (expv1, -c))
                    divoccurred = 1
                else:
                    i += 1
            if not divoccurred:
                expv = p.leading_expv()
                r = r._iadd_monom((expv, p[expv]))
                del p[expv]
        if expv == ring.zero_monom:
            r += p
        if ret_single:
            return qv[0], r
        else:
            return qv, r

    # The following _p* and _subresultants methods can just be converted to pure python
    # methods in case of python-flint since their speeds don't exactly matter wrt the
    # flint version.
    def _prem(self, g, x):
        f = self
        x = f.ring.index(x)
        df = f.degree(x)
        dg = g.degree(x)

        if dg < 0:
            raise ZeroDivisionError("polynomial division")

        r, dr = f, df

        if df < dg:
            return r

        N = df - dg + 1

        lc_g = g.coeff_wrt(x, dg)

        xp = f.ring.gens[x]

        while True:
            lc_r = r.coeff_wrt(x, dr)
            j, N = dr - dg, N - 1

            R = r * lc_g
            G = g * lc_r * xp**j
            r = R - G

            dr = r.degree(x)

            if dr < dg:
                break

        c = lc_g**N

        return r * c

    def _pdiv(self, g, x):
        f = self
        x = f.ring.index(x)

        df = f.degree(x)
        dg = g.degree(x)

        if dg < 0:
            raise ZeroDivisionError("polynomial division")

        q, r, dr = x, f, df

        if df < dg:
            return q, r

        N = df - dg + 1
        lc_g = g.coeff_wrt(x, dg)

        xp = f.ring.gens[x]

        while True:
            lc_r = r.coeff_wrt(x, dr)
            j, N = dr - dg, N - 1

            Q = q * lc_g

            q = Q + (lc_r) * xp**j

            R = r * lc_g

            G = g * lc_r * xp**j

            r = R - G

            dr = r.degree(x)

            if dr < dg:
                break

        c = lc_g**N

        q = q * c
        r = r * c

        return q, r

    def _pquo(self, g, x):
        f = self
        return f.pdiv(g, x)[0]

    def _pexquo(self, g, x):
        f = self
        q, r = f.pdiv(g, x)

        if r.is_zero:
            return q
        else:
            raise ExactQuotientFailed(f, g)

    def _subresultants(self, g, x):
        f = self
        x = f.ring.index(x)
        n = f.degree(x)
        m = g.degree(x)

        if n < m:
            f, g = g, f
            n, m = m, n

        if f == 0:
            return [0, 0]

        if g == 0:
            return [f, 1]

        R = [f, g]

        d = n - m
        b = (-1) ** (d + 1)

        # Compute the pseudo-remainder for f and g
        h = f.prem(g, x)
        h = h * b

        # Compute the coefficient of g with respect to x**m
        lc = g.coeff_wrt(x, m)

        c = lc**d

        S = [1, c]

        c = -c

        while h:
            k = h.degree(x)

            R.append(h)
            f, g, m, d = g, h, k, m - k

            b = -lc * c**d
            h = f.prem(g, x)
            h = h.exquo(b)

            lc = g.coeff_wrt(x, k)

            if d > 1:
                p = (-lc) ** d
                q = c ** (d - 1)
                c = p.exquo(q)
            else:
                c = -lc

            S.append(-c)

        return R

    def _subs(self, subs_dict):
        ring = self.ring
        result_poly = ring.zero

        for monom, coeff in self.iterterms():
            new_coeff = coeff
            new_monom = list(monom)

            for i, val in subs_dict.items():
                exp = monom[i]
                if exp > 0:
                    new_coeff *= val**exp
                new_monom[i] = 0

            if new_coeff:
                new_monom = tuple(new_monom)
                if new_monom in result_poly:
                    result_poly[new_monom] += new_coeff
                    if not result_poly[new_monom]:
                        del result_poly[new_monom]
                else:
                    result_poly[new_monom] = new_coeff

        return result_poly

    def _evaluate(self, eval_dict):
        result = self.ring.domain.zero

        for monom, coeff in self.iterterms():
            monom_value = self.ring.domain.one
            for i, exp in enumerate(monom):
                if exp > 0:
                    monom_value *= eval_dict[i] ** exp

            result += coeff * monom_value

        return result

    def _symmetrize(self):
        # For the python-flint override this can just be converted back to
        # the pure python version until python-flint provides some
        # equivalent functionality.
        f = self.copy()
        ring = f.ring
        n = ring.ngens

        if not n:
            return f, ring.zero, []

        polys = [ring.symmetric_poly(i + 1) for i in range(n)]

        poly_powers = {}

        def get_poly_power(i, n):
            if (i, n) not in poly_powers:
                poly_powers[(i, n)] = polys[i] ** n
            return poly_powers[(i, n)]

        indices = list(range(n - 1))
        weights = list(range(n, 0, -1))

        symmetric = ring.zero

        while f:
            _height, _monom, _coeff = -1, None, None

            for i, (monom, coeff) in enumerate(f.terms()):
                if all(monom[i] >= monom[i + 1] for i in indices):
                    height = max(n * m for n, m in zip(weights, monom))

                    if height > _height:
                        _height, _monom, _coeff = height, monom, coeff

            if _height != -1:
                monom, coeff = _monom, _coeff
            else:
                break

            exponents = []
            for m1, m2 in zip(monom, monom[1:] + (0,)):
                exponents.append(m1 - m2)

            symmetric += ring.term_new(tuple(exponents), coeff)

            product = coeff
            for i, n in enumerate(exponents):
                product *= get_poly_power(i, n)
            f -= product

        mapping = list(zip(ring.gens, polys))

        return symmetric, f, mapping

    # TODO: following methods should point to polynomial
    # representation independent algorithm implementations.

    def half_gcdex(self, other):
        return self.ring.dmp_half_gcdex(self, other)

    def gcdex(self, other):
        return self.ring.dmp_gcdex(self, other)

    def resultant(self, other):
        return self.ring.dmp_resultant(self, other)

    def discriminant(self):
        return self.ring.dmp_discriminant(self)

    def decompose(self):
        if self.ring.is_univariate:
            return self.ring.dup_decompose(self)
        else:
            raise MultivariatePolynomialError("polynomial decomposition")

    def shift(self, a):
        if self.ring.is_univariate:
            return self.ring.dup_shift(self, a)
        else:
            raise MultivariatePolynomialError("shift: use shift_list instead")

    def shift_list(self, a):
        return self.ring.dmp_shift(self, a)

    def sturm(self):
        if self.ring.is_univariate:
            return self.ring.dup_sturm(self)
        else:
            raise MultivariatePolynomialError("sturm sequence")

    def gff_list(self):
        return self.ring.dmp_gff_list(self)

    def norm(self):
        return self.ring.dmp_norm(self)

    def sqf_norm(self):
        return self.ring.dmp_sqf_norm(self)

    def sqf_part(self):
        return self.ring.dmp_sqf_part(self)

    def sqf_list(self, all=False):
        return self.ring.dmp_sqf_list(self, all=all)

    def factor_list(self):
        return self.ring.dmp_factor_list(self)<|MERGE_RESOLUTION|>--- conflicted
+++ resolved
@@ -1191,24 +1191,6 @@
         """
         return self.new(self)
 
-<<<<<<< HEAD
-    def as_expr_dict(self) -> dict[tuple[int, ...], Expr]:
-        to_sympy = self.ring.domain.to_sympy
-        return {monom: to_sympy(coeff) for monom, coeff in self.iterterms()}
-=======
-    def as_expr(self, *symbols):
-        """Convert polynomial to SymPy expression."""
-        if not symbols:
-            symbols = self.ring.symbols
-        elif len(symbols) != self.ring.ngens:
-            raise ValueError(
-                f"Wrong number of symbols, expected {self.ring.ngens} "
-                f"got {len(symbols)}"
-            )
-
-        return expr_from_dict(self.as_expr_dict(), *symbols)
->>>>>>> 22b0cbc5
-
     def set_ring(self, new_ring: PolyRing[Es]) -> PolyElement[Es]:
         """Change the ring of this polynomial."""
         if self.ring == new_ring:
@@ -2455,7 +2437,7 @@
         else:
             return new_ring.from_dict(self, self.ring.domain)
 
-    def as_expr_dict(self):
+    def as_expr_dict(self) -> dict[tuple[int, ...], Expr]:
         # Can just use self.flint_poly.to_dict() in case of python-flint
         # Or this can just directly go into the baseclass as is since iterterms
         # will be implemented separately for pure python and flint versions anyways
