--- conflicted
+++ resolved
@@ -1532,7 +1532,6 @@
         (-x**4/4 + 9*x**2/2 - S(81)/2, x <= 3),
         (x**4/4 - 9*x**2/2, True))
 
-<<<<<<< HEAD
 
 @slow
 def test_issue_4311_slow():
@@ -1549,10 +1548,10 @@
     assert integrate(1/(1 + I*x**2), x) == -sqrt(I)*log(x - sqrt(I))/2 +\
         sqrt(I)*log(x + sqrt(I))/2
     assert integrate(exp(-I*x**2), x) == sqrt(pi)*erf(sqrt(I)*x)/(2*sqrt(I))
-=======
+
+
 def test_issue_14241():
     x = Symbol('x')
     n = Symbol('n', positive=True, integer=True)
     assert integrate(n * x ** (n - 1) / (x + 1), x) == \
-           n**2*x**n*lerchphi(x*exp_polar(I*pi), 1, n)*gamma(n)/gamma(n + 1)
->>>>>>> f216b9d1
+           n**2*x**n*lerchphi(x*exp_polar(I*pi), 1, n)*gamma(n)/gamma(n + 1)