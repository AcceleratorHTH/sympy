--- conflicted
+++ resolved
@@ -7,7 +7,6 @@
     LaplaceTransform, FourierTransform, SineTransform, CosineTransform,
     InverseLaplaceTransform, InverseFourierTransform,
     InverseSineTransform, InverseCosineTransform, IntegralTransformError)
-<<<<<<< HEAD
 from sympy.core.function import (Function, expand_mul)
 from sympy.core import EulerGamma
 from sympy.core.numbers import (I, Rational, oo, pi)
@@ -15,7 +14,7 @@
 from sympy.core.singleton import S
 from sympy.core.symbol import (Symbol, symbols)
 from sympy.functions.combinatorial.factorials import factorial
-from sympy.functions.elementary.complexes import (Abs, arg, periodic_argument, re, unpolarify)
+from sympy.functions.elementary.complexes import (Abs, arg, re, unpolarify)
 from sympy.functions.elementary.exponential import (exp, exp_polar, log)
 from sympy.functions.elementary.hyperbolic import (cosh, sinh)
 from sympy.functions.elementary.miscellaneous import sqrt
@@ -25,18 +24,9 @@
 from sympy.functions.special.error_functions import (erf, erfc, expint)
 from sympy.functions.special.gamma_functions import gamma
 from sympy.functions.special.hyper import meijerg
-from sympy.logic.boolalg import And
 from sympy.simplify.gammasimp import gammasimp
 from sympy.simplify.hyperexpand import hyperexpand
 from sympy.simplify.trigsimp import trigsimp
-=======
-from sympy import (
-    gamma, exp, oo, Heaviside, symbols, Symbol, re, factorial, pi, arg,
-    cos, S, Abs, sin, sqrt, I, log, tan, hyperexpand, meijerg,
-    EulerGamma, erf, erfc, besselj, bessely, besseli, besselk,
-    exp_polar, unpolarify, Function, expint, expand_mul, Rational,
-    gammasimp, trigsimp, atan, sinh, cosh, atan2, Ne)
->>>>>>> 42824339
 from sympy.testing.pytest import XFAIL, slow, skip, raises, warns_deprecated_sympy
 from sympy.matrices import Matrix, eye
 from sympy.abc import x, s, a, b, c, d
