<<<<<<< HEAD
from sympy.core import (Basic, Expr, S, C, Symbol, Wild, Add, sympify, diff,
                        oo, Tuple, Interval, Eq)

from sympy.core.symbol import Dummy
=======
from sympy.core.add import Add
from sympy.core.basic import Basic, C
>>>>>>> 173d61ab
from sympy.core.compatibility import is_sequence
from sympy.core.containers import Tuple
from sympy.core.expr import Expr
from sympy.core.function import diff
from sympy.core.numbers import oo
from sympy.core.sets import Interval
from sympy.core.singleton import S
from sympy.core.symbol import (Dummy, Symbol, Wild)
from sympy.core.sympify import sympify
from sympy.integrals.manualintegrate import manualintegrate
from sympy.integrals.trigonometry import trigintegrate
from sympy.integrals.deltafunctions import deltaintegrate
from sympy.integrals.rationaltools import ratint
from sympy.integrals.heurisch import heurisch, heurisch_wrapper
from sympy.integrals.meijerint import meijerint_definite, meijerint_indefinite
from sympy.utilities import xthreaded, flatten
from sympy.utilities.misc import filldedent
from sympy.polys import Poly, PolynomialError
from sympy.solvers.solvers import solve, posify
from sympy.functions import Piecewise, sqrt, sign
from sympy.geometry import Curve
from sympy.functions.elementary.piecewise import piecewise_fold
from sympy.series import limit


def _process_limits(*symbols):
    """Convert the symbols-related limits into proper limits,
    storing them as Tuple(symbol, lower, upper). The sign of
    the function is also returned when the upper limit is missing
    so (x, 1, None) becomes (x, None, 1) and the sign is changed.
    """
    limits = []
    sign = 1
    for V in symbols:
        if isinstance(V, Symbol):
            limits.append(Tuple(V))
            continue
        elif is_sequence(V, Tuple):
            V = sympify(flatten(V))
            if V[0].is_Symbol:
                newsymbol = V[0]
                if len(V) == 2 and isinstance(V[1], Interval):
                    V[1:] = [V[1].start, V[1].end]

                if len(V) == 3:
                    if V[1] is None and V[2] is not None:
                        nlim = [V[2]]
                    elif V[1] is not None and V[2] is None:
                        sign *= -1
                        nlim = [V[1]]
                    elif V[1] is None and V[2] is None:
                        nlim = []
                    else:
                        nlim = V[1:]
                    limits.append(Tuple(newsymbol, *nlim ))
                    continue
                elif len(V) == 1 or (len(V) == 2 and V[1] is None):
                    limits.append(Tuple(newsymbol))
                    continue
                elif len(V) == 2:
                    limits.append(Tuple(newsymbol, V[1]))
                    continue

        raise ValueError('Invalid limits given: %s' % str(symbols))

    return limits, sign


class Integral(Expr):
    """Represents unevaluated integral."""

    __slots__ = ['is_commutative']

    def __new__(cls, function, *symbols, **assumptions):
        """Create an unevaluated integral.

        Arguments are an integrand followed by one or more limits.

        If no limits are given and there is only one free symbol in the
        expression, that symbol will be used, otherwise an error will be
        raised.

        >>> from sympy import Integral
        >>> from sympy.abc import x, y
        >>> Integral(x)
        Integral(x, x)
        >>> Integral(y)
        Integral(y, y)

        When limits are provided, they are interpreted as follows (using
        ``x`` as though it were the variable of integration):

            (x,) or x - indefinite integral
            (x, a) - "evaluate at" integral
            (x, a, b) - definite integral

        Although the same integral will be obtained from an indefinite
        integral and an "evaluate at" integral when ``a == x``, they
        respond differently to substitution:

        >>> i = Integral(x, x)
        >>> at = Integral(x, (x, x))
        >>> i.doit() == at.doit()
        True
        >>> i.subs(x, 1)
        Integral(1, x)
        >>> at.subs(x, 1)
        Integral(x, (x, 1))

        The ``as_dummy`` method can be used to see which symbols cannot be
        targeted by subs: those with a preppended underscore cannot be
        changed with ``subs``. (Also, the integration variables themselves --
        the first element of a limit -- can never be changed by subs.)

        >>> i.as_dummy()
        Integral(x, x)
        >>> at.as_dummy()
        Integral(_x, (_x, x))

        """

        # Any embedded piecewise functions need to be brought out to the
        # top level so that integration can go into piecewise mode at the
        # earliest possible moment.
        function = piecewise_fold(sympify(function))

        if function is S.NaN:
            return S.NaN

        if symbols:
            limits, sign = _process_limits(*symbols)
        else:
            # no symbols provided -- let's compute full anti-derivative
            free = function.free_symbols
            if len(free) != 1:
                raise ValueError(
                    "specify variables of integration for %s" % function)
            limits, sign = [Tuple(s) for s in free], 1

        while isinstance(function, Integral):
            # denest the integrand
            limits = list(function.limits) + limits
            function = function.function

        obj = Expr.__new__(cls, **assumptions)
        arglist = [sign*function]
        arglist.extend(limits)
        obj._args = tuple(arglist)
        obj.is_commutative = function.is_commutative  # limits already checked

        return obj

    def __getnewargs__(self):
        return (self.function,) + tuple([tuple(xab) for xab in self.limits])

    @property
    def function(self):
        """Return the function to be integrated.

        Examples
        ========

        >>> from sympy import Integral
        >>> from sympy.abc import x
        >>> Integral(x**2, (x,)).function
        x**2

        See Also
        ========

        limits, variables, free_symbols
        """
        return self._args[0]

    @property
    def limits(self):
        """Return the limits of integration.

        Examples
        ========

        >>> from sympy import Integral
        >>> from sympy.abc import x, i
        >>> Integral(x**i, (i, 1, 3)).limits
        ((i, 1, 3),)

        See Also
        ========

        function, variables, free_symbols
        """
        return self._args[1:]

    @property
    def variables(self):
        """Return a list of the integration variables.

        Examples
        ========

        >>> from sympy import Integral
        >>> from sympy.abc import x, i
        >>> Integral(x**i, (i, 1, 3)).variables
        [i]

        See Also
        ========

        function, limits, free_symbols
        as_dummy : Replace integration variables with dummy ones
        transform : Perform mapping on the integration variable
        """
        return [l[0] for l in self.limits]

    @property
    def free_symbols(self):
        """
        This method returns the symbols that will exist when the
        integral is evaluated. This is useful if one is trying to
        determine whether an integral depends on a certain
        symbol or not.

        Examples
        ========

        >>> from sympy import Integral
        >>> from sympy.abc import x, y
        >>> Integral(x, (x, y, 1)).free_symbols
        set([y])

        See Also
        ========

        function, limits, variables
        """
        function, limits = self.function, self.limits
        if function.is_zero:
            return set()
        isyms = function.free_symbols
        for xab in limits:
            if len(xab) == 1:
                isyms.add(xab[0])
                continue
            # take out the target symbol
            if xab[0] in isyms:
                isyms.remove(xab[0])
            if len(xab) == 3 and xab[1] == xab[2]:
                # if two limits are the same the integral is 0
                # and there are no symbols
                return set()
            # add in the new symbols
            for i in xab[1:]:
                isyms.update(i.free_symbols)
        return isyms

    @property
    def is_zero(self):
        """Since Integral doesn't autosimplify it it useful to see if
        it would simplify to zero or not in a trivial manner, i.e. when
        the function is 0 or two limits of a definite integral are the same.

        This is a very naive and quick test, not intended to check for special
        patterns like Integral(sin(m*x)*cos(n*x), (x, 0, 2*pi)) == 0.

        Examples
        ========

        >>> from sympy import Integral
        >>> from sympy.abc import x, y, z
        >>> Integral(1, (x, 1, 1)).is_zero
        True
        >>> Integral(0, (x, y, z)).is_zero
        True
        >>> Integral(1, (x, 1, 2)).is_zero
        False

        See Also
        ========

        is_number
        """
        if (self.function.is_zero or
                any(len(xab) == 3 and xab[1] == xab[2] for xab in self.limits)):
            return True
        if not self.free_symbols and self.function.is_number:
            # the integrand is a number and the limits are numerical
            return False

    @property
    def is_number(self):
        """
        Return True if the Integral will result in a number, else False.

        Integrals are a special case since they contain symbols that can
        be replaced with numbers. Whether the integral can be done or not is
        another issue. But answering whether the final result is a number is
        not difficult.

        Examples
        ========

        >>> from sympy import Integral
        >>> from sympy.abc import x, y
        >>> Integral(x).is_number
        False
        >>> Integral(x, y).is_number
        False
        >>> Integral(x, (y, 1, x)).is_number
        False
        >>> Integral(x, (y, 1, 2)).is_number
        False
        >>> Integral(x, (y, 1, 1)).is_number
        True
        >>> Integral(x, (x, 1, 2)).is_number
        True
        >>> Integral(x*y, (x, 1, 2), (y, 1, 3)).is_number
        True
        >>> Integral(1, x, (x, 1, 2)).is_number
        True

        See Also
        ========

        is_zero
        """

        integrand, limits = self.function, self.limits
        isyms = integrand.atoms(Symbol)
        for xab in limits:
            if len(xab) == 1:
                isyms.add(xab[0])
                continue  # it may be removed later
            elif len(xab) == 3 and xab[1] == xab[2]:  # XXX naive equality test
                return True  # integral collapsed
            if xab[0] in isyms:
                # take it out of the symbols since it will be replace
                # with whatever the limits of the integral are
                isyms.remove(xab[0])
            # add in the new symbols
            for i in xab[1:]:
                isyms.update(i.free_symbols)
        # if there are no surviving symbols then the result is a number
        return len(isyms) == 0

    def as_dummy(self):
        """
        Replace instances of the integration variables with their dummy
        counterparts to make clear what are dummy variables and what
        are real-world symbols in an Integral.

        >>> from sympy import Integral
        >>> from sympy.abc import x, y
        >>> Integral(x, (x, x, y), (y, x, y)).as_dummy()
        Integral(_x, (_x, x, _y), (_y, x, y))

        The "integral at" limit that has a length of 1 is not treated as
        though the integration symbol is a dummy, but the explicit form
        of length 2 does treat the integration variable as a dummy.

        >>> Integral(x, x).as_dummy()
        Integral(x, x)
        >>> Integral(x, (x, x)).as_dummy()
        Integral(_x, (_x, x))

        If there were no dummies in the original expression, then the
        output of this function will show which symbols cannot be
        changed by subs(), those with an underscore prefix.

        See Also
        ========

        variables : Lists the integration variables
        transform : Perform mapping on the integration variable
        """
        reps = {}
        f = self.function
        limits = list(self.limits)
        for i in xrange(-1, -len(limits) - 1, -1):
            xab = list(limits[i])
            if len(xab) == 1:
                continue
            x = xab[0]
            xab[0] = x.as_dummy()
            for j in range(1, len(xab)):
                xab[j] = xab[j].subs(reps)
            reps[x] = xab[0]
            limits[i] = xab
        f = f.subs(reps)
        return self.func(f, *limits)

    def transform(self, x, u, inverse=False):
        r"""
        Performs a change of variables from `x` to `u` using the relationship
        given by `x` and `u` which will define the transformations `f` and `F`
        (which are inverses of each other) as follows:

        1) If `x` is a Symbol (which is a variable of integration) then `u`
           will be interpreted as some function, f(u), with inverse F(u).
           This, in effect, just makes the substitution of x with f(x).

        2) If `u` is a Symbol then `x` will be interpreted as some function,
           F(x), with inverse f(u). This is commonly referred to as
           u-substitution.

        The `inverse` option will reverse `x` and `u`. It is a deprecated option
        since `x` and `u` can just be passed in reverse order.

        Once f and F have been identified, the transformation is made as
        follows:

        .. math:: \int_a^b x \mathrm{d}x \rightarrow \int_{F(a)}^{F(b)} f(x)
                  \frac{\mathrm{d}}{\mathrm{d}x}

        where `F(x)` is the inverse of `f(x)` and the limits and integrand have
        been corrected so as to retain the same value after integration.

        Notes
        =====

        The mappings, F(x) or f(u), must lead to a unique integral. Linear
        or rational linear expression, `2*x`, `1/x` and `sqrt(x)`, will
        always work; quadratic expressions like `x**2 - 1` are acceptable
        as long as the resulting integrand does not depend on the sign of
        the solutions (see examples).

        The integral will be returned unchanged if `x` is not a variable of
        integration.

        `x` must be (or contain) only one of of the integration variables. If
        `u` has more than one free symbol then it should be sent as a tuple
        (`u`, `uvar`) where `uvar` identifies which variable is replacing
        the integration variable.
        XXX can it contain another integration variable?

        Examples
        ========

        >>> from sympy.abc import a, b, c, d, x, u, y
        >>> from sympy import Integral, S, cos, sqrt

        >>> i = Integral(x*cos(x**2 - 1), (x, 0, 1))

        transform can change the variable of integration

        >>> i.transform(x, u)
        Integral(u*cos(u**2 - 1), (u, 0, 1))

        transform can perform u-substitution as long as a unique
        integrand is obtained:

        >>> i.transform(x**2 - 1, u)
        Integral(cos(u)/2, (u, -1, 0))

        This attempt fails because x = +/-sqrt(u + 1) and the
        sign does not cancel out of the integrand:

        >>> Integral(cos(x**2 - 1), (x, 0, 1)).transform(x**2 - 1, u)
        Traceback (most recent call last):
        ...
        ValueError:
        The mapping between F(x) and f(u) did not give a unique integrand.

        transform can do a substitution. Here, the previous
        result is transformed back into the original expression
        using "u-substitution":

        >>> ui = _
        >>> _.transform(sqrt(u + 1), x) == i
        True

        We can accomplish the same with a regular substitution:

        >>> ui.transform(u, x**2 - 1) == i
        True

        If the `x` does not contain a symbol of integration then
        the integral will be returned unchanged. Integral `i` does
        not have an integration variable `a` so no change is made:

        >>> i.transform(a, x) == i
        True

        When `u` has more than one free symbol the symbol that is
        replacing `x` must be identified by passing `u` as a tuple:

        >>> Integral(x, (x, 0, 1)).transform(x, (u + a, u))
        Integral(a + u, (u, -a, -a + 1))
        >>> Integral(x, (x, 0, 1)).transform(x, (u + a, a))
        Integral(a + u, (a, -u, -u + 1))

        See Also
        ========

        variables : Lists the integration variables
        as_dummy : Replace integration variables with dummy ones
        """

        if inverse:
            # when this is removed, update the docstring
            from sympy.utilities.exceptions import SymPyDeprecationWarning
            SymPyDeprecationWarning(
                feature="transform(x, f(x), inverse=True)",
                useinstead="transform(f(x), x)",
                issue=3380, deprecated_since_version="0.7.2",
            ).warn()
            # in the old style x and u contained the same variable so
            # don't worry about using the old-style feature with the
            # new style input...but it will still work:
            # i.transform(x, u).transform(x, u, inverse=True) -> i
            x, u = u, x

        d = Dummy('d')

        xfree = x.free_symbols.intersection(self.variables)
        if len(xfree) > 1:
            raise ValueError(
                'F(x) can only contain one of: %s' % self.variables)
        xvar = xfree.pop() if xfree else d

        if xvar not in self.variables:
            return self

        u = sympify(u)
        if isinstance(u, Expr):
            ufree = u.free_symbols
            if len(ufree) != 1:
                raise ValueError(filldedent('''
                When f(u) has more than one free symbol, the one replacing x
                must be identified: pass f(u) as (f(u), u)'''))
            uvar = ufree.pop()
        else:
            u, uvar = u
            if uvar not in u.free_symbols:
                raise ValueError(filldedent('''
                Expecting a tuple (expr, symbol) where symbol identified
                a free symbol in expr, but symbol is not in expr's free
                symbols.'''))
            if not isinstance(uvar, Symbol):
                raise ValueError(filldedent('''
                Expecting a tuple (expr, symbol) but didn't get
                a symbol; got %s''' % uvar))

        if x.is_Symbol and u.is_Symbol:
            return self.xreplace({x: u})

        if not x.is_Symbol and not u.is_Symbol:
            raise ValueError('either x or u must be a symbol')

        if uvar == xvar:
            return self.transform(x, u.subs(uvar, d)).xreplace({d: uvar})

        if uvar in self.limits:
            raise ValueError(filldedent('''
            u must contain the same variable as in x
            or a variable that is not already an integration variable'''))

        if not x.is_Symbol:
            F = [x.subs(xvar, d)]
            soln = solve(u - x, xvar, check=False)
            if not soln:
                raise ValueError('no solution for solve(F(x) - f(u), x)')
            f = [fi.subs(uvar, d) for fi in soln]
        else:
            f = [u.subs(uvar, d)]
            pdiff, reps = posify(u - x)
            puvar = uvar.subs([(v, k) for k, v in reps.iteritems()])
            soln = [s.subs(reps) for s in solve(pdiff, puvar)]
            if not soln:
                raise ValueError('no solution for solve(F(x) - f(u), u)')
            F = [fi.subs(xvar, d) for fi in soln]

        newfuncs = set([(self.function.subs(xvar, fi)*fi.diff(d)
                        ).subs(d, uvar) for fi in f])
        if len(newfuncs) > 1:
            raise ValueError(filldedent('''
            The mapping between F(x) and f(u) did not give
            a unique integrand.'''))
        newfunc = newfuncs.pop()

        def _calc_limit_1(F, a, b):
            """
            replace d with a, using subs if possible, otherwise limit
            where sign of b is considered
            """
            wok = F.subs(d, a)
            if wok is S.NaN or wok.is_bounded is False and a.is_bounded:
                return limit(sign(b)*F, d, a)
            return wok

        def _calc_limit(a, b):
            """
            replace d with a, using subs if possible, otherwise limit
            where sign of b is considered
            """
            avals = list(set([_calc_limit_1(Fi, a, b) for Fi in F]))
            if len(avals) > 1:
                raise ValueError(filldedent('''
                The mapping between F(x) and f(u) did not
                give a unique limit.'''))
            return avals[0]

        newlimits = []
        for xab in self.limits:
            sym = xab[0]
            if sym == xvar:
                if len(xab) == 3:
                    a, b = xab[1:]
                    a, b = _calc_limit(a, b), _calc_limit(b, a)
                    if a > b:
                        a, b = b, a
                        newfunc = -newfunc
                    newlimits.append((uvar, a, b))
                elif len(xab) == 2:
                    a = _calc_limit(xab[1], 1)
                    newlimits.append((uvar, a))
                else:
                    newlimits.append(uvar)
            else:
                newlimits.append(xab)

        return self.func(newfunc, *newlimits)

    def doit(self, **hints):
        """
        Perform the integration using any hints given.

        Examples
        ========

        >>> from sympy import Integral
        >>> from sympy.abc import x, i
        >>> Integral(x**i, (i, 1, 3)).doit()
        Piecewise((2, x == 1), (x**3/log(x) - x/log(x), True))

        See Also
        ========

        sympy.integrals.trigonometry.trigintegrate
        sympy.integrals.risch.heurisch
        sympy.integrals.rationaltools.ratint
        as_sum : Approximate the integral using a sum
        """
        if not hints.get('integrals', True):
            return self

        deep = hints.get('deep', True)
        meijerg = hints.get('meijerg', None)
        conds = hints.get('conds', 'piecewise')
        risch = hints.get('risch', None)

        if conds not in ['separate', 'piecewise', 'none']:
            raise ValueError('conds must be one of "separate", "piecewise", '
                             '"none", got: %s' % conds)

        if risch and any(len(xab) > 1 for xab in self.limits):
            raise ValueError('risch=True is only allowed for indefinite integrals.')

        # check for the trivial case of equal upper and lower limits
        if self.is_zero:
            return S.Zero

        # now compute and check the function
        function = self.function
        if deep:
            function = function.doit(**hints)

        if function.is_zero:
            return S.Zero

        # There is no trivial answer, so continue

        undone_limits = []
        # ulj = free symbols of any undone limits' upper and lower limits
        ulj = set()
        for xab in self.limits:
            # compute uli, the free symbols in the
            # Upper and Lower limits of limit I
            if len(xab) == 1:
                uli = set(xab[:1])
            elif len(xab) == 2:
                uli = xab[1].free_symbols
            elif len(xab) == 3:
                uli = xab[1].free_symbols.union(xab[2].free_symbols)
            # this integral can be done as long as there is no blocking
            # limit that has been undone. An undone limit is blocking if
            # it contains an integration variable that is in this limit's
            # upper or lower free symbols or vice versa
            if xab[0] in ulj or any(v[0] in uli for v in undone_limits):
                undone_limits.append(xab)
                ulj.update(uli)
                continue

            # There are a number of tradeoffs in using the meijer g method.
            # It can sometimes be a lot faster than other methods, and
            # sometimes slower. And there are certain types of integrals for
            # which it is more likely to work than others.
            # These heuristics are incorporated in deciding what integration
            # methods to try, in what order.
            # See the integrate() docstring for details.
            def try_meijerg(function, xab):
                ret = None
                if len(xab) == 3 and meijerg is not False:
                    x, a, b = xab
                    try:
                        res = meijerint_definite(function, x, a, b)
                    except NotImplementedError:
                        from sympy.integrals.meijerint import _debug
                        _debug('NotImplementedError from meijerint_definite')
                        res = None
                    if res is not None:
                        f, cond = res
                        if conds == 'piecewise':
                            ret = Piecewise((f, cond),
                                          (Integral(function, (x, a, b)), True))
                        elif conds == 'separate':
                            if len(self.limits) != 1:
                                raise ValueError('conds=separate not supported in '
                                                 'multiple integrals')
                            ret = f, cond
                        else:
                            ret = f
                return ret

            meijerg1 = meijerg
            if len(xab) == 3 and xab[1].is_real and xab[2].is_real \
                and not function.is_Poly and \
                    (xab[1].has(oo, -oo) or xab[2].has(oo, -oo)):
                ret = try_meijerg(function, xab)
                if ret is not None:
                    function = ret
                    continue
                else:
                    meijerg1 = False

            # If the special meijerg code did not succeed finding a definite
            # integral, then the code using meijerint_indefinite will not either
            # (it might find an antiderivative, but the answer is likely to be
            #  nonsensical).
            # Thus if we are requested to only use meijer g-function methods,
            # we give up at this stage. Otherwise we just disable g-function
            # methods.
            if meijerg1 is False and meijerg is True:
                antideriv = None
            else:
                antideriv = self._eval_integral(function, xab[0], meijerg=meijerg1, risch=risch, conds=conds)
                if antideriv is None and meijerg1 is True:
                    ret = try_meijerg(function, xab)
                    if ret is not None:
                        function = ret
                        continue

            if antideriv is None:
                undone_limits.append(xab)
            else:
                if len(xab) == 1:
                    function = antideriv
                else:
                    if len(xab) == 3:
                        x, a, b = xab
                    if len(xab) == 2:
                        x, b = xab
                        a = None

                    if deep:
                        if isinstance(a, Basic):
                            a = a.doit(**hints)
                        if isinstance(b, Basic):
                            b = b.doit(**hints)

                    if antideriv.is_Poly:
                        gens = list(antideriv.gens)
                        gens.remove(x)

                        antideriv = antideriv.as_expr()

                        function = antideriv._eval_interval(x, a, b)
                        function = Poly(function, *gens)
                    else:
                        try:
                            function = antideriv._eval_interval(x, a, b)
                        except NotImplementedError:
                            # This can happen if _eval_interval depends in a
                            # complicated way on limits that cannot be computed
                            undone_limits.append(xab)

        if undone_limits:
            return self.func(*([function] + undone_limits))
        return function

    def _eval_adjoint(self):
        if all(map(lambda x: x.is_real, flatten(self.limits))):
            return self.func(self.function.adjoint(), *self.limits)
        return None

    def _eval_conjugate(self):
        if all(map(lambda x: x.is_real, flatten(self.limits))):
            return self.func(self.function.conjugate(), *self.limits)
        return None

    def _eval_derivative(self, sym):
        """Evaluate the derivative of the current Integral object by
        differentiating under the integral sign [1], using the Fundamental
        Theorem of Calculus [2] when possible.

        Whenever an Integral is encountered that is equivalent to zero or
        has an integrand that is independent of the variable of integration
        those integrals are performed. All others are returned as Integral
        instances which can be resolved with doit() (provided they are integrable).

        References:
           [1] http://en.wikipedia.org/wiki/Differentiation_under_the_integral_sign
           [2] http://en.wikipedia.org/wiki/Fundamental_theorem_of_calculus

        Examples
        ========

        >>> from sympy import Integral
        >>> from sympy.abc import x, y
        >>> i = Integral(x + y, y, (y, 1, x))
        >>> i.diff(x)
        Integral(x + y, (y, x)) + Integral(1, y, (y, 1, x))
        >>> i.doit().diff(x) == i.diff(x).doit()
        True
        >>> i.diff(y)
        0

        The previous must be true since there is no y in the evaluated integral:
        >>> i.free_symbols
        set([x])
        >>> i.doit()
        2*x**3/3 - x/2 - 1/6

        """

        # differentiate under the integral sign; we do not
        # check for regularity conditions (TODO), see issue 1116

        # get limits and the function
        f, limits = self.function, list(self.limits)

        # the order matters if variables of integration appear in the limits
        # so work our way in from the outside to the inside.
        limit = limits.pop(-1)
        if len(limit) == 3:
            x, a, b = limit
        elif len(limit) == 2:
            x, b = limit
            a = None
        else:
            a = b = None
            x = limit[0]

        if limits:  # f is the argument to an integral
            f = self.func(f, *tuple(limits))

        # assemble the pieces
        def _do(f, ab):
            dab_dsym = diff(ab, sym)
            if not dab_dsym:
                return S.Zero
            if isinstance(f, Integral):
                limits = [(x, x) if (len(l) == 1 and l[0] == x) else l
                          for l in f.limits]
                f = self.func(f.function, *limits)
            return f.subs(x, ab)*dab_dsym
        rv = 0
        if b is not None:
            rv += _do(f, b)
        if a is not None:
            rv -= _do(f, a)
        if len(limit) == 1 and sym == x:
            # the dummy variable *is* also the real-world variable
            arg = f
            rv += arg
        else:
            # the dummy variable might match sym but it's
            # only a dummy and the actual variable is determined
            # by the limits, so mask off the variable of integration
            # while differentiating
            u = Dummy('u')
            arg = f.subs(x, u).diff(sym).subs(u, x)
            rv += self.func(arg, Tuple(x, a, b))
        return rv

    def _eval_integral(self, f, x, meijerg=None, risch=None, conds='piecewise'):
        """
        Calculate the anti-derivative to the function f(x).

        The following algorithms are applied (roughly in this order):

        1. Simple heuristics (based on pattern matching and integral table):

           - most frequently used functions (e.g. polynomials, products of trig functions)

        2. Integration of rational functions:

           - A complete algorithm for integrating rational functions is
             implemented (the Lazard-Rioboo-Trager algorithm).  The algorithm
             also uses the partial fraction decomposition algorithm
             implemented in apart() as a preprocessor to make this process
             faster.  Note that the integral of a rational function is always
             elementary, but in general, it may include a RootSum.

        3. Full Risch algorithm:

           - The Risch algorithm is a complete decision
             procedure for integrating elementary functions, which means that
             given any elementary function, it will either compute an
             elementary antiderivative, or else prove that none exists.
             Currently, part of transcendental case is implemented, meaning
             elementary integrals containing exponentials, logarithms, and
             (soon!) trigonometric functions can be computed.  The algebraic
             case, e.g., functions containing roots, is much more difficult
             and is not implemented yet.

           - If the routine fails (because the integrand is not elementary, or
             because a case is not implemented yet), it continues on to the
             next algorithms below.  If the routine proves that the integrals
             is nonelementary, it still moves on to the algorithms below,
             because we might be able to find a closed-form solution in terms
             of special functions.  If risch=True, however, it will stop here.

        4. The Meijer G-Function algorithm:

           - This algorithm works by first rewriting the integrand in terms of
             very general Meijer G-Function (meijerg in SymPy), integrating
             it, and then rewriting the result back, if possible.  This
             algorithm is particularly powerful for definite integrals (which
             is actually part of a different method of Integral), since it can
             compute closed-form solutions of definite integrals even when no
             closed-form indefinite integral exists.  But it also is capable
             of computing many indefinite integrals as well.

           - Another advantage of this method is that it can use some results
             about the Meijer G-Function to give a result in terms of a
             Piecewise expression, which allows to express conditionally
             convergent integrals.

           - Setting meijerg=True will cause integrate() to use only this
             method.

        5. The Heuristic Risch algorithm:

           - This is a heuristic version of the Risch algorithm, meaning that
             it is not deterministic.  This is tried as a last resort because
             it can be very slow.  It is still used because not enough of the
             full Risch algorithm is implemented, so that there are still some
             integrals that can only be computed using this method.  The goal
             is to implement enough of the Risch and Meijer G methods so that
             this can be deleted.

        """
        from sympy.integrals.risch import risch_integrate

        if risch:
            try:
                return risch_integrate(f, x, conds=conds)
            except NotImplementedError:
                return None

        # if it is a poly(x) then let the polynomial integrate itself (fast)
        #
        # It is important to make this check first, otherwise the other code
        # will return a sympy expression instead of a Polynomial.
        #
        # see Polynomial for details.
        if isinstance(f, Poly) and not meijerg:
            return f.integrate(x)

        # Piecewise antiderivatives need to call special integrate.
        if f.func is Piecewise:
            return f._eval_integral(x)

        # let's cut it short if `f` does not depend on `x`
        if not f.has(x):
            return f*x

        # try to convert to poly(x) and then integrate if successful (fast)
        poly = f.as_poly(x)

        if poly is not None and not meijerg:
            return poly.integrate().as_expr()

        if risch is not False:
            try:
                result, i = risch_integrate(f, x, separate_integral=True, conds=conds)
            except NotImplementedError:
                pass
            else:
                if i:
                    # There was a nonelementary integral. Try integrating it.
                    return result + i.doit(risch=False)
                else:
                    return result

        # since Integral(f=g1+g2+...) == Integral(g1) + Integral(g2) + ...
        # we are going to handle Add terms separately,
        # if `f` is not Add -- we only have one term

        # Note that in general, this is a bad idea, because Integral(g1) +
        # Integral(g2) might not be computable, even if Integral(g1 + g2) is.
        # For example, Integral(x**x + x**x*log(x)).  But many heuristics only
        # work term-wise.  So we compute this step last, after trying
        # risch_integrate.  We also try risch_integrate again in this loop,
        # because maybe the integral is a sum of an elementary part and a
        # nonelementary part (like erf(x) + exp(x)).  risch_integrate() is
        # quite fast, so this is acceptable.
        parts = []
        args = Add.make_args(f)
        for g in args:
            coeff, g = g.as_independent(x)

            # g(x) = const
            if g is S.One and not meijerg:
                parts.append(coeff*x)
                continue

            # g(x) = expr + O(x**n)
            order_term = g.getO()

            if order_term is not None:
                h = self._eval_integral(g.removeO(), x)

                if h is not None:
                    h_order_expr = self._eval_integral(order_term.expr, x)

                    if h_order_expr is not None:
                        h_order_term = order_term.func(
                            h_order_expr, *order_term.variables)
                        parts.append(coeff*(h + h_order_term))
                        continue

                # NOTE: if there is O(x**n) and we fail to integrate then there is
                # no point in trying other methods because they will fail anyway.
                return None

            #               c
            # g(x) = (a*x+b)
            if g.is_Pow and not g.exp.has(x) and not meijerg:
                a = Wild('a', exclude=[x])
                b = Wild('b', exclude=[x])

                M = g.base.match(a*x + b)

                if M is not None:
                    if g.exp == -1:
                        h = C.log(g.base)
                    elif conds != 'piecewise':
                        h = g.base**(g.exp + 1) / (g.exp + 1)
                    else:
                        h1 = C.log(g.base)
                        h2 = g.base**(g.exp + 1) / (g.exp + 1)
                        h = Piecewise((h1, Eq(g.exp, -1)), (h2, True))

                    parts.append(coeff * h / M[a])
                    continue

            #        poly(x)
            # g(x) = -------
            #        poly(x)
            if g.is_rational_function(x) and not meijerg:
                parts.append(coeff * ratint(g, x))
                continue

            if not meijerg:
                # g(x) = Mul(trig)
                h = trigintegrate(g, x, conds=conds)
                if h is not None:
                    parts.append(coeff * h)
                    continue

                # g(x) has at least a DiracDelta term
                h = deltaintegrate(g, x)
                if h is not None:
                    parts.append(coeff * h)
                    continue

                # Try risch again.
                if risch is not False:
                    try:
                        h, i = risch_integrate(g, x, separate_integral=True, conds=conds)
                    except NotImplementedError:
                        h = None
                    else:
                        if i:
                            h = h + i.doit(risch=False)

                        parts.append(coeff*h)
                        continue

                # fall back to heurisch
                try:
                    if conds == 'piecewise':
                        h = heurisch_wrapper(g, x, hints=[])
                    else:
                        h = heurisch(g, x, hints=[])
                except PolynomialError:
                    # XXX: this exception means there is a bug in the
                    # implementation of heuristic Risch integration
                    # algorithm.
                    h = None
            else:
                h = None

            if meijerg is not False and h is None:
                # rewrite using G functions
                try:
                    h = meijerint_indefinite(g, x)
                except NotImplementedError:
                    from sympy.integrals.meijerint import _debug
                    _debug('NotImplementedError from meijerint_definite')
                    res = None
                if h is not None:
                    parts.append(coeff * h)
                    continue

            if h is None:
                try:
                    manual = manualintegrate(g, x)
                    if manual is not None and manual.func != Integral:
                        if manual.has(Integral):
                            # try to have other algorithms do the integrals
                            # manualintegrate can't handle
                            manual = manual.func(*[
                                arg.doit() if arg.has(Integral) else arg
                                for arg in manual.args
                            ]).expand(multinomial=False,
                                      log=False,
                                      power_exp=False,
                                      power_base=False)
                        if not manual.has(Integral):
                            parts.append(coeff * manual)
                            continue
                except (ValueError, PolynomialError):
                    # can't handle some SymPy expressions
                    pass

            # if we failed maybe it was because we had
            # a product that could have been expanded,
            # so let's try an expansion of the whole
            # thing before giving up; we don't try this
            # out the outset because there are things
            # that cannot be solved unless they are
            # NOT expanded e.g., x**x*(1+log(x)). There
            # should probably be a checker somewhere in this
            # routine to look for such cases and try to do
            # collection on the expressions if they are already
            # in an expanded form
            if not h and len(args) == 1:
                f = f.expand(mul=True, deep=False)
                if f.is_Add:
                    # Note: risch will be identical on the expanded
                    # expression, but maybe it will be able to pick out parts,
                    # like x*(exp(x) + erf(x)).
                    return self._eval_integral(f, x, meijerg=meijerg, risch=risch, conds=conds)

            if h is not None:
                parts.append(coeff * h)
            else:
                return None

        return Add(*parts)

    def _eval_lseries(self, x):
        for term in self.function.lseries(x):
            yield integrate(term, *self.limits)

    def _eval_nseries(self, x, n, logx):
        terms, order = self.function.nseries(
            x, n=n, logx=logx).as_coeff_add(C.Order)
        return integrate(terms, *self.limits) + Add(*order)*x

    def _eval_subs(self, old, new):
        """
        Substitute old with new in the integrand and the limits, but don't
        change anything that is (or corresponds to) a dummy variable of
        integration.

        The normal substitution semantics -- traversing all arguments looking
        for matching patterns -- should not be applied to the Integrals since
        changing the integration variables should also entail a change in the
        integration limits (which should be done with the transform method). So
        this method just makes changes in the integrand and the limits.

        Not all instances of a given variable are conceptually the same: the
        first argument of the limit tuple with length greater than 1 and any
        corresponding variable in the integrand are dummy variables while
        every other symbol is a symbol that will be unchanged when the integral
        is evaluated. For example, the dummy variables for ``i`` can be seen
        as symbols with a preppended underscore:

        >>> from sympy import Integral
        >>> from sympy.abc import a, b, c, x, y
        >>> i = Integral(a + x, (a, a, b))
        >>> i.as_dummy()
        Integral(_a + x, (_a, a, b))

        If you want to change the lower limit to 1 there is no reason to
        prohibit this since it is not conceptually related to the integration
        variable, _a. Nor is there reason to disallow changing the b to 1.

        If a second limit were added, however, as in:

        >>> i = Integral(x + a, (a, a, b), (b, 1, 2))

        the dummy variables become:

        >>> i.as_dummy()
        Integral(_a + x, (_a, a, _b), (_b, 1, 2))

        Note that the ``b`` of the first limit is now a dummy variable since
        ``b`` is a dummy variable in the second limit.

        The "evaluate at" form of an integral allows some flexibility in how
        the integral will be treated by subs: if there is no second argument,
        none of the symbols matching the integration symbol are considered to
        be dummy variables, but if an explicit expression is given for a limit
        then the usual interpretation of the integration symbol as a dummy
        symbol applies:

        >>> Integral(x).as_dummy() # implicit integration wrt x
        Integral(x, x)
        >>> Integral(x, x).as_dummy()
        Integral(x, x)
        >>> _.subs(x, 1)
        Integral(1, x)
        >>> i = Integral(x, (x, x))
        >>> i.as_dummy()
        Integral(_x, (_x, x))
        >>> i.subs(x, 1)
        Integral(x, (x, 1))

        Summary: no variable of the integrand or limit can be the target of
        substitution if it appears as a variable of integration in a limit
        positioned to the right of it. The only exception is for a variable
        that defines an indefinite integral limit (a single symbol): that
        symbol *can* be replaced in the integrand.

        >>> i = Integral(a + x, (a, a, 3), (b, x, c))
        >>> i.free_symbols # only these can be changed
        set([a, c, x])
        >>> i.subs(a, c) # note that the variable of integration is unchanged
        Integral(a + x, (a, c, 3), (b, x, c))
        >>> i.subs(a + x, b) == i # there is no x + a, only x + <a>
        True
        >>> i.subs(x, y - c)
        Integral(a - c + y, (a, a, 3), (b, -c + y, c))
        """
        func, limits = self.function, self.limits
        old_atoms = old.free_symbols
        limits = list(limits)

        dummies = set()
        for i in xrange(-1, -len(limits) - 1, -1):
            xab = limits[i]
            if len(xab) == 1:
                continue
            if not dummies.intersection(old_atoms):
                limits[i] = Tuple(xab[0],
                                  *[l._subs(old, new) for l in xab[1:]])
            dummies.add(xab[0])
        if not dummies.intersection(old_atoms):
            func = func.subs(old, new)
        return self.func(func, *limits)

    def _eval_transpose(self):
        if all(map(lambda x: x.is_real, flatten(self.limits))):
            return self.func(self.function.transpose(), *self.limits)
        return None

    def as_sum(self, n, method="midpoint"):
        """
        Approximates the definite integral by a sum.

        method ... one of: left, right, midpoint, trapezoid

        These are all basically the rectangle method [1], the only difference
        is where the function value is taken in each interval to define the
        rectangle.

        [1] http://en.wikipedia.org/wiki/Rectangle_method

        Examples
        ========

        >>> from sympy import sin, sqrt
        >>> from sympy.abc import x
        >>> from sympy.integrals import Integral
        >>> e = Integral(sin(x), (x, 3, 7))
        >>> e
        Integral(sin(x), (x, 3, 7))

        For demonstration purposes, this interval will only be split into 2
        regions, bounded by [3, 5] and [5, 7].

        The left-hand rule uses function evaluations at the left of each
        interval:

        >>> e.as_sum(2, 'left')
        2*sin(5) + 2*sin(3)

        The midpoint rule uses evaluations at the center of each interval:

        >>> e.as_sum(2, 'midpoint')
        2*sin(4) + 2*sin(6)

        The right-hand rule uses function evaluations at the right of each
        interval:

        >>> e.as_sum(2, 'right')
        2*sin(5) + 2*sin(7)

        The trapezoid rule uses function evaluations on both sides of the
        intervals. This is equivalent to taking the average of the left and
        right hand rule results:

        >>> e.as_sum(2, 'trapezoid')
        2*sin(5) + sin(3) + sin(7)
        >>> (e.as_sum(2, 'left') + e.as_sum(2, 'right'))/2 == _
        True

        All but the trapexoid method may be used when dealing with a function
        with a discontinuity. Here, the discontinuity at x = 0 can be avoided
        by using the midpoint or right-hand method:

        >>> e = Integral(1/sqrt(x), (x, 0, 1))
        >>> e.as_sum(5).n(4)
        1.730
        >>> e.as_sum(10).n(4)
        1.809
        >>> e.doit().n(4)  # the actual value is 2
        2.000

        The left- or trapezoid method will encounter the discontinuity and
        return oo:

        >>> e.as_sum(5, 'left')
        oo
        >>> e.as_sum(5, 'trapezoid')
        oo

        See Also
        ========

        Integral.doit : Perform the integration using any hints
        """

        limits = self.limits
        if len(limits) > 1:
            raise NotImplementedError(
                "Multidimensional midpoint rule not implemented yet")
        else:
            limit = limits[0]
            if len(limit) != 3:
                raise ValueError("Expecting a definite integral.")
        if n <= 0:
            raise ValueError("n must be > 0")
        if n == oo:
            raise NotImplementedError("Infinite summation not yet implemented")
        sym, lower_limit, upper_limit = limit
        dx = (upper_limit - lower_limit)/n

        if method == 'trapezoid':
            l = self.function.subs(sym, lower_limit)
            r = self.function.subs(sym, upper_limit)
            result = (l + r)/2
            for i in range(1, n):
                x = lower_limit + i*dx
                result += self.function.subs(sym, x)
            return result*dx
        elif method not in ('left', 'right', 'midpoint'):
            raise NotImplementedError("Unknown method %s" % method)

        result = 0
        for i in range(n):
            if method == "midpoint":
                xi = lower_limit + i*dx + dx/2
            elif method == "left":
                xi = lower_limit + i*dx
            elif method == "right":
                xi = lower_limit + i*dx + dx
            result += self.function.subs(sym, xi)
        return result*dx


@xthreaded
def integrate(*args, **kwargs):
    """integrate(f, var, ...)

    Compute definite or indefinite integral of one or more variables
    using Risch-Norman algorithm and table lookup. This procedure is
    able to handle elementary algebraic and transcendental functions
    and also a huge class of special functions, including Airy,
    Bessel, Whittaker and Lambert.

    var can be:

    - a symbol                   -- indefinite integration
    - a tuple (symbol, a)        -- indefinite integration with result
                                    given with `a` replacing `symbol`
    - a tuple (symbol, a, b)     -- definite integration

    Several variables can be specified, in which case the result is
    multiple integration. (If var is omitted and the integrand is
    univariate, the indefinite integral in that variable will be performed.)

    Indefinite integrals are returned without terms that are independent
    of the integration variables. (see examples)

    Definite improper integrals often entail delicate convergence
    conditions. Pass conds='piecewise', 'separate' or 'none' to have
    these returned, respectively, as a Piecewise function, as a separate
    result (i.e. result will be a tuple), or not at all (default is
    'piecewise').

    **Strategy**

    SymPy uses various approaches to definite integration. One method is to
    find an antiderivative for the integrand, and then use the fundamental
    theorem of calculus. Various functions are implemented to integrate
    polynomial, rational and trigonometric functions, and integrands
    containing DiracDelta terms.

    SymPy also implements the part of the Risch algorithm, which is a decision
    procedure for integrating elementary functions, i.e., the algorithm can
    either find an elementary antiderivative, or prove that one does not
    exist.  There is also a (very successful, albeit somewhat slow) general
    implementation of the heuristic Risch algorithm.  This algorithm will
    eventually be phased out as more of the full Risch algorithm is
    implemented. See the docstring of Integral._eval_integral() for more
    details on computing the antiderivative using algebraic methods.

    The option risch=True can be used to use only the (full) Risch algorithm.
    This is useful if you want to know if an elementary function has an
    elementary antiderivative.  If the indefinite Integral returned by this
    function is an instance of NonElementaryIntegral, that means that the
    Risch algorithm has proven that integral to be non-elementary.  Note that
    by default, additional methods (such as the Meijer G method outlined
    below) are tried on these integrals, as they may be expressible in terms
    of special functions, so if you only care about elementary answers, use
    risch=True.  Also note that an unevaluated Integral returned by this
    function is not necessarily a NonElementaryIntegral, even with risch=True,
    as it may just be an indication that the particular part of the Risch
    algorithm needed to integrate that function is not yet implemented.

    Another family of strategies comes from re-writing the integrand in
    terms of so-called Meijer G-functions. Indefinite integrals of a
    single G-function can always be computed, and the definite integral
    of a product of two G-functions can be computed from zero to
    infinity. Various strategies are implemented to rewrite integrands
    as G-functions, and use this information to compute integrals (see
    the ``meijerint`` module).

    In general, the algebraic methods work best for computing
    antiderivatives of (possibly complicated) combinations of elementary
    functions. The G-function methods work best for computing definite
    integrals from zero to infinity of moderately complicated
    combinations of special functions, or indefinite integrals of very
    simple combinations of special functions.

    The strategy employed by the integration code is as follows:

    - If computing a definite integral, and both limits are real,
      and at least one limit is +- oo, try the G-function method of
      definite integration first.

    - Try to find an antiderivative, using all available methods, ordered
      by performance (that is try fastest method first, slowest last; in
      particular polynomial integration is tried first, meijer
      g-functions second to last, and heuristic risch last).

    - If still not successful, try G-functions irrespective of the
      limits.

    The option meijerg=True, False, None can be used to, respectively:
    always use G-function methods and no others, never use G-function
    methods, or use all available methods (in order as described above).
    It defaults to None.

    Examples
    ========

    >>> from sympy import integrate, log, exp, oo
    >>> from sympy.abc import a, x, y

    >>> integrate(x*y, x)
    x**2*y/2

    >>> integrate(log(x), x)
    x*log(x) - x

    >>> integrate(log(x), (x, 1, a))
    a*log(a) - a + 1

    >>> integrate(x)
    x**2/2

    Terms that are independent of x are dropped by indefinite integration:

    >>> from sympy import sqrt
    >>> integrate(sqrt(1 + x), (x, 0, x))
    2*(x + 1)**(3/2)/3 - 2/3
    >>> integrate(sqrt(1 + x), x)
    2*(x + 1)**(3/2)/3

    >>> integrate(x*y)
    Traceback (most recent call last):
    ...
    ValueError: specify integration variables to integrate x*y

    Note that ``integrate(x)`` syntax is meant only for convenience
    in interactive sessions and should be avoided in library code.

    >>> integrate(x**a*exp(-x), (x, 0, oo)) # same as conds='piecewise'
    Piecewise((gamma(a + 1), -re(a) < 1),
        (Integral(x**a*exp(-x), (x, 0, oo)), True))

    >>> integrate(x**a*exp(-x), (x, 0, oo), conds='none')
    gamma(a + 1)

    >>> integrate(x**a*exp(-x), (x, 0, oo), conds='separate')
    (gamma(a + 1), -re(a) < 1)

    See Also
    ========

    Integral, Integral.doit

    """
    meijerg = kwargs.pop('meijerg', None)
    conds = kwargs.pop('conds', 'piecewise')
    risch = kwargs.pop('risch', None)
    integral = Integral(*args, **kwargs)

    if isinstance(integral, Integral):
        return integral.doit(deep=False, meijerg=meijerg, conds=conds, risch=risch)
    else:
        return integral


@xthreaded
def line_integrate(field, curve, vars):
    """line_integrate(field, Curve, variables)

    Compute the line integral.

    Examples
    ========

    >>> from sympy import Curve, line_integrate, E, ln
    >>> from sympy.abc import x, y, t
    >>> C = Curve([E**t + 1, E**t - 1], (t, 0, ln(2)))
    >>> line_integrate(x + y, C, [x, y])
    3*sqrt(2)

    See Also
    ========

    integrate, Integral
    """
    F = sympify(field)
    if not F:
        raise ValueError(
            "Expecting function specifying field as first argument.")
    if not isinstance(curve, Curve):
        raise ValueError("Expecting Curve entity as second argument.")
    if not is_sequence(vars):
        raise ValueError("Expecting ordered iterable for variables.")
    if len(curve.functions) != len(vars):
        raise ValueError("Field variable size does not match curve dimension.")

    if curve.parameter in vars:
        raise ValueError("Curve parameter clashes with field parameters.")

    # Calculate derivatives for line parameter functions
    # F(r) -> F(r(t)) and finally F(r(t)*r'(t))
    Ft = F
    dldt = 0
    for i, var in enumerate(vars):
        _f = curve.functions[i]
        _dn = diff(_f, curve.parameter)
        # ...arc length
        dldt = dldt + (_dn * _dn)
        Ft = Ft.subs(var, _f)
    Ft = Ft * sqrt(dldt)

    integral = Integral(Ft, curve.limits).doit(deep=False)
    return integral<|MERGE_RESOLUTION|>--- conflicted
+++ resolved
@@ -1,17 +1,11 @@
-<<<<<<< HEAD
-from sympy.core import (Basic, Expr, S, C, Symbol, Wild, Add, sympify, diff,
-                        oo, Tuple, Interval, Eq)
-
-from sympy.core.symbol import Dummy
-=======
 from sympy.core.add import Add
 from sympy.core.basic import Basic, C
->>>>>>> 173d61ab
 from sympy.core.compatibility import is_sequence
 from sympy.core.containers import Tuple
 from sympy.core.expr import Expr
 from sympy.core.function import diff
 from sympy.core.numbers import oo
+from sympy.core.relational import Eq
 from sympy.core.sets import Interval
 from sympy.core.singleton import S
 from sympy.core.symbol import (Dummy, Symbol, Wild)
